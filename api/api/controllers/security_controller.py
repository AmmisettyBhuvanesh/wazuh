--- conflicted
+++ resolved
@@ -19,10 +19,6 @@
 from wazuh.core.cluster.control import get_system_nodes
 from wazuh.core.cluster.dapi.dapi import DistributedAPI
 from wazuh.core.exception import WazuhPermissionError, WazuhException, WazuhInternalError
-<<<<<<< HEAD
-from wazuh.core.security import revoke_tokens
-=======
->>>>>>> 02b8c7c3
 from wazuh.core.results import AffectedItemsWazuhResult
 from wazuh.core.security import revoke_tokens
 from wazuh.rbac import preprocessor
@@ -31,11 +27,7 @@
 auth_re = re.compile(r'basic (.*)', re.IGNORECASE)
 
 
-<<<<<<< HEAD
-async def login_user(request, user: str):
-=======
 async def login_user(request, user: str, auth_context=None, raw=False):
->>>>>>> 02b8c7c3
     """User/password authentication to get an access token.
     This method should be called to get an API token. This token will expire at some time. # noqa: E501
 
@@ -44,13 +36,10 @@
     request : connexion.request
     user : str
         Name of the user who wants to be authenticated
-<<<<<<< HEAD
-=======
     auth_context : dict, optional
         User's authorization context
     raw : bool, optional
         Respond in raw format
->>>>>>> 02b8c7c3
 
     Returns
     -------
