# Copyright (C) 2015-2020, Wazuh Inc.
# Created by Wazuh, Inc. <info@wazuh.com>.
# This program is a free software; you can redistribute it and/or modify it under the terms of GPLv2

import concurrent.futures

from logging import getLogger
from time import time

from aiohttp import web
from aiohttp.web_exceptions import HTTPException
from connexion.exceptions import ProblemException, OAuthProblem, Unauthorized
from connexion.problem import problem as connexion_problem

from api.configuration import api_conf
from api.util import raise_if_exc
from wazuh.core.exception import WazuhTooManyRequests, WazuhPermissionError

logger = getLogger('wazuh')
pool = concurrent.futures.ThreadPoolExecutor()


@web.middleware
async def set_user_name(request, handler):
    if 'token_info' in request:
        request['user'] = request['token_info']['sub']
    return await handler(request)


ip_stats = dict()
ip_block = set()
request_counter = 0
current_time = None


async def unlock_ip(request, block_time):
    """This function blocks/unblocks the IPs that are requesting an API token"""
    global ip_block, ip_stats
    try:
        if time() - block_time >= ip_stats[request.remote]['timestamp']:
            ip_stats.pop(request.remote)
            ip_block.remove(request.remote)
    except (KeyError, ValueError):
        pass

    if request.remote in ip_block:
        logger.warning(f'IP blocked due to exceeded number of logins attempts: {request.remote}')
        raise_if_exc(WazuhPermissionError(6000))


async def prevent_bruteforce_attack(request, attempts=5):
    """This function checks that the IPs that are requesting an API token do not do so repeatedly"""
    global ip_stats, ip_block
    if request.path == '/security/user/authenticate' and request.method in ['GET', 'POST']:
        if request.remote not in ip_stats.keys():
            ip_stats[request.remote] = dict()
            ip_stats[request.remote]['attempts'] = 1
            ip_stats[request.remote]['timestamp'] = time()
        else:
            ip_stats[request.remote]['attempts'] += 1

        if ip_stats[request.remote]['attempts'] >= attempts:
            ip_block.add(request.remote)


@web.middleware
async def prevent_denial_of_service(request, max_requests=300):
    """This function checks that the maximum number of requests per minute set in the configuration is not exceeded"""
    global current_time, request_counter
    if not current_time:
        current_time = time()

    if time() - 60 <= current_time:
        request_counter += 1
    else:
        request_counter = 0
        current_time = time()

    if request_counter > max_requests:
        logger.debug(f'Request rejected due to high request per minute: Source IP: {request.remote}')
        raise_if_exc(WazuhTooManyRequests(6001))


@web.middleware
async def security_middleware(request, handler):
    access_conf = api_conf['access']
    await prevent_denial_of_service(request, max_requests=access_conf['max_request_per_minute'])
    await unlock_ip(request=request, block_time=access_conf['block_time'])

<<<<<<< HEAD
    response = await handler(request)

    return response
=======
    return await handler(request)
>>>>>>> d12b1f4a


@web.middleware
async def response_postprocessing(request, handler):
    """Remove unwanted fields from error responses like 400 or 403.

    Additionally, it cleans the output given by connexion's exceptions. If no exception is raised during the
    'await handler(request) it means the output will be a 200 response and no fields needs to be removed."""

    def cleanup_detail_field(detail):
        return ' '.join(str(detail).replace("\n\n", ". ").replace("\n", "").split())

    def remove_unwanted_fields(fields_to_remove=['status', 'type']):
        for field in fields_to_remove:
            if field in problem.body:
                del problem.body[field]
        if 'detail' in problem.body and problem.body['detail'] == '':
            del problem.body['detail']
        if 'code' in problem.body:
            problem.body['error'] = problem.body.pop('code')

    problem = None

    try:
        return await handler(request)

    except ProblemException as ex:
        problem = connexion_problem(ex.__dict__['status'],
                                    ex.__dict__['title'] if 'title' in ex.__dict__ and ex.__dict__['title'] else 'Bad Request',
                                    type=ex.__dict__['type'] if 'type' in ex.__dict__ else 'about:blank',
                                    detail=cleanup_detail_field(ex.__dict__['detail']) if 'detail' in ex.__dict__ else '',
                                    ext=ex.__dict__['ext'] if 'ext' in ex.__dict__ else None)
<<<<<<< HEAD
    except OAuthProblem:
=======
    except HTTPException as ex:
        problem = connexion_problem(ex.status,
                                    ex.reason if ex.reason else '',
                                    type=ex.reason if ex.reason else '',
                                    detail=ex.text if ex.text else '')
    except (OAuthProblem, Unauthorized):
>>>>>>> d12b1f4a
        if request.path == '/security/user/authenticate' and request.method in ['GET', 'POST']:
            await prevent_bruteforce_attack(request=request, attempts=api_conf['access']['max_login_attempts'])
            problem = connexion_problem(401, "Unauthorized", type="about:blank", detail="Invalid credentials")
        else:
            problem = connexion_problem(401, "Unauthorized", type="about:blank",
                                        detail="No authorization token provided")
    finally:
        if problem:
            remove_unwanted_fields()
            return problem<|MERGE_RESOLUTION|>--- conflicted
+++ resolved
@@ -87,13 +87,7 @@
     await prevent_denial_of_service(request, max_requests=access_conf['max_request_per_minute'])
     await unlock_ip(request=request, block_time=access_conf['block_time'])
 
-<<<<<<< HEAD
-    response = await handler(request)
-
-    return response
-=======
     return await handler(request)
->>>>>>> d12b1f4a
 
 
 @web.middleware
@@ -126,16 +120,12 @@
                                     type=ex.__dict__['type'] if 'type' in ex.__dict__ else 'about:blank',
                                     detail=cleanup_detail_field(ex.__dict__['detail']) if 'detail' in ex.__dict__ else '',
                                     ext=ex.__dict__['ext'] if 'ext' in ex.__dict__ else None)
-<<<<<<< HEAD
-    except OAuthProblem:
-=======
     except HTTPException as ex:
         problem = connexion_problem(ex.status,
                                     ex.reason if ex.reason else '',
                                     type=ex.reason if ex.reason else '',
                                     detail=ex.text if ex.text else '')
     except (OAuthProblem, Unauthorized):
->>>>>>> d12b1f4a
         if request.path == '/security/user/authenticate' and request.method in ['GET', 'POST']:
             await prevent_bruteforce_attack(request=request, attempts=api_conf['access']['max_login_attempts'])
             problem = connexion_problem(401, "Unauthorized", type="about:blank", detail="Invalid credentials")
