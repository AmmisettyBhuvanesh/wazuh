---
test_name: GET /rules

marks:
  - base_tests

stages:

  - name: Try to show the rules of the system
    request: &general_rules_request
      verify: False
      url: "{protocol:s}://{host:s}:{port:d}/{version:s}/rules"
      headers:
        Authorization: "Bearer {test_login_token}"
      method: GET
      params:
        limit: 1
        offset: 0
    response:
      status_code: 200
      json:
        data:
          affected_items: &rules_response
            - description: !anystr
              details: !anything
              filename: !anystr
              gdpr: !anything
              groups: !anything
              id: !anyint
              level: !anyint
              relative_dirname: !anystr
              pci_dss: !anything
              status: !anystr
              gpg13: !anything
              hipaa: !anything
              nist_800_53: !anything
              tsc: !anything
          failed_items: []
          total_affected_items: !anyint
          total_failed_items: !anyint

  - name: Try to show the rules of the system, offset = 0
    request:
      verify: False
      <<: *general_rules_request
      params:
        limit: 2
        offset: 0
    response:
      status_code: 200
      json:
        data:
          affected_items:
            - <<: *rules_response
            - description: !anystr
              filename: !anystr
              status: !anystr
          failed_items: []
          total_affected_items: !anyint
          total_failed_items: !anyint
      save:
        json:
          second_rule_description: data.affected_items[1].description
          second_rule_filename: data.affected_items[1].filename
          second_rule_status: data.affected_items[1].status

  - name: Try to show the rules of the system, offset = 1
    request:
      verify: False
      <<: *general_rules_request
      params:
        limit: 2
        offset: 1
    response:
      status_code: 200
      json:
        data:
          affected_items:
            - description: "{second_rule_description}"
              filename: "{second_rule_filename}"
              status: "{second_rule_status}"
            - <<: *rules_response
          failed_items: []
          total_affected_items: !anyint
          total_failed_items: !anyint

  - name: Try to show the rules of the system, without limit
    request:
      verify: False
      <<: *general_rules_request
    response:
      status_code: 200
      json:
        data:
          total_affected_items: !anyint

  - name: Try to show the rules of the system with a existent state
    request:
      verify: False
      <<: *general_rules_request
      params:
        status: disabled
        limit: 2
    response:
      status_code: 200
      json:
        data:
          affected_items:
            - <<: *rules_response
            - <<: *rules_response
          failed_items: []
          total_affected_items: !anyint
          total_failed_items: !anyint

  - name: Try to get all rules with limit = 0
    request:
      verify: False
      <<: *general_rules_request
      params:
        limit: 0
    response:
      status_code: 400
      json: &error_response
        detail: !anystr
        status: 400
        title: "Bad Request"
        type: "about:blank"

  - name: Sort without limit
    request:
      verify: False
      <<: *general_rules_request
      params:
        sort: -filename
    response:
      status_code: 200
      json:
        data:
          affected_items: !anything
          failed_items: []
          total_affected_items: !anyint
          total_failed_items: !anyint

  - name: Show rules of the system using valid select
    request:
      verify: False
      <<: *general_rules_request
      params:
        # Single and nested select
        select: 'filename,details.noalert'
    response:
      verify_response_with:
        # Check response item keys are the selected keys
        function: tavern_utils:test_select_key_affected_items
        extra_kwargs:
          select_key: 'id,filename,details.noalert' # required_fields={'id'}
      status_code: 200
      json:
        data:
          total_affected_items: !anyint
          failed_items: []
          total_failed_items: 0

  - name: Show rules of the system using invalid select
    request:
      verify: False
      <<: *general_rules_request
      params:
        select: 'noexists'
    response:
      status_code: 400
      json: &invalid_select
        type: !anystr
        detail: !anystr
        status: 400
        remediation: !anystr
        code: 1724
        dapi_errors: !anything

  - name: Show rules of the system using select (one select is invalid)
    request:
      verify: False
      <<: *general_rules_request
      params:
        select: 'id,filename,noexists'
    response:
      status_code: 400
      json:
        <<: *invalid_select

  - name: Search in rules
    request:
      verify: False
      url: "{protocol:s}://{host:s}:{port:d}/{version:s}/rules"
      method: GET
      headers:
        Authorization: "Bearer {test_login_token}"
      params:
        search: web
        limit: 2
    response:
      status_code: 200
      json:
        data:
          affected_items:
            - <<: *rules_response
            - <<: *rules_response
          failed_items: []
          total_affected_items: !anyint
          total_failed_items: !anyint
      save:
        json:
          rule_id: data.affected_items[1].id

  - name: Test search
    request:
      verify: False
      <<: *general_rules_request
      params:
        search: web
        offset: 1
        limit: 1
    response:
      status_code: 200
      json:
        data:
          affected_items:
            - id: !int "{rule_id}"
          failed_items: []
          total_affected_items: !anyint
          total_failed_items: !anyint

  - name: Invalid parameter
    request:
      verify: False
      <<: *general_rules_request
      params:
        noexist: nothing
    response:
      status_code: 400
      json: &error_null
        detail: "Extra query parameter(s) noexist not in spec"
        status: 400
        title: null
        type: "about:blank"

  - name: Invalid status
    request:
      verify: False
      <<: *general_rules_request
      params:
        status: aCtIvE
    response:
      status_code: 400
      json:
        <<: *error_response

  - name: Invalid parameters - Extra fields
    request:
      verify: False
      <<: *general_rules_request
      params:
        status: enabled
        noexist: True
    response:
      status_code: 400
      json:
        <<: *error_null

  - name: Filters status
    request:
      verify: False
      <<: *general_rules_request
      params:
        status: enabled
        limit: 2
    response:
      status_code: 200
      json:
        data:
          affected_items:
            - <<: *rules_response
            - <<: *rules_response
          failed_items: []
          total_affected_items: !anyint
          total_failed_items: !anyint

  - name: Filter status without limit
    request:
      verify: False
      <<: *general_rules_request
      params:
        status: enabled
    response:
      status_code: 200
      json:
        data:
          total_affected_items: !anyint

  - name: Try to show the rules of the system with a non-existent state
    request:
      verify: False
      url: "{protocol:s}://{host:s}:{port:d}/{version:s}/rules"
      method: GET
      headers:
        Authorization: "Bearer {test_login_token}"
      params:
        status: notexist
    response:
      status_code: 400
      json:
        <<: *error_response

  - name: Test q
    request:
      verify: False
      <<: *general_rules_request
      params:
        q: 'id=200'
    response:
      status_code: 200
      json:
        data:
          affected_items:
            - <<: *rules_response
              id: 200
          failed_items: []
          total_affected_items: !anyint
          total_failed_items: !anyint

---
test_name: GET /rules filters

stages:

  - name: Filter group
    request:
      verify: False
      <<: *general_rules_request
      params:
        group: web
        limit: 1
    response:
      status_code: 200
      json:
        data:
          affected_items: *rules_response
          failed_items: []
          total_affected_items: !anyint
          total_failed_items: !anyint

  - name: Filter group without limit
    request:
      verify: False
      <<: *general_rules_request
      params:
        group: web
    response:
      status_code: 200
      json:
        data:
          total_affected_items: !anyint

  - name: Try to show the rules by levels
    request:
      verify: False
      <<: *general_rules_request
      params:
        level: 2
        limit: 2
    response:
      status_code: 200
      json:
        data:
          affected_items:
            - <<: *rules_response
            - <<: *rules_response
          failed_items: []
          total_affected_items: !anyint
          total_failed_items: !anyint

  - name: Filter levels without limit
    request:
      verify: False
      <<: *general_rules_request
      params:
        level: 2
    response:
      status_code: 200
      json:
        data:
          total_affected_items: !anyint

  - name: Filter levels without limit
    request:
      verify: False
      <<: *general_rules_request
      params:
        level: 2-3
    response:
      status_code: 200
      json:
        data:
          total_affected_items: !anyint

  - name: Try to show the rules by levels (invalid interval)
    request:
      verify: False
      <<: *general_rules_request
      params:
        level: 2-4-5
    response:
      status_code: 400
      json:
        <<: *error_response

  - name: Filter relative_dirname
    request:
      verify: False
      <<: *general_rules_request
      params:
        relative_dirname: ruleset/rules
        limit: 2
    response:
      status_code: 200
      json:
        data:
          affected_items:
            - <<: *rules_response
            - <<: *rules_response
          failed_items: []
          total_affected_items: !anyint
          total_failed_items: !anyint

  - name: Filter relative_dirname without limit
    request:
      verify: False
      <<: *general_rules_request
      params:
        relative_dirname: ruleset/rules
    response:
      status_code: 200
      json:
        data:
          total_affected_items: !anyint

  - name: Filter filename
    request:
      verify: False
      <<: *general_rules_request
      params:
        filename: 0015-ossec_rules.xml
        limit: 2
    response:
      status_code: 200
      json:
        data:
          affected_items:
            - <<: *rules_response
            - <<: *rules_response
          failed_items: []
          total_affected_items: !anyint
          total_failed_items: !anyint
      save:
        json:
          pci_dss_value: data.affected_items[1].pci_dss[0]
          gdpr_value: data.affected_items[1].gdpr[0]
          gpg13_value: data.affected_items[1].gpg13[0]
          hipaa_value: data.affected_items[1].hipaa[0]
          nist-800-53_value: data.affected_items[1].nist_800_53[0]
          tsc_value: data.affected_items[1].tsc[0]

  - name: Filter filename without limit
    request:
      verify: False
      <<: *general_rules_request
      params:
        filename: 0015-ossec_rules.xml
        offset: 1
        limit: 1
    response:
      status_code: 200
      json:
        data:
          affected_items:
            - pci_dss:
              - "{pci_dss_value}"
          failed_items: []
          total_affected_items: !anyint
          total_failed_items: !anyint

  - name: Filter pci_dss
    request:
      verify: False
      <<: *general_rules_request
      params:
        pci_dss: "{pci_dss_value}"
        limit: 1
    response:
      status_code: 200
      json:
        data:
          affected_items:
            - pci_dss:
              - "{pci_dss_value}"
          failed_items: []
          total_affected_items: !anyint
          total_failed_items: !anyint

  - name: Filter pci_dss without limit
    request:
      verify: False
      <<: *general_rules_request
      params:
        pci_dss: "{pci_dss_value}"
    response:
      status_code: 200
      json:
        data:
          total_affected_items: !anyint

  - name: Filter gdpr
    request:
      verify: False
      <<: *general_rules_request
      params:
        gdpr: "{gdpr_value}"
        limit: 1
    response:
      status_code: 200
      json:
        data:
          affected_items:
            - gdpr:
              - "{gdpr_value}"
          failed_items: []
          total_affected_items: !anyint
          total_failed_items: !anyint

  - name: Filter gdpr without limit
    request:
      verify: False
      <<: *general_rules_request
      params:
        gdpr: "{gdpr_value}"
    response:
      status_code: 200
      json:
        data:
          total_affected_items: !anyint

  - name: Filter gpg13
    request:
      verify: False
      <<: *general_rules_request
      params:
        gpg13: "{gpg13_value}"
        limit: 1
    response:
      status_code: 200
      json:
        data:
          affected_items:
            - gpg13:
              - "{gpg13_value}"
          failed_items: []
          total_affected_items: !anyint
          total_failed_items: !anyint

  - name: Filter gpg13 without limit
    request:
      verify: False
      <<: *general_rules_request
      params:
        gpg13: "{gpg13_value}"
    response:
      status_code: 200
      json:
        data:
          total_affected_items: !anyint

  - name: Filter hipaa
    request:
      verify: False
      <<: *general_rules_request
      params:
        hipaa: "{hipaa_value}"
        limit: 1
    response:
      status_code: 200
      json:
        data:
          affected_items:
            - hipaa:
              - "{hipaa_value}"
          failed_items: []
          total_affected_items: !anyint
          total_failed_items: !anyint

  - name: Filter hipaa without limit
    request:
      verify: False
      <<: *general_rules_request
      params:
        hipaa: "{hipaa_value}"
    response:
      status_code: 200
      json:
        data:
          total_affected_items: !anyint

  - name: Filter nist-800-53
    request:
      verify: False
      <<: *general_rules_request
      params:
        nist-800-53: "{nist-800-53_value}"
        limit: 1
    response:
      status_code: 200
      json:
        data:
          affected_items:
            - nist_800_53:
              - "{nist-800-53_value}"
          failed_items: []
          total_affected_items: !anyint
          total_failed_items: !anyint

  - name: Filter nist-800-53 without limit
    request:
      verify: False
      <<: *general_rules_request
      params:
        nist-800-53: "{nist-800-53_value}"
    response:
      status_code: 200
      json:
        data:
          total_affected_items: !anyint

  - name: Filter tsc
    request:
      verify: False
      <<: *general_rules_request
      params:
        tsc: "{tsc_value}"
        limit: 1
    response:
      status_code: 200
      json:
        data:
          affected_items:
            - tsc:
                - "{tsc_value}"
          failed_items: []
          total_affected_items: !anyint
          total_failed_items: !anyint

  - name: Filter tsc without limit
    request:
      verify: False
      <<: *general_rules_request
      params:
        tsc: "{tsc_value}"
    response:
      status_code: 200
      json:
        data:
          total_affected_items: !anyint

---
test_name: GET /rules/requirement/pci_dss

stages:

  - name: Try to show the rules by requirement pci_dss
    request: &pci_dss_rules_request
      verify: False
      url: "{protocol:s}://{host:s}:{port:d}/{version:s}/rules/requirement/pci_dss"
      method: GET
      headers:
        Authorization: "Bearer {test_login_token}"
      params:
        limit: 2
    response:
      status_code: 200
      json:
        data:
          affected_items:
            - 1.1.1
            - 1.3.4
          failed_items: []
<<<<<<< HEAD
          total_affected_items: 41
=======
          total_affected_items: !anyint
>>>>>>> c0260c47
          total_failed_items: 0
        message: Selected rules were shown

  - name: Try to show the rules by requirement pci_dss, limit and offset
    request:
      verify: False
      <<: *pci_dss_rules_request
      params:
        limit: 1
        offset: 0
    response:
      status_code: 200
      json:
        data:
          affected_items:
            - 1.1.1
          failed_items: []
<<<<<<< HEAD
          total_affected_items: 41
=======
          total_affected_items: !anyint
>>>>>>> c0260c47
          total_failed_items: 0
        message: Selected rules were shown

  - name: Try to show the rules by requirement pci_dss, limit = 0
    request:
      verify: False
      <<: *pci_dss_rules_request
      params:
        limit: 0
    response:
      status_code: 400
      json:
        <<: *error_response

  - name: Filter sort
    request:
      verify: False
      <<: *pci_dss_rules_request
      params:
        limit: 1000
    response:
      status_code: 200
      json:
        data:
          affected_items: !anything
          failed_items: []
<<<<<<< HEAD
          total_affected_items: 41
=======
          total_affected_items: !anyint
>>>>>>> c0260c47
          total_failed_items: 0
        message: Selected rules were shown
      save:
        json:
          affected_items: data.affected_items

  - name: Filter sort
    request:
      verify: False
      <<: *pci_dss_rules_request
      params:
        sort: "-"
    response:
      verify_response_with:
        - function: tavern_utils:test_sort_response
          extra_kwargs:
            affected_items: "{affected_items}"

  - name: Filter search
    request:
      verify: False
      <<: *pci_dss_rules_request
      params:
        search: 10
    response:
      status_code: 200
      json:
        data:
          affected_items: !anything
          failed_items: []
          total_affected_items: !anyint
          total_failed_items: !anyint

  - name: Invalid filter
    request:
      verify: False
      <<: *pci_dss_rules_request
      params:
        noexist: True
    response:
      status_code: 400
      json:
        <<: *error_null

---
test_name: GET /rules/requirement/gdpr

stages:

  - name: Try to show the rules by requirement gdpr
    request: &gdpr_rules_request
      verify: False
      url: "{protocol:s}://{host:s}:{port:d}/{version:s}/rules/requirement/gdpr"
      method: GET
      headers:
        Authorization: "Bearer {test_login_token}"
      params:
        limit: 2
    response:
      status_code: 200
      json:
        data:
          affected_items:
            - II_5.1.f
            - IV_30.1.g
          failed_items: []
          total_affected_items: !anyint
          total_failed_items: 0
        message: Selected rules were shown

  - name: Try to show the rules by requirement gdpr, limit and offset
    request:
      verify: False
      <<: *gdpr_rules_request
      params:
        limit: 1
        offset: 0
    response:
      status_code: 200
      json:
        data:
          affected_items:
            - II_5.1.f
          failed_items: []
          total_affected_items: !anyint
          total_failed_items: 0
        message: Selected rules were shown

  - name: Try to show the rules by requirement gdpr, limit = 0
    request:
      verify: False
      <<: *gdpr_rules_request
      params:
        limit: 0
    response:
      status_code: 400
      json:
        <<: *error_response

  - name: Filter sort
    request:
      verify: False
      <<: *gdpr_rules_request
      params:
        limit: 1000
    response:
      status_code: 200
      json:
        data:
          affected_items: !anything
          failed_items: []
          total_affected_items: !anyint
          total_failed_items: 0
        message: Selected rules were shown
      save:
        json:
          affected_items: data.affected_items

  - name: Filter reverse sort
    request:
      verify: False
      <<: *gdpr_rules_request
      params:
        limit: 1000
        sort: "-"
    response:
      verify_response_with:
        - function: tavern_utils:test_sort_response
          extra_kwargs:
            affected_items: "{affected_items}"

  - name: Filter search
    request:
      verify: False
      <<: *gdpr_rules_request
      params:
        search: 10
    response:
      status_code: 200
      json:
        data:
          affected_items: !anything
          failed_items: []
          total_affected_items: !anyint
          total_failed_items: !anyint

  - name: Invalid filter
    request:
      verify: False
      <<: *gdpr_rules_request
      params:
        noexist: True
    response:
      status_code: 400
      json:
        <<: *error_null

---
test_name: GET /rules/requirement/gpg13

stages:

  - name: Try to show the rules by requirement gpg13
    request: &gpg13_rules_request
      verify: False
      url: "{protocol:s}://{host:s}:{port:d}/{version:s}/rules/requirement/gpg13"
      method: GET
      headers:
        Authorization: "Bearer {test_login_token}"
    response:
      status_code: 200
      json:
        data:
          total_affected_items: !anyint

  - name: Try to show the rules by requirement gpg13, limit and offset
    request:
      verify: False
      <<: *gpg13_rules_request
      params:
        limit: 2
        offset: 0
    response:
      status_code: 200
      json:
        data:
          affected_items:
            - '1.3'
            - '10.1'
          failed_items: []
          total_affected_items: !anyint
          total_failed_items: 0
        message: Selected rules were shown

  - name: Try to show the rules by requirement gpg13, limit = 0
    request:
      verify: False
      <<: *gpg13_rules_request
      params:
        limit: 0
    response:
      status_code: 400
      json:
        <<: *error_response

  - name: Filter sort
    request:
      verify: False
      <<: *gpg13_rules_request
    response:
      status_code: 200
      json:
        data:
          affected_items: !anything
          failed_items: []
          total_affected_items: !anyint
          total_failed_items: !anyint
        message: Selected rules were shown
      save:
        json:
          affected_items: data.affected_items

  - name: Filter sort
    request:
      verify: False
      <<: *gpg13_rules_request
      params:
        limit: 1000
    response:
      status_code: 200
      json:
        data:
          affected_items: !anything
          failed_items: []
          total_affected_items: !anyint
          total_failed_items: 0
        message: Selected rules were shown
      save:
        json:
          affected_items: data.affected_items

  - name: Filter reverse sort
    request:
      verify: False
      <<: *gpg13_rules_request
      params:
        sort: "-"
    response:
      verify_response_with:
        - function: tavern_utils:test_sort_response
          extra_kwargs:
            affected_items: "{affected_items}"

  - name: Filter search
    request:
      verify: False
      <<: *gpg13_rules_request
      params:
        search: 10
    response:
      status_code: 200
      json:
        data:
          affected_items: !anything
          failed_items: []
          total_affected_items: !anyint
          total_failed_items: !anyint

  - name: Invalid filter
    request:
      verify: False
      <<: *gpg13_rules_request
      params:
        noexist: True
    response:
      status_code: 400
      json:
        <<: *error_null

---
test_name: GET /rules/requirement/hipaa

stages:

  - name: Try to show the rules by requirement hipaa
    request: &hipaa_rules_request
      verify: False
      url: "{protocol:s}://{host:s}:{port:d}/{version:s}/rules/requirement/hipaa"
      method: GET
      headers:
        Authorization: "Bearer {test_login_token}"
    response:
      status_code: 200
      json:
        data:
          affected_items: !anything
          failed_items: []
          total_affected_items: !anyint
          total_failed_items: !anyint

  - name: Try to show the rules by requirement hipaa, limit and offset
    request:
      verify: False
      <<: *hipaa_rules_request
      params:
        limit: 1
        offset: 0
    response:
      status_code: 200
      json:
        data:
          affected_items: !anything
          failed_items: []
          total_affected_items: !anyint
          total_failed_items: !anyint

  - name: Try to show the rules by requirement hipaa, limit = 0
    request:
      verify: False
      <<: *hipaa_rules_request
      params:
        limit: 0
    response:
      status_code: 400
      json:
        <<: *error_response

  - name: Filter sort
    request:
      verify: False
      <<: *hipaa_rules_request
      params:
        sort: "-"
    response:
      status_code: 200
      json:
        data:
          affected_items: !anything
          failed_items: []
          total_affected_items: !anyint
          total_failed_items: !anyint

  - name: Filter search
    request:
      verify: False
      <<: *hipaa_rules_request
      params:
        search: 1
    response:
      status_code: 200
      json:
        data:
          affected_items: !anything
          failed_items: []
          total_affected_items: !anyint
          total_failed_items: !anyint

  - name: Invalid filter
    request:
      verify: False
      <<: *hipaa_rules_request
      params:
        noexist: True
    response:
      status_code: 400
      json:
        <<: *error_null

---
test_name: GET /rules/requirement/nist-800-53

stages:

  - name: Try to show the rules by requirement nist-800-53
    request: &nist-800-53_rules_request
      verify: False
      url: "{protocol:s}://{host:s}:{port:d}/{version:s}/rules/requirement/nist-800-53"
      method: GET
      headers:
        Authorization: "Bearer {test_login_token}"
    response:
      status_code: 200
      json:
        data:
          affected_items: !anything
          failed_items: []
          total_affected_items: !anyint
          total_failed_items: !anyint

  - name: Try to show the rules by requirement nist-800-53, limit and offset
    request:
      verify: False
      <<: *nist-800-53_rules_request
      params:
        limit: 1
        offset: 0
    response:
      status_code: 200
      json:
        data:
          affected_items: !anything
          failed_items: []
          total_affected_items: !anyint
          total_failed_items: !anyint

  - name: Try to show the rules by requirement nist-800-53, limit = 0
    request:
      verify: False
      <<: *nist-800-53_rules_request
      params:
        limit: 0
    response:
      status_code: 400
      json:
        <<: *error_response

  - name: Filter sort
    request:
      verify: False
      <<: *nist-800-53_rules_request
      params:
        sort: "-"
    response:
      status_code: 200
      json:
        data:
          affected_items: !anything
          failed_items: []
          total_affected_items: !anyint
          total_failed_items: !anyint

  - name: Filter search
    request:
      verify: False
      <<: *nist-800-53_rules_request
      params:
        search: 10
    response:
      status_code: 200
      json:
        data:
          affected_items: !anything
          failed_items: []
          total_affected_items: !anyint
          total_failed_items: !anyint

  - name: Invalid filter
    request:
      verify: False
      <<: *nist-800-53_rules_request
      params:
        noexist: True
    response:
      status_code: 400
      json:
        <<: *error_null

---
test_name: GET /rules/requirement/tsc

stages:

  - name: Try to show the rules by requirement tsc
    request: &tsc_rules_request
      verify: False
      url: "{protocol:s}://{host:s}:{port:d}/{version:s}/rules/requirement/tsc"
      method: GET
      headers:
        Authorization: "Bearer {test_login_token}"
    response:
      status_code: 200
      json:
        data:
          affected_items: !anything
          failed_items: []
          total_affected_items: !anyint
          total_failed_items: !anyint

  - name: Try to show the rules by requirement tsc, limit and offset
    request:
      verify: False
      <<: *tsc_rules_request
      params:
        limit: 1
        offset: 0
    response:
      status_code: 200
      json:
        data:
          affected_items: !anything
          failed_items: []
          total_affected_items: !anyint
          total_failed_items: !anyint

  - name: Try to show the rules by requirement tsc, limit = 0
    request:
      verify: False
      <<: *tsc_rules_request
      params:
        limit: 0
    response:
      status_code: 400
      json:
        <<: *error_response

  - name: Filter sort
    request:
      verify: False
      <<: *tsc_rules_request
      params:
        sort: "-"
    response:
      status_code: 200
      json:
        data:
          affected_items: !anything
          failed_items: []
          total_affected_items: !anyint
          total_failed_items: !anyint

  - name: Filter search
    request:
      verify: False
      <<: *tsc_rules_request
      params:
        search: 10
    response:
      status_code: 200
      json:
        data:
          affected_items: !anything
          failed_items: []
          total_affected_items: !anyint
          total_failed_items: !anyint

  - name: Invalid filter
    request:
      verify: False
      <<: *tsc_rules_request
      params:
        noexist: True
    response:
      status_code: 400
      json:
        <<: *error_null

---
test_name: GET /rules/groups

stages:

  - name: Try to show the rules groups
    request: &groups_rules_request
      verify: False
      url: "{protocol:s}://{host:s}:{port:d}/{version:s}/rules/groups"
      method: GET
      headers:
        Authorization: "Bearer {test_login_token}"
    response:
      status_code: 200
      json:
        data:
          affected_items: !anything
          failed_items: []
          total_affected_items: !anyint
          total_failed_items: !anyint

  - name: Try to show the groups of rules, limit and offset
    request:
      verify: False
      <<: *groups_rules_request
      params:
        offset: 0
        limit: 1
    response:
      status_code: 200
      json:
        data:
          affected_items: !anything
          failed_items: []
          total_affected_items: !anyint
          total_failed_items: !anyint

  - name: Try to show the groups of rules, limit = 0
    request:
      verify: False
      <<: *groups_rules_request
      params:
        limit: 0
    response:
      status_code: 400
      json:
        <<: *error_response

  - name: Filter sort
    request:
      verify: False
      <<: *groups_rules_request
      params:
        sort: "-"
    response:
      status_code: 200
      json:
        data:
          affected_items: !anything
          failed_items: []
          total_affected_items: !anyint
          total_failed_items: !anyint

  - name: Filter search
    request:
      verify: False
      <<: *groups_rules_request
      params:
        search: web
    response:
      status_code: 200
      json:
        data:
          affected_items: !anything
          failed_items: []
          total_affected_items: !anyint
          total_failed_items: !anyint

  - name: Invalid filter
    request:
      verify: False
      <<: *groups_rules_request
      params:
        noexist: nothing
    response:
      status_code: 400
      json:
        <<: *error_null

---
test_name: GET /rules/files

stages:

  - name: Get the rules files
    request: &files_rules_request
      verify: False
      url: "{protocol:s}://{host:s}:{port:d}/{version:s}/rules/files"
      method: GET
      headers:
        Authorization: "Bearer {test_login_token}"
    response:
      status_code: 200
      json:
        data:
          affected_items: !anything
          failed_items: []
          total_affected_items: !anyint
          total_failed_items: !anyint
      save:
        json:
          affected_items: data.affected_items

  - name: Get the rules files, limit = 1, offset = 0
    request:
      verify: False
      <<: *files_rules_request
      params:
        limit: 1
        offset: 0
    response:
      status_code: 200
      json:
        data:
          affected_items: !anything
          failed_items: []
          total_affected_items: !anyint
          total_failed_items: !anyint

  - name: Get the rules files, limit = 0
    request:
      verify: False
      <<: *files_rules_request
      params:
        limit: 0
    response:
      status_code: 400
      json:
        <<: *error_response

  - name: Filter sort
    request:
      verify: False
      <<: *files_rules_request
      params:
        sort: "-filename"
    response:
      verify_response_with:
        - function: tavern_utils:test_sort_response
          extra_kwargs:
            affected_items: "{affected_items}"

  - name: Invalid filter
    request:
      verify: False
      <<: *files_rules_request
      params:
        noexist: True
    response:
      status_code: 400
      json:
        <<: *error_null

  - name: Invalid filter - Extra field
    request:
      verify: False
      <<: *files_rules_request
      params:
        status: enabled
        noexist: True
    response:
      status_code: 400
      json:
        <<: *error_null

  - name: Filter status
    request:
      verify: False
      <<: *files_rules_request
      params:
        status: enabled
    response:
      status_code: 200
      json:
        data:
          affected_items: !anything
          failed_items: []
          total_affected_items: !anyint
          total_failed_items: !anyint

---
test_name: GET /rules/files/{filename}/download

stages:

  - name: Download rule
    request:
      verify: False
      url: "{protocol:s}://{host:s}:{port:d}/{version:s}/rules/files/0350-amazon_rules.xml/download"
      headers:
        Authorization: "Bearer {test_login_token}"
    response:
      status_code: 200
      headers:
        content-type: "application/xml; charset=utf-8"

---
test_name: GET /rules?rule_ids

stages:

  - name: Try to show a rule with a existent id
    request: &id_rules_request
      verify: False
      url: "{protocol:s}://{host:s}:{port:d}/{version:s}/rules"
      method: GET
      headers:
        Authorization: "Bearer {test_login_token}"
      params:
        rule_ids: 1
    response:
      status_code: 200
      json:
        data:
          affected_items:
            - <<: *rules_response
          failed_items: []
          total_affected_items: !anyint
          total_failed_items: 0

  - name: Try to show a rule with two existent ids
    request:
      verify: False
      <<: *id_rules_request
      params:
        rule_ids: 200,201
    response:
      status_code: 200
      json:
        data:
          affected_items:
            - <<: *rules_response
            - <<: *rules_response
          failed_items: []
          total_affected_items: !anyint
          total_failed_items: 0

  - name: Try to show a rule with a existent id and no existent one
    request:
      verify: False
      <<: *id_rules_request
      params:
        rule_ids: 200,9
    response:
      status_code: 200
      json:
        data:
          affected_items:
            - <<: *rules_response
          failed_items:
            - error:
                code: 1208
                message: !anystr
                remediation: !anystr
              id:
                - 9
          total_affected_items: !anyint
          total_failed_items: 1
        message: Some rules could not be shown

  - name: Try to show a rule with a existent id but with a wrong file in file filter
    request:
      verify: False
      <<: *id_rules_request
      params:
        rule_ids: 200
        filename: 0025-sendmail_rules.xml
    response:
      status_code: 200
      json:
        data:
          affected_items: []
          failed_items: []
          total_affected_items: 0
          total_failed_items: 0
        message: No rule was shown

  - name: Try to show a rule with a existent id, limit = 0
    request:
      verify: False
      <<: *id_rules_request
      params:
        limit: 0
        rule_ids: 1
    response:
      status_code: 400
      json:
        <<: *error_response

  - name: Filter sort
    request:
      verify: False
      <<: *id_rules_request
      params:
        sort: -filename
        rule_ids: 1
    response:
      status_code: 200
      json:
        data:
          affected_items:
            - <<: *rules_response
          failed_items: []
          total_affected_items: !anyint
          total_failed_items: 0

  - name: Filter search error
    request:
      verify: False
      <<: *id_rules_request
      params:
        search: error
        rule_ids: 200
    response:
      status_code: 200
      json:
        data:
          affected_items: []
          failed_items: []
          total_affected_items: 0
          total_failed_items: 0

  - name: Invalid filter
    request:
      verify: False
      <<: *id_rules_request
      params:
        noexist: True
        rule_ids: 201
    response:
      status_code: 400
      json:
        <<: *error_null

  - name: No rule
    request:
      verify: False
      url: "{protocol:s}://{host:s}:{port:d}/{version:s}/rules"
      method: GET
      headers:
        Authorization: "Bearer {test_login_token}"
      params:
        rule_ids: 9999999999
    response:
      status_code: 200
      json:
        data:
          affected_items: []
          failed_items:
            - error:
                code: 1208
                message: !anystr
                remediation: !anystr
              id:
                - 9999999999
          total_affected_items: 0
          total_failed_items: 1
        message: No rule was shown<|MERGE_RESOLUTION|>--- conflicted
+++ resolved
@@ -691,11 +691,7 @@
             - 1.1.1
             - 1.3.4
           failed_items: []
-<<<<<<< HEAD
-          total_affected_items: 41
-=======
-          total_affected_items: !anyint
->>>>>>> c0260c47
+          total_affected_items: !anyint
           total_failed_items: 0
         message: Selected rules were shown
 
@@ -713,11 +709,7 @@
           affected_items:
             - 1.1.1
           failed_items: []
-<<<<<<< HEAD
-          total_affected_items: 41
-=======
-          total_affected_items: !anyint
->>>>>>> c0260c47
+          total_affected_items: !anyint
           total_failed_items: 0
         message: Selected rules were shown
 
@@ -744,11 +736,7 @@
         data:
           affected_items: !anything
           failed_items: []
-<<<<<<< HEAD
-          total_affected_items: 41
-=======
-          total_affected_items: !anyint
->>>>>>> c0260c47
+          total_affected_items: !anyint
           total_failed_items: 0
         message: Selected rules were shown
       save:
