--- conflicted
+++ resolved
@@ -22,21 +22,12 @@
 
     template
     <
-<<<<<<< HEAD
         typename Key,
         typename Value,
         typename RawValue,
         typename RawValueDecoder,
-        template <class, class> class ThreadDispatcher = AsyncDispatcher
+        template <class, class> class ThreadDispatcher = SyncDispatcher
         >
-=======
-    typename Key,
-    typename Value,
-    typename RawValue,
-    typename RawValueDecoder,
-    template <class, class> class ThreadDispatcher = SyncDispatcher
-    >
->>>>>>> c2531dd4
     class MsgDispatcher final : public ThreadDispatcher<RawValue, std::function<void(const RawValue&)>>
         , public RawValueDecoder
     {
