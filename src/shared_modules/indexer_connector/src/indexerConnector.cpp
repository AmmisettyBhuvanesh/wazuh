/*
 * Wazuh - Indexer connector.
 * Copyright (C) 2015, Wazuh Inc.
 * June 2, 2023.
 *
 * This program is free software; you can redistribute it
 * and/or modify it under the terms of the GNU General Public
 * License (version 2) as published by the FSF - Free Software
 * Foundation.
 */

#include "indexerConnector.hpp"
#include "HTTPRequest.hpp"
#include "loggerHelper.h"
#include "secureCommunication.hpp"
#include "serverSelector.hpp"
#include <fstream>

<<<<<<< HEAD
#define IC_NAME       "indexer-connnector"
#define MAX_WAIT_TIME 30
=======
#define IC_NAME "indexer-connnector"
namespace Log
{
    std::function<void(
        const int, const std::string&, const std::string&, const int, const std::string&, const std::string&)>
        GLOBAL_LOG_FUNCTION;
};
>>>>>>> 1c487d07

// TODO: remove the LCOV flags when the implementation of this class is completed
// LCOV_EXCL_START
std::unordered_map<IndexerConnector*, std::unique_ptr<ThreadDispatchQueue>> QUEUE_MAP;

// Single thread because the events needs to be processed in order.
constexpr auto DATABASE_WORKERS = 1;
constexpr auto DATABASE_BASE_PATH = "queue/indexer/";

IndexerConnector::IndexerConnector(
    const nlohmann::json& config,
    const std::string& templatePath,
    const std::function<
        void(const int, const std::string&, const std::string&, const int, const std::string&, const std::string&)>&
        logFunction)
{
    if (logFunction)
    {
        Log::assignLogFunction(logFunction);
    }

    // Get index name.
    auto indexName {config.at("name").get_ref<const std::string&>()};

    std::string caRootCertificate;
    std::string sslCertificate;
    std::string sslKey;
    std::string username;
    std::string password;

    auto secureCommunication = SecureCommunication::builder();

    if (config.contains("ssl"))
    {
        if (config.at("ssl").contains("certificate_authorities") &&
            !config.at("ssl").at("certificate_authorities").empty())
        {
            caRootCertificate = config.at("ssl").at("certificate_authorities").front().get_ref<const std::string&>();
        }

        if (config.at("ssl").contains("certificate"))
        {
            sslCertificate = config.at("ssl").at("certificate").get_ref<const std::string&>();
        }

        if (config.at("ssl").contains("key"))
        {
            sslKey = config.at("ssl").at("key").get_ref<const std::string&>();
        }
    }

    if (config.contains("username") && config.contains("password"))
    {
        username = config.at("username").get_ref<const std::string&>();
        password = config.at("password").get_ref<const std::string&>();
    }

    secureCommunication.basicAuth(username + ":" + password)
        .sslCertificate(sslCertificate)
        .sslKey(sslKey)
        .caRootCertificate(caRootCertificate);

    // Read template file.
    std::ifstream templateFile(templatePath);
    if (!templateFile.is_open())
    {
        throw std::runtime_error("Could not open template file.");
    }
    nlohmann::json templateData = nlohmann::json::parse(templateFile);

    // Initialize publisher.
    auto selector {std::make_shared<ServerSelector>(config.at("hosts"), INTERVAL, secureCommunication)};

    // Try to initialize data in the wazuh-indexer.
    try
    {
        initialize(templateData, indexName, selector, secureCommunication);
    }
    catch (const std::exception& e)
    {
        logWarn(IC_NAME, "Error initializing IndexerConnector: %s", e.what());

        m_initializeThread = std::thread(
            [this, templateData, indexName, selector, secureCommunication]()
            {
                auto sleepTime = std::chrono::seconds(1);
                while (!m_initialized && sleepTime.count() <= MAX_WAIT_TIME)
                {
                    try
                    {
                        initialize(templateData, indexName, selector, secureCommunication);
                    }
                    catch (const std::exception& e)
                    {
                        logWarn(IC_NAME,
                                "Error initializing IndexerConnector: %s, we will try again after %ld seconds.",
                                e.what(),
                                sleepTime.count());

                        std::this_thread::sleep_for(sleepTime);
                        sleepTime *= 2;
                    }
                }
            });
    }

    QUEUE_MAP[this] = std::make_unique<ThreadDispatchQueue>(
        [=](std::queue<std::string>& dataQueue)
        {
            try
            {
                if (m_initializeThread.joinable())
                {
                    m_initializeThread.join();
                }

                if (!m_initialized)
                {
                    throw std::runtime_error("Indexer connector is not initialized.");
                }

                auto url = selector->getNext();
                std::string bulkData;
                url.append("/_bulk");

                while (!dataQueue.empty())
                {
                    auto data = dataQueue.front();
                    dataQueue.pop();
                    auto parsedData = nlohmann::json::parse(data);
                    auto id = parsedData.at("id").get_ref<const std::string&>();

                    if (parsedData.at("operation").get_ref<const std::string&>().compare("DELETED") == 0)
                    {
                        bulkData.append(R"({"delete":{"_index":")");
                        bulkData.append(indexName);
                        bulkData.append(R"(","_id":")");
                        bulkData.append(id);
                        bulkData.append(R"("}})");
                        bulkData.append("\n");
                    }
                    else
                    {
                        bulkData.append(R"({"index":{"_index":")");
                        bulkData.append(indexName);
                        bulkData.append(R"(","_id":")");
                        bulkData.append(id);
                        bulkData.append(R"("}})");
                        bulkData.append("\n");
                        bulkData.append(parsedData.at("data").dump());
                        bulkData.append("\n");
                    }
                }
                // Process data.
                HTTPRequest::instance().post(
                    HttpURL(url),
                    bulkData,
                    [&](const std::string& response) { logDebug2(IC_NAME, "Response: %s", response.c_str()); },
                    [&](const std::string& error, const long statusCode)
                    {
                        // TODO: Need to handle the case when the index is not created yet, to avoid losing data.
                        logError(IC_NAME, "Error: %s, status code: %ld", error.c_str(), statusCode);
                    },
                    "",
                    DEFAULT_HEADERS,
                    secureCommunication);
            }
            catch (const std::exception& e)
            {
                logError(IC_NAME, "Error: %s", e.what());
            }
        },
        DATABASE_BASE_PATH + indexName,
        DATABASE_WORKERS);
}

IndexerConnector::~IndexerConnector()
{
    QUEUE_MAP.erase(this);
}

void IndexerConnector::publish(const std::string& message)
{
    QUEUE_MAP[this]->push(message);
}

void IndexerConnector::initialize(const nlohmann::json& templateData,
                                  const std::string& indexName,
                                  const std::shared_ptr<ServerSelector>& selector,
                                  const SecureCommunication& secureCommunication)
{
    // Initialize template.
    HTTPRequest::instance().put(
        HttpURL(selector->getNext() + "/_index_template/" + indexName + "_template"),
        templateData,
        [&](const std::string& response) {},
        [&](const std::string& error, const long) { throw std::runtime_error(error); },
        "",
        DEFAULT_HEADERS,
        secureCommunication);

    // Initialize Index.
    HTTPRequest::instance().put(
        HttpURL(selector->getNext() + "/" + indexName),
        templateData.at("template"),
        [&](const std::string& response) {},
        [&](const std::string& error, const long statusCode)
        {
            if (statusCode != 400)
            {
                throw std::runtime_error(error);
            }
        },
        "",
        DEFAULT_HEADERS,
        secureCommunication);

    m_initialized = true;
}
// LCOV_EXCL_STOP<|MERGE_RESOLUTION|>--- conflicted
+++ resolved
@@ -16,18 +16,14 @@
 #include "serverSelector.hpp"
 #include <fstream>
 
-<<<<<<< HEAD
 #define IC_NAME       "indexer-connnector"
 #define MAX_WAIT_TIME 30
-=======
-#define IC_NAME "indexer-connnector"
 namespace Log
 {
     std::function<void(
         const int, const std::string&, const std::string&, const int, const std::string&, const std::string&)>
         GLOBAL_LOG_FUNCTION;
 };
->>>>>>> 1c487d07
 
 // TODO: remove the LCOV flags when the implementation of this class is completed
 // LCOV_EXCL_START
