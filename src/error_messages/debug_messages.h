/*
 * Copyright (C) 2015-2020, Wazuh Inc.
 * January 17, 2018.
 *
 * This program is free software; you can redistribute it
 * and/or modify it under the terms of the GNU General Public
 * License (version 2) as published by the FSF - Free Software
 * Foundation.
 */

#ifndef DEBUG_MESSAGES_H
#define DEBUG_MESSAGES_H

/* vulnerability-detector messages*/
#define VU_STARTING_UPDATE    "(5400): Starting '%s' database update."
#define VU_UPDATING_NVD_YEAR  "(5401): Synchronizing the year '%d' of the vulnerability database."
#define VU_UPDATING_RH_YEAR   "(5402): Synchronizing the page '%d' from the vulnerability database."
#define VU_LOCAL_FETCH        "(5403): Fetching feed from '%s'"
#define VU_DOWNLOAD_START     "(5404): Trying to download '%s'"
#define VU_DOWNLOAD_FAIL      "(5405): The download cannot be completed. Retrying in '%d' seconds."
#define VU_UPDATE_DATE        "(5406): The feed '%s' is in its latest version."
#define VU_DB_TIMESTAMP_FEED  "(5407): The feed '%s%s' is outdated. Fetching the last version."
#define VU_UPDATE_JSON_FEED   "(5408): Updating from '%s'"
#define VU_DISCARD_MATCH_N    "(5409): The matching configuration node '%s' from '%s' will be discarded because it is contemplated by '%s' (%s%s%s%s%s%s%s)."
#define VU_UNEXP_JSON_KEY     "(5410): Unexpected JSON key: '%s'"
#define VU_UPDATE_PRE         "(5411): Starting preparse step of feed '%s'"
#define VU_UPDATE_PAR         "(5412): Starting parse step of feed '%s'"
#define VU_OVAL_OBJ_INV       "(5413): Invalid OVAL object type: '%s'"
#define VU_START_REFRESH_DB   "(5414): Refreshing '%s' databases."
#define VU_UPDATE_VU          "(5415): Inserting vulnerabilities."
#define VU_INS_CPES_SEC       "(5416): Inserting CPEs section."
#define VU_INS_CPES_DIC       "(5417): Inserting Wazuh's CPE dictonary."
#define VU_INS_MSU            "(5418): Inserting Microsoft Security Update dictionary."
#define VU_INS_VUL_SEC        "(5419): Inserting %s vulnerabilities section."
#define VU_DEB_STATUS_FEED    "(5420): Indexing vulnerabilities from the Debian Security Tracker."
#define VU_INDEX_TIME         "(5421): It took '%ld' seconds to '%s' vulnerabilities."
#define VU_INS_TEST_SEC       "(5422): Inserting '%s' vulnerabilities references."
#define VU_UPDATE_VU_CO       "(5423): Inserting '%s' vulnerabilities conditions."
#define VU_UPDATE_PACK_NAME   "(5424): Inserting '%s' vulnerabilities package names."
#define VU_INS_VARIABLES      "(5425): Inserting '%s' vulnerabilities package variables."
#define VU_UPDATE_VU_INFO     "(5426): Inserting '%s' vulnerabilities information."
#define VU_STOP_REFRESH_DB    "(5427): Refresh of '%s' database finished."
#define VU_DOWNLOAD_PAGE_SUC  "(5428): Page '%d' successfully downloaded."
#define VU_NVD_UPD_CANCEL     "(5429): The '%s' update has failed, so the NVD feed will not be updated."
#define VU_ENDING_UPDATE      "(5430): The update of the '%s' feed finished successfully."
#define VU_START_SCAN         "(5431): Starting vulnerability scan."
#define VU_AG_NEVER_CON       "(5432): Agent '%s' never connected."
#define VU_AGENT_UNSOPPORTED  "(5433): Agent '%.3d' has an unsupported Wazuh version: '%s'"
#define VU_UNS_OS_VERSION     "(5434): Agent '%.3d' has an unsupported OS version: '%s'"
#define VU_AG_NO_TARGET       "(5435): The analysis can not be launched because there are no target agents."
#define VU_DEB_STATUS_FETCH   "(5436): Fetching Debian Security Tracker from '%s'"
#define VU_AGENT_SOFTWARE_REQ "(5437): Collecting agent '%.3d' software."
#define VU_AG_FULL_SCAN       "(5438): A full scan will be run on agent '%.3d'"
#define VU_AG_PART_SCAN       "(5439): A partial scan will be run on agent '%.3d'"
#define VU_NO_PACKAGE_SCAN    "(5440): The package inventory of the agent '%.3d' is not available, but a hotfix analysis will be launched."
#define VU_SOCKET_RETRY       "(5441): Unable to connect to socket '%s'. Waiting '%d' seconds."
#define VU_NO_HOTFIX_AVAIL    "(5442): It is not possible to perform a hotfix scan on agent '%.3d'"
#define VU_OSINFO_DISABLED    "(5443): Unable to get the OS release for agent '%.3d'. It may not have the OS inventory enabled."
#define VU_OSINFOLNX_DISABLED "(5444): Unable to get the OS version and release for agent '%.3d'. It may not have the OS inventory enabled."
#define VU_NO_SOFTWARE        "(5445): No changes have been found with respect to the last package inventory or no packages have been indexed for agent '%.3d'"
#define VU_AGENT_CPE_RECV     "(5446): The CPE '%s' from the agent '%.3d' was indexed."
#define VU_CPE_GENERATED      "(5447): CPE generated from vendor '%s' and product '%s': '%s'"
#define VU_GEN_CPE_COUNT      "(5448): CPEs generated for agent '%.3d': '%d/%d'"
#define VU_INSERT_DATA_ERR    "(5449): It was not possible to insert '%s' in the agent software table."
#define VU_START_AG_AN        "(5450): Analyzing agent '%.3d' vulnerabilities."
#define VU_START_NVD_AG_AN    "(5451): Analyzing NVD vulnerabilities for agent '%.3d'"
#define VU_FIND_NVD_VULN_ERR  "(5452): It was not possible to look for the vulnerabilities of '%s' (%s) in the NVD."
#define VU_HOTFIX_INSTALLED   "(5453): Agent '%.3d' has installed '%s' that corrects the vulnerability '%s'"
#define VU_NO_HOTFIX_FEED     "(5454): We have not found a hotfix that solves '%s' for agent '%.3d' in the Microsoft feed, so it is not possible to know it is vulnerable."
#define VU_VULN_NVD_AG_COUNT  "(5455): The NVD found a total of '%d' potential vulnerabilities for agent '%.3d'"
#define VU_START_OVAL_AG_AN   "(5456): Analyzing OVAL vulnerabilities for agent '%.3d'"
#define VU_VULN_OVAL_AG_COUNT "(5457): The OVAL found a total of '%d' potential vulnerabilities for agent '%.3d'"
#define VU_PACKAGE_INSERT     "(5458): Package '%s' inserted into the vulnerability '%s'. Version (%s) '%s' '%s' (feed '%s')."
#define VU_DUPLICATED_PACKAGE "(5459): Trying to insert duplicated package '%s' into the vulnerability '%s'. Version (%s) '%s' '%s' (feed '%s')."
#define VU_PACKAGE_NOT_VULN   "(5460): Package '%s' not vulnerable to '%s'. Version (%s) not '%s' '%s' (feed '%s')."
#define VU_START_VUL_AG_FIL   "(5461): Filtering vulnerabilities obtained for agent '%.3d'"
#define VU_PACKAGE_NOT_AFF    "(5462): Package '%s' not vulnerable to '%s' since it is not affected (feed '%s')."
#define VU_PACKAGE_NO_DEP     "(5463): Package '%s' not vulnerable to '%s' since it don't meet its '%s' dependency on package with ID '%d'"
#define VU_PACKAGE_DEP_NOT_VU "(5464): Package '%s' not vulnerable to '%s' since it is a dependency not vulnerable."
#define VU_VULN_FILTER_AG     "(5465): A total of '%d' potential vulnerabilities have been discarded for agent '%.3d'"
#define VU_START_VUL_AG_SEND  "(5466): Sending vulnerabilities report for agent '%.3d'"
#define VU_HOTFIX_VUL         "(5467): Agent '%.3d' is vulnerable to '%s'. Condition: '%s'"
#define VU_PACK_VER_VULN      "(5468): The '%s' package (%s) from agent '%.3d' is vulnerable to '%s'. Condition: '%s'"
#define VU_VULN_SEND_AG       "(5469): A total of '%d' vulnerabilities have been reported for agent '%.3d'"
#define VU_FUNCTION_TIME      "(5470): It took '%ld' seconds to '%s' vulnerabilities in agent '%.3d'"
#define VU_AGENT_FINISH       "(5471): Finished vulnerability assessment for agent '%.3d'"
#define VU_END_SCAN           "(5472): Vulnerability scan finished."
#define VU_NO_SRC_VERSION     "(5480): Unable to get the source '%s' version for agent '%.3d'"
#define VU_NO_SRC_NAME        "(5481): Unable to get the source '%s' name for agent '%.3d'"
#define VU_VULN_SEND_AG_FEED  "(5482): A total of '%d' vulnerabilities have been reported for agent '%.3d' thanks to the '%s' feed."
#define VU_NO_HOTFIX_DISABLED "(5483): No MSU data found, so the Windows hotfixes scan will be disabled for agent '%.3d'"
#define VU_METADATA_CLEAN     "(5484): Cleaning metadata for target '%s'"
#define VU_UNS_OS             "(5485): Agent '%.3d' has an unsupported OS: '%s'"
#define VU_PACKAGE_TP_SOURCE  "(5486): Discarded package '%s' from a third-party source ('%s') for agent '%.3d'"

/* File integrity monitoring debug messages */
#define FIM_DIFF_SKIPPED                    "(6200): Diff execution skipped for containing insecure characters."
#define FIM_SCHED_BATCH                     "(6201): Setting SCHED_BATCH returned: '%d'"
#define FIM_LOCAL_DIFF_DELETE               "(6202): Deleting backup '%s'. Not monitored anymore."
#define FIM_FILE_IGNORE_RESTRICT            "(6203): Ignoring file '%s' due to restriction '%s'"
#define FIM_IGNORE_ENTRY                    "(6204): Ignoring '%s' '%s' due to '%s'"
#define FIM_IGNORE_SREGEX                   "(6205): Ignoring '%s' '%s' due to sregex '%s'"
#define FIM_TAG_ADDED                       "(6206): Adding tag '%s' to directory '%s'"
#define FIM_READING_REGISTRY                "(6207): Attempt to read: '%s%s'"
#define FIM_CLIENT_CONFIGURATION            "(6208): Reading Client Configuration [%s]"
#define FIM_LOCALDIFF_DELETE                "(6209): Deleting '%s' from local hash table."
#define FIM_CANNOT_ACCESS_FILE              "(6210): Cannot access '%s': it was removed during scan."
#define FIM_SCANNING_FILE                   "(6211): File '%s'"
#define FIM_SIMBOLIC_LINK_DISABLE           "(6212): Follow symbolic links disabled."
#define FIM_CHECK_LINK_REALPATH             "(6213): Cannot get the real path of the link '%s'"
#define FIM_HASH_ADD_FAIL                   "(6214): Not enough memory to add inode to db: '%s' (%s) "
#define FIM_HASH_UPDATE                     "(6215): Updating path '%s' in inode hash table: '%s' (%s) "
#define FIM_SCANNING_IRREGFILE              "(6216): IRREG File: '%s'"
#define FIM_MAX_RECURSION_LEVEL             "(6217): Maximum level of recursion reached. Depth:%d recursion_level:%d '%s'"
#define FIM_SYMBOLIC_LINK_DISCARDED         "(6218): Discarding symbolic link '%s' is already added in the configuration."
#define FIM_SYMBOLIC_LINK_ADD               "(6219): Directory added to FIM configuration by link '%s'"
#define FIM_FILE_MSG_DELETE                 "(6220): Sending delete message for file: '%s'"
#define FIM_FREQUENCY_DIRECTORY             "(6221): Directory loaded from syscheck db: '%s'"
#define FIM_STAT_FAILED                     "(6222): Stat() function failed on: '%s' due to [(%d)-(%s)]"
#define FIM_SKIP_NFS                        "(6223): FIM skip_nfs=%d, '%s'::is_nfs=%d"
#define FIM_REALTIME_HASH_DUP               "(6224): Entry '%s' already exists in the RT hash table."
#define FIM_REALTIME_MONITORING             "(6225): The '%s' directory starts to be monitored in real-time mode."
#define FIM_REALTIME_NEWPATH                "(6226): Scanning new file '%s' with options for directory '%s'"
#define FIM_REALTIME_NEWDIRECTORY           "(6227): Directory added for real time monitoring: '%s'"
#define FIM_REALTIME_DISCARD_EVENT          "(6228): Real-time event with same checksum for file: '%s'. Ignoring it."
#define FIM_WHODATA_HANDLE_UPDATE           "(6229): The handler ('%s') will be updated."
#define FIM_WHODATA_NEWDIRECTORY            "(6230): Monitoring with Audit: '%s'"
#define FIM_WHODATA_SCAN                    "(6231): The '%s' directory has been scanned after detecting event of new files."
#define FIM_WHODATA_SCAN_ABORTED            "(6232): Scanning of the '%s' directory is aborted because something has gone wrong."
#define FIM_WHODATA_CHECKTHREAD             "(6233): Checking thread set to '%d' seconds."
#define FIM_LINK_ALREADY_ADDED              "(6234): Directory '%s' already monitored, ignoring link '%s'"
#define FIM_WHODATA_FULLQUEUE               "(6235): Real-time Whodata events queue for Windows is full. Removing the first '%d'"
#define FIM_WHODATA_EVENT_DELETED           "(6236): '%d' events have been deleted from the whodata list."
#define FIM_WHODATA_EVENTQUEUE_VALUES       "(6237): Whodata event queue values for Windows -> max_size:'%d' | max_remove:'%d' | alert_threshold:'%d'",
#define FIM_WHODATA_IGNORE                  "(6238): The file '%s' has been marked as ignored. It will be discarded."
#define FIM_WHODATA_NOT_ACTIVE              "(6239): '%s' is discarded because its monitoring is not activated."
#define FIM_WHODATA_CANCELED                "(6240): The monitoring of '%s' in whodata mode has been canceled. Added to the ignore list."
#define FIM_WHODATA_DIRECTORY_SCANNED       "(6241): The '%s' directory has been scanned. It does not need to be scanned again."
#define FIM_WHODATA_NEW_FILES               "(6242): New files have been detected in the '%s' directory after the last scan."
#define FIM_WHODATA_DIRECTORY_DISCARDED     "(6243): The '%s' directory has been discarded because it is not being monitored in whodata mode."
#define FIM_WHODATA_CHECK_NEW_FILES         "(6244): New files have been detected in the '%s' directory and will be scanned."
#define FIM_WHODATA_NO_NEW_FILES            "(6245): The '%s' directory has not been scanned because no new files have been detected. Mask: '%x'"
#define FIM_WHODATA_INVALID_UID             "(6246): Invalid identifier for user '%s'"
#define FIM_AUDIT_EVENT                     "(6247): audit_event: uid=%s, auid=%s, euid=%s, gid=%s, pid=%i, ppid=%i, inode=%s, path=%s, pname=%s",
#define FIM_AUDIT_EVENT1                    "(6248): audit_event_1/2: uid=%s, auid=%s, euid=%s, gid=%s, pid=%i, ppid=%i, inode=%s, path=%s, pname=%s",
#define FIM_AUDIT_EVENT2                    "(6249): audit_event_2/2: uid=%s, auid=%s, euid=%s, gid=%s, pid=%i, ppid=%i, inode=%s, path=%s, pname=%s",
#define FIM_AUDIT_DELETE_RULE               "(6250): Deleting Audit rules."
#define FIM_AUDIT_MATCH_KEY                 "(6251): Match audit_key: '%s'"
#define FIM_HEALTHCHECK_CREATE              "(6252): Whodata health-check: Detected file creation event (%s)"
#define FIM_HEALTHCHECK_DELETE              "(6253): Whodata health-check: Detected file deletion event (%s)"
#define FIM_HEALTHCHECK_UNRECOGNIZED_EVENT  "(6254): Whodata health-check: Unrecognized event (%s)"
#define FIM_HEALTHCHECK_THREAD_ACTIVE       "(6255): Whodata health-check: Reading thread active."
#define FIM_HEALTHCHECK_THREAD_FINISHED     "(6256): Whodata health-check: Reading thread finished."
#define FIM_HEALTHCHECK_CREATE_ERROR        "(6257): Whodata health-check: Failed to receive creation event."



#define FIM_HEALTHCHECK_SUCCESS             "(6261): Whodata health-check: Success."
#define FIM_HEALTHCHECK_CHECK_RULE          "(6262): Couldn't delete audit health check rule."
#define FIM_SACL_CHECK_CONFIGURE            "(6263): Setting up SACL for '%s'"
#define FIM_SACL_RESTORED                   "(6265): The SACL of '%s' has been restored correctly."
#define FIM_SACL_CONFIGURE                  "(6266): The SACL of '%s' will be configured."
#define FIM_SACL_NOT_FOUND                  "(6267): No SACL found on target. A new one will be created."
#define FIM_ELEVATE_PRIVILEGE               "(6268): The '%s' privilege has been added."
#define FIM_REDUCE_PRIVILEGE                "(6269): The '%s' privilege has been removed."
#define FIM_AUDIT_NEWRULE                   "(6270): Added audit rule for monitoring directory: '%s'"
#define FIM_AUDIT_RULEDUP                   "(6271): Audit rule for monitoring directory '%s' already added."
#define FIM_INOTIFY_ADD_WATCH               "(6272): Unable to add inotify watch to real time monitoring: '%s'. '%d' '%d':'%s'"
#define FIM_AUDIT_NOCONF                    "(6273): Cannot apply Audit config."
#define FIM_AUDIT_NORULES                   "(6274): No rules added. Audit events reader thread will not start."
#define FIM_AUDIT_RELOADING_RULES           "(6275): Reloading Audit rules."
#define FIM_AUDIT_RELOADED_RULES            "(6276): Audit rules reloaded. Rules loaded: %i"
#define FIM_AUDIT_THREAD_STOPED             "(6277): Audit thread finished."
#define FIM_AUDIT_HEALTHCHECK_RULE          "(6278): Couldn't add audit health check rule."
#define FIM_AUDIT_HEALTHCHECK_START         "(6279): Whodata health-check: Starting."
#define FIM_AUDIT_HEALTHCHECK_FILE          "(6280): Couldn't create audit health check file."
#define FIM_SYSCOM_ARGUMENTS                "(6281): SYSCOM %s needs arguments."
#define FIM_SYSCOM_UNRECOGNIZED_COMMAND     "(6282): SYSCOM Unrecognized command '%s'"
#define FIM_SYSCOM_FAIL_GETCONFIG           "(6283): At SYSCOM getconfig: Could not get '%s' section."
#define FIM_SYSCOM_REQUEST_READY            "(6284): Local requests thread ready."
#define FIM_SYSCOM_EMPTY_MESSAGE            "(6285): Empty message from local client."
#define FIM_SYSCOM_THREAD_FINISED           "(6286): Local server thread finished."
#define FIM_CONFIGURATION_FILE              "(6287): Reading configuration file: '%s'"
#define FIM_SCAL_NOREFRESH                  "(6288): Could not refresh the SACL of '%s'. Its event will not be reported."
#define FIM_DISCARD_RECYCLEBIN              "(6289): File '%s' is in the recycle bin. It will be discarded."
#define FIM_REALTIME_ADD                    "(6290): Unable to add directory to real time monitoring: '%s'"
#define FIM_WHODATA_REPLACELINK             "(6291): Replacing the symbolic link: '%s' -> '%s'"
#define FIM_WHODATA_FILENOEXIST             "(6292): The '%s' file does not exist, but this will be notified when the corresponding event is received."
#define FIM_LINKCHECK_TIME                  "(6293): Configured symbolic links will be checked every %d seconds."
#define FIM_LINKCHECK_CHANGE                "(6294): Configured symbolic links will be checked every %d seconds."
#define FIM_LINKCHECK_NOCHANGE              "(6295): The symbolic link of '%s' has not changed."
#define FIM_LINKCHECK_FINALIZE              "(6296): Links check finalized."
#define FIM_LINKCHECK_FILE                  "(6297): File '%s' was inside the unlinked directory '%s'. It will be notified."
#define FIM_WHODATA_REMOVE_FOLDEREVENT      "(6298): Removed folder event received for '%s'"
#define FIM_WHODATA_UNCONTROLLED_EVENT      "(6299): Uncontrolled whodata event on '%s'"
#define FIM_WHODATA_DIRECTORY_REMOVED       "(6300): Directory '%s' has been moved or removed."
#define FIM_WHODATA_UNCONTROLLED_REMOVE     "(6301): Uncontrolled removed folder event."
#define FIM_WHODATA_IGNORE_EVENT            "(6302): Ignoring removing event for '%s' directory."
#define FIM_WHODATA_DEVICE_LETTER           "(6303): Device '%s' associated with the mounting point '%s'"
#define FIM_WHODATA_DEVICE_PATH             "(6304): Find device '%s' in path '%s'"
#define FIM_WHODATA_DEVICE_REPLACE          "(6305): Replacing '%s' to '%s'"
#define FIM_WHODATA_PATH_NOPROCCESED        "(6306): The path could not be processed in Whodata mode. Error: %u"
#define FIM_WHODATA_CONVERT_PATH            "(6307): Convert '%s' to '%s' to process the whodata event."
#define FIM_WHODATA_FOLDER_REMOVED          "(6308): File '%s' was inside the removed directory '%s'. It will be notified."
#define FIM_WHODATA_IGNORE_FILEEVENT        "(6309): Ignoring remove event for file '%s' because it has already been reported."
#define FIM_CHECKSUM_MSG                    "(6310): Sending msg to the server: %s"
#define FIM_PATH_EXEED_MAX                  "(6311): The path exceeds maximum permitted (%d): '%s'"
#define FIM_DBSYNC_NO_ARGUMENT              "(6312): Data synchronization command '%s' with no argument."
#define FIM_DBSYNC_UNKNOWN_CMD              "(6313): Unknown data synchronization command: '%s'"
#define FIM_DBSYNC_INVALID_ARGUMENT         "(6314): Invalid data synchronization argument: '%s'"
#define FIM_DBSYNC_DEC_ID                   "(6315): Setting global ID back to lower message ID (%ld)"
#define FIM_DBSYNC_DROP_MESSAGE             "(6316): Dropping message with id (%ld) greater than global id (%ld)"
#define FIM_DBSYNC_SEND                     "(6317): Sending integrity control message: %s"
#define FIM_MONITORING_FILES_COUNT          "(6318): Number of indexed files %s scanning: %u"
#define FIM_CONFIGURATION_NOTFOUND          "(6319): No configuration found for (%s):'%s'"
#define FIM_PROCESS_PRIORITY                "(6320): Setting process priority to: '%d'"
#define FIM_SEND                            "(6321): Sending FIM event: %s"
#define FIM_AUDIT_RELOADED                  "(6322): Reloaded audit rule for monitoring directory: '%s'"
#define FIM_REALTIME_DIRECTORYCHANGES       "(6323): Unable to set 'ReadDirectoryChangesW' for directory: '%s'"
#define FIM_HASHES_FAIL                     "(6324): Couldn't generate hashes for '%s'"
#define FIM_EXTRACT_PERM_FAIL               "(6325): It was not possible to extract the permissions of '%s'. Error: %d"
#define FIM_RBTREE_DUPLICATE_INSERT         "(6326): Couldn't insert entry, duplicate path: '%s'"
#define FIM_HASH_INSERT_INODE_HASH          "(6327): Unable to add inode to db: '%s' => '%s'"
#define FIM_RBTREE_REPLACE                  "(6328): Unable to update file to db, key not found: '%s'"
#define FIM_REGISTRY_EVENT_FAIL             "(6329): Unable to save registry key: '%s'"
#define FIM_RUNNING_SCAN                    "(6330): The scan has been running during: %.3f sec (%.3f clock sec)"
#define FIM_GET_ATTRIBUTES                  "(6331): Couldn't get attributes for file: '%s'"
#define FIM_WARN_REALTIME_UNSUPPORTED       "(6332): Realtime monitoring request on unsupported system."
#define FIM_WARN_WHODATA_UNSUPPORTED        "(6333): Whodata monitoring request on unsupported system."
#define FIM_AUDIT_INVALID_AUID              "(6334): Audit: Invalid 'auid' value read. Check Audit configuration (PAM)."
#define FIM_ENTRIES_INFO                    "(6335): Fim entries: %d"
#define FIM_INODES_INFO                     "(6336): Fim inode entries: %d, path count: %d"
#define FIM_WHODATA_INVALID_UNKNOWN_UID     "(6337): The user ID could not be extracted from the event."
#define FIM_EMPTY_DIRECTORIES_CONFIG        "(6338): Empty directories tag found in the configuration."
#define FIM_DELETE_EVENT_PATH_NOCONF        "(6339): Delete event from path without configuration: '%s'"
#define FIM_DELETE_DB_TRY                   "(6340): Failed to delete FIM database '%s'- %dº try."
#define FIM_DELETE_DB                       "(6341): Failed to delete FIM database '%s'."
#define FIM_FILE_LIMIT_VALUE                "(6342): Maximum number of files to be monitored: '%u'"
#define FIM_FILE_LIMIT_UNLIMITED            "(6343): No limit set to maximum number of files to be monitored"
#define FIM_INOTIFY_WATCH_DELETED           "(6344): Inotify watch deleted for '%s'"
#define FIM_NUM_WATCHES                     "(6345): Folders monitored with real-time engine: %u"
#define FIM_REALTIME_CALLBACK               "(6346): Realtime watch deleted for '%s'"
#define FIM_DIR_RECURSION_LEVEL             "(6347): Directory '%s' is already on the max recursion_level (%d), it will not be scanned."
#define FIM_DIFF_FOLDER_SIZE                "(6348): Size of '%s' folder: %.5f KB."
#define FIM_BIG_FILE_REPORT_CHANGES         "(6349): File '%s' is too big for configured maximum size to perform diff operation."
#define FIM_DISK_QUOTA_LIMIT_REACHED        "(6350): The maximum configured size for the '%s' folder has been reached, the diff operation cannot be performed."
#define FIM_DIFF_FILE_SIZE_LIMIT            "(6351): Maximum file size limit to generate diff information configured to '%d KB' for '%s'."
#define FIM_DISK_QUOTA_LIMIT                "(6352): Maximum disk quota size limit configured to '%d KB'."
#define FIM_DIFF_FOLDER_DELETED             "(6351): Folder '%s' has been deleted."

/* Modules messages */
#define WM_UPGRADE_RESULT_AGENT_INFO         "(8151): Agent Information obtained: '%s'"
#define WM_UPGRADE_MODULE_DISABLED           "(8152): Module Agent Upgrade disabled. Exiting..."
#define WM_UPGRADE_MODULE_STARTED            "(8153): Module Agent Upgrade started."
#define WM_UPGRADE_MODULE_FINISHED           "(8154): Module Agent Upgrade finished."
#define WM_UPGRADE_INCOMMING_MESSAGE         "(8155): Incomming message: '%s'"
#define WM_UPGRADE_RESPONSE_MESSAGE          "(8156): Response message: '%s'"
#define WM_UPGRADE_TASK_SEND_MESSAGE         "(8157): Sending message to task_manager module: '%s'"
#define WM_UPGRADE_TASK_RECEIVE_MESSAGE      "(8158): Receiving message from task_manager module: '%s'"
#define WM_UPGRADE_EMPTY_MESSAGE             "(8159): Empty message from local client."
#define WM_UPGRADE_NO_AGENTS_TO_UPGRADE      "(8160): There are no valid agents to upgrade."
#define WM_UPGRADE_DOWNLOADING_WPK           "(8161): Downloading WPK file from: '%s'"
#define WM_UPGRADE_SENDING_WPK_TO_AGENT      "(8162): Sending WPK to agent: '%.3d'"
#define WM_UPGRADE_ACK_MESSAGE               "(8163): Sending upgrade ACK event: '%s'"
#define WM_UPGRADE_ACK_RECEIVED              "(8164): Received upgrade notification from agent '%d'. Error code: '%d', message: '%s'"
#define WM_UPGRADE_REQUEST_SEND_MESSAGE      "(8165): Sending message to agent: '%s'"
#define WM_UPGRADE_REQUEST_RECEIVE_MESSAGE   "(8166): Receiving message from agent: '%s'"
#define WM_UPGRADE_UPGRADE_FILE_AGENT        "(8167): Upgrade result file has been successfully erased from the agent."
#define WM_UPGRADE_TASK_SEND_CLUSTER_MESSAGE "(8168): Sending sendsync message to task manager in master node: '%s'"

#define MOD_TASK_START                      "(8200): Module Task Manager started."
#define MOD_TASK_FINISH                     "(8201): Module Task Manager finished."
#define MOD_TASK_DISABLED                   "(8202): Module disabled. Exiting..."
#define MOD_TASK_EMPTY_MESSAGE              "(8203): Empty message from local client."
#define MOD_TASK_INCOMMING_MESSAGE          "(8204): Incomming message: '%s'"
#define MOD_TASK_RESPONSE_MESSAGE           "(8205): Response to message: '%s'"
#define MOD_TASK_DISABLED_WORKER            "(8207): Module Task Manager only runs on Master nodes in cluster configuration."
<<<<<<< HEAD
#define MOD_TASK_TASKS_DB_ERROR_IN_QUERY    "(8208): Tasks DB Error reported in the result of the query, message: '%s'"
#define MOD_TASK_TASKS_DB_ERROR_EXECUTE     "(8209): Tasks DB Cannot execute SQL query: err database '%s/%s.db'"
=======
#define GLOB_NO_MATCH                       "(6351): No matches found for the glob pattern: '%s'"
>>>>>>> 9b0af6fb

#endif /* DEBUG_MESSAGES_H */<|MERGE_RESOLUTION|>--- conflicted
+++ resolved
@@ -246,7 +246,8 @@
 #define FIM_DISK_QUOTA_LIMIT_REACHED        "(6350): The maximum configured size for the '%s' folder has been reached, the diff operation cannot be performed."
 #define FIM_DIFF_FILE_SIZE_LIMIT            "(6351): Maximum file size limit to generate diff information configured to '%d KB' for '%s'."
 #define FIM_DISK_QUOTA_LIMIT                "(6352): Maximum disk quota size limit configured to '%d KB'."
-#define FIM_DIFF_FOLDER_DELETED             "(6351): Folder '%s' has been deleted."
+#define FIM_DIFF_FOLDER_DELETED             "(6353): Folder '%s' has been deleted."
+#define GLOB_NO_MATCH                       "(6354): No matches found for the glob pattern: '%s'"
 
 /* Modules messages */
 #define WM_UPGRADE_RESULT_AGENT_INFO         "(8151): Agent Information obtained: '%s'"
@@ -275,11 +276,7 @@
 #define MOD_TASK_INCOMMING_MESSAGE          "(8204): Incomming message: '%s'"
 #define MOD_TASK_RESPONSE_MESSAGE           "(8205): Response to message: '%s'"
 #define MOD_TASK_DISABLED_WORKER            "(8207): Module Task Manager only runs on Master nodes in cluster configuration."
-<<<<<<< HEAD
 #define MOD_TASK_TASKS_DB_ERROR_IN_QUERY    "(8208): Tasks DB Error reported in the result of the query, message: '%s'"
 #define MOD_TASK_TASKS_DB_ERROR_EXECUTE     "(8209): Tasks DB Cannot execute SQL query: err database '%s/%s.db'"
-=======
-#define GLOB_NO_MATCH                       "(6351): No matches found for the glob pattern: '%s'"
->>>>>>> 9b0af6fb
 
 #endif /* DEBUG_MESSAGES_H */