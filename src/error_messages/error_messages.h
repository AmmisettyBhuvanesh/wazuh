--- conflicted
+++ resolved
@@ -35,10 +35,9 @@
 //#define PIPE_ERROR    "%s(1120): ERROR: Pipe error."
 #define GLOB_ERROR    "%s(1121): ERROR: Glob error. Invalid pattern: '%s'."
 #define GLOB_NFOUND   "%s(1122): ERROR: No file found by pattern: '%s'."
-<<<<<<< HEAD
-//#define UNLINK_ERROR  "%s(1123): ERROR: Unable to delete file: '%s'."
+#define UNLINK_ERROR  "%s(1123): ERROR: Unable to delete file: '%s'."
 #define RENAME_ERROR  "%s(1124): ERROR: Could not rename file '%s' to '%s' due to [(%d)-(%s)]."
-//#define INT_ERROR     "%s(1125): ERROR: Internal error (undefined)."
+#define INT_ERROR     "%s(1125): ERROR: Internal error (undefined)."
 #define OPEN_ERROR    "%s(1126): ERROR: Unable to open file '%s' due to [(%d)-(%s)]."
 #define CHMOD_ERROR   "%s(1127): ERROR: Could not chmod object '%s' due to [(%d)-(%s)]."
 #define MKSTEMP_ERROR "%s(1128): ERROR: Could not create temporary file '%s' due to [(%d)-(%s)]."
@@ -49,15 +48,6 @@
 #define CHDIR_ERROR   "%s(1133): ERROR: Unable to chdir to directory '%s' due to [(%d)-(%s)]."
 #define LINK_ERROR    "%s(1134): ERROR: Unable to link from '%s' to '%s' due to [(%d)-(%s)]."
 #define CHOWN_ERROR   "%s(1135): ERROR: Could not chown object '%s' due to [(%d)-(%s)]."
-=======
-#define UNLINK_ERROR  "%s(1123): ERROR: Unable to delete file: '%s'."
-#define RENAME_ERROR  "%s(1124): ERROR: Unable to rename file: '%s'."
-#define INT_ERROR     "%s(1125): ERROR: Internal error (undefined)."
-#define OPEN_ERROR    "%s(1126): ERROR: Unable to open file '%s' reason '%s'"
-#define LINK_ERROR    "%s(1134): ERROR: Unable to link from '%s' to '%s' due to [(%d)-(%s)]."
-
-
->>>>>>> 18af847e
 
 /* COMMON ERRORS */
 #define CONN_ERROR      "%s(1201): ERROR: No remote connection configured."
