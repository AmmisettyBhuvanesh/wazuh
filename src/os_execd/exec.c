--- conflicted
+++ resolved
@@ -44,37 +44,6 @@
 STATIC OSListNode *timeout_node;
 STATIC OSHash *repeated_hash;
 
-#endif
-
-/* Free the timeout entry
- * Must be called after popping it from the timeout list
- */
-void FreeTimeoutEntry(timeout_data *timeout_entry) {
-    char **tmp_str;
-
-    if (!timeout_entry) {
-        return;
-    }
-
-    tmp_str = timeout_entry->command;
-
-    /* Clear the command arguments */
-    if (tmp_str) {
-        while (*tmp_str) {
-            os_free(*tmp_str);
-            *tmp_str = NULL;
-            tmp_str++;
-        }
-        os_free(timeout_entry->command);
-    }
-
-    os_free(timeout_entry->parameters);
-
-    os_free(timeout_entry);
-}
-
-#ifndef WIN32
-
 /* Shut down execd properly */
 void execd_shutdown(int sig) {
     /* Remove pending active responses */
@@ -167,7 +136,7 @@
             int wp;
             wp = waitpid((pid_t) - 1, NULL, WNOHANG);
             if (wp < 0 && errno != ECHILD) {
-                merror(WAITPID_ERROR, errno, strerror(errno));
+                mterror(WM_EXECD_LOGTAG, WAITPID_ERROR, errno, strerror(errno));
                 break;
             }
             /* if = 0, we still need to wait for the child process */
@@ -204,7 +173,7 @@
                     fwrite(list_entry->parameters, 1, strlen(list_entry->parameters), wfd->file);
                     wpclose(wfd);
                 } else {
-                    merror(EXEC_CMD_FAIL, strerror(errno), errno);
+                    mterror(WM_EXECD_LOGTAG, EXEC_CMD_FAIL, strerror(errno), errno);
                 }
 
                 /* Delete current node - already sets the pointer to next */
@@ -236,13 +205,13 @@
 
         /* Check for error */
         if (!FD_ISSET(q, &fdset)) {
-            merror(SELECT_ERROR, errno, strerror(errno));
+            mterror(WM_EXECD_LOGTAG, SELECT_ERROR, errno, strerror(errno));
             continue;
         }
 
         /* Receive the message */
         if (OS_RecvUnix(q, OS_MAXSTR, buffer) == 0) {
-            merror(QUEUE_ERROR, EXECQUEUEPATH, strerror(errno));
+            mterror(WM_EXECD_LOGTAG, QUEUE_ERROR, EXECQUEUE, strerror(errno));
             continue;
         }
 
@@ -253,7 +222,7 @@
 
         /* Parse message */
         if (json_root = cJSON_Parse(buffer), !json_root) {
-            merror(EXEC_INV_JSON, buffer);
+            mterror(WM_EXECD_LOGTAG, EXEC_INV_JSON, buffer);
             continue;
         }
 
@@ -262,7 +231,7 @@
         if (json_command && (json_command->type == cJSON_String)) {
             name = json_command->valuestring;
         } else {
-            merror(EXEC_INV_CMD, buffer);
+            mterror(WM_EXECD_LOGTAG, EXEC_INV_CMD, buffer);
             cJSON_Delete(json_root);
             continue;
         }
@@ -295,8 +264,8 @@
             int rc;
             /* Start api socket */
             int api_sock;
-            if ((api_sock = StartMQ(EXECQUEUEPATHAPI, WRITE, 1)) < 0) {
-                merror(QUEUE_ERROR, EXECQUEUEPATHAPI, strerror(errno));
+            if ((api_sock = StartMQ(EXECQUEUEA, WRITE, 1)) < 0) {
+                mterror(WM_EXECD_LOGTAG, QUEUE_ERROR, EXECQUEUEA, strerror(errno));
                 os_free(output);
                 continue;
             }
@@ -304,7 +273,7 @@
             if ((rc = OS_SendUnix(api_sock, output, 0)) < 0) {
                 /* Error on the socket */
                 if (rc == OS_SOCKTERR) {
-                    merror("socketerr (not available).");
+                    mterror(WM_EXECD_LOGTAG, "socketerr (not available).");
                     os_free(output);
                     close(api_sock);
                     continue;
@@ -324,7 +293,7 @@
 
             if(cmd_api[0] == NULL) {
                 char script_path[PATH_MAX] = {0};
-                snprintf(script_path, PATH_MAX, "%s/%s", DEFAULTDIR, "active-response/bin/restart.sh");
+                snprintf(script_path, PATH_MAX, "%s/%s", DEFAULTAR, "active-response/bin/restart.sh");
                 os_strdup(script_path, cmd_api[0]);
             }
 
@@ -346,7 +315,7 @@
             ReadExecConfig();
             cmd[0] = GetCommandbyName(name, &timeout_value);
             if (!cmd[0]) {
-                merror(EXEC_INV_NAME, name);
+                mterror(WM_EXECD_LOGTAG, EXEC_INV_NAME, name);
                 cJSON_Delete(json_root);
                 continue;
             }
@@ -398,7 +367,7 @@
                                 snprintf(ntimes, 16, "%d", ntimes_int);
                                 if (OSHash_Update(repeated_hash, rkey, ntimes) != 1) {
                                     free(ntimes);
-                                    merror("At ExecdStart: OSHash_Update() failed");
+                                    mterror(WM_EXECD_LOGTAG, "At ExecdStart: OSHash_Update() failed");
                                 }
                             }
                             mtdebug1(WM_EXECD_LOGTAG, "Repeated offender. Setting timeout to '%ds'", new_timeout);
@@ -431,7 +400,7 @@
                 fwrite(cmd_parameters, 1, strlen(cmd_parameters), wfd->file);
                 wpclose(wfd);
             } else {
-                merror(EXEC_CMD_FAIL, strerror(errno), errno);
+                mterror(WM_EXECD_LOGTAG, EXEC_CMD_FAIL, strerror(errno), errno);
                 os_free(cmd_parameters);
                 cJSON_Delete(json_root);
                 continue;
@@ -464,7 +433,7 @@
                             snprintf(ntimes, 16, "%d", ntimes_int);
                             if (OSHash_Update(repeated_hash, rkey, ntimes) != 1) {
                                 free(ntimes);
-                                merror("At ExecdStart: OSHash_Update() failed");
+                                mterror(WM_EXECD_LOGTAG, "At ExecdStart: OSHash_Update() failed");
                             }
                         }
                         timeout_value = new_timeout;
@@ -497,7 +466,7 @@
                 );
 
                 if (!OSList_AddData(timeout_list, timeout_entry)) {
-                    merror(LIST_ADD_ERROR);
+                    mterror(WM_EXECD_LOGTAG, LIST_ADD_ERROR);
                     FreeTimeoutEntry(timeout_entry);
                 }
             }
@@ -539,7 +508,7 @@
 
     for (i = 0; daemons[i]; i++) {
         output_msg = NULL;
-        snprintf(command_in, PATH_MAX, "%s/%s %s", DEFAULTDIR, daemons[i], "-t");
+        snprintf(command_in, PATH_MAX, "%s/%s %s", DEFAULTAR, daemons[i], "-t");
 
         if (wm_exec(command_in, &output_msg, &result_code, timeout, NULL) < 0) {
             if (result_code == EXECVE_ERROR) {
@@ -579,14 +548,59 @@
     return ret_val;
 }
 
+/* Execute command given. Must be a argv** NULL terminated.
+ * Prints error to log message in case of problems
+ */
+void ExecCmd(char *const *cmd)
+{
+    pid_t pid;
+
+    /* Fork and leave it running */
+    pid = fork();
+    if (pid == 0) {
+        if (execv(*cmd, cmd) < 0) {
+            mterror(WM_EXECD_LOGTAG, EXEC_CMDERROR, *cmd, strerror(errno));
+            exit(1);
+        }
+
+        exit(0);
+    }
+}
+
 #endif /* !WIN32 */
+
+/* Free the timeout entry
+ * Must be called after popping it from the timeout list
+ */
+void FreeTimeoutEntry(timeout_data *timeout_entry) {
+    char **tmp_str;
+
+    if (!timeout_entry) {
+        return;
+    }
+
+    tmp_str = timeout_entry->command;
+
+    /* Clear the command arguments */
+    if (tmp_str) {
+        while (*tmp_str) {
+            os_free(*tmp_str);
+            *tmp_str = NULL;
+            tmp_str++;
+        }
+        os_free(timeout_entry->command);
+    }
+
+    os_free(timeout_entry->parameters);
+
+    os_free(timeout_entry);
+}
 
 /* Read the shared exec config
  * Returns 1 on success or 0 on failure
  * Format of the file is 'name - command - timeout'
  */
-int ReadExecConfig()
-{
+int ReadExecConfig() {
     int i = 0, j = 0, dup_entry = 0;
     FILE *fp;
     FILE *process_file;
@@ -603,11 +617,7 @@
     /* Open file */
     fp = fopen(DEFAULTAR, "r");
     if (!fp) {
-<<<<<<< HEAD
-        mterror(WM_EXECD_LOGTAG, FOPEN_ERROR, DEFAULTARPATH, errno, strerror(errno));
-=======
-        merror(FOPEN_ERROR, DEFAULTAR, errno, strerror(errno));
->>>>>>> 52bd485e
+        mterror(WM_EXECD_LOGTAG, FOPEN_ERROR, DEFAULTAR, errno, strerror(errno));
         return (0);
     }
 
@@ -621,22 +631,12 @@
         // The command name must not start with '!'
 
         if (buffer[0] == '!') {
-<<<<<<< HEAD
-            mterror(WM_EXECD_LOGTAG, EXEC_INV_CONF, DEFAULTARPATH);
-=======
-            merror(EXEC_INV_CONF, DEFAULTAR);
->>>>>>> 52bd485e
-            continue;
-        }
-
-        /* Clean up the buffer */
+            mterror(WM_EXECD_LOGTAG, EXEC_INV_CONF, DEFAULTAR);
+            continue;
+        }
         tmp_str = strstr(buffer, " - ");
         if (!tmp_str) {
-<<<<<<< HEAD
-            mterror(WM_EXECD_LOGTAG, EXEC_INV_CONF, DEFAULTARPATH);
-=======
-            merror(EXEC_INV_CONF, DEFAULTAR);
->>>>>>> 52bd485e
+            mterror(WM_EXECD_LOGTAG, EXEC_INV_CONF, DEFAULTAR);
             continue;
         }
         *tmp_str = '\0';
@@ -651,11 +651,7 @@
         /* Search for ' ' and - */
         tmp_str = strstr(tmp_str, " - ");
         if (!tmp_str) {
-<<<<<<< HEAD
-            mterror(WM_EXECD_LOGTAG, EXEC_INV_CONF, DEFAULTARPATH);
-=======
-            merror(EXEC_INV_CONF, DEFAULTAR);
->>>>>>> 52bd485e
+            mterror(WM_EXECD_LOGTAG, EXEC_INV_CONF, DEFAULTAR);
             continue;
         }
         *tmp_str = '\0';
@@ -669,9 +665,9 @@
         } else {
             /* Write the full command path */
             snprintf(exec_cmd[exec_size], OS_FLSIZE,
-                     "%s/%s",
-                     AR_BINDIR,
-                     str_pt);
+                    "%s/%s",
+                    AR_BINDIR,
+                    str_pt);
             process_file = fopen(exec_cmd[exec_size], "r");
             if (!process_file) {
                 if (f_time_reading) {
@@ -730,8 +726,7 @@
  * If timeout is not NULL, write the timeout for that
  * command to it
  */
-char *GetCommandbyName(const char *name, int *timeout)
-{
+char *GetCommandbyName(const char *name, int *timeout) {
     int i = 0;
 
     // Filter custom commands
@@ -739,13 +734,8 @@
     if (name[0] == '!') {
         static char command[OS_FLSIZE];
 
-<<<<<<< HEAD
-        if (snprintf(command, sizeof(command), "%s/%s", AR_BINDIRPATH, name + 1) >= (int)sizeof(command)) {
+        if (snprintf(command, sizeof(command), "%s/%s", AR_BINDIR, name + 1) >= (int)sizeof(command)) {
             mtwarn(WM_EXECD_LOGTAG, "Cannot execute command '%32s...': path too long.", name + 1);
-=======
-        if (snprintf(command, sizeof(command), "%s/%s", AR_BINDIR, name + 1) >= (int)sizeof(command)) {
-            mwarn("Cannot execute command '%32s...': path too long.", name + 1);
->>>>>>> 52bd485e
             return NULL;
         }
 
@@ -763,33 +753,9 @@
     return (NULL);
 }
 
-#ifndef WIN32
-
-/* Execute command given. Must be a argv** NULL terminated.
- * Prints error to log message in case of problems
- */
-void ExecCmd(char *const *cmd)
-{
-    pid_t pid;
-
-    /* Fork and leave it running */
-    pid = fork();
-    if (pid == 0) {
-        if (execv(*cmd, cmd) < 0) {
-            mterror(WM_EXECD_LOGTAG, EXEC_CMDERROR, *cmd, strerror(errno));
-            exit(1);
-        }
-
-        exit(0);
-    }
-
-    return;
-}
-
-#else
-
-void ExecCmd_Win32(char *cmd)
-{
+#ifdef WIN32
+
+void ExecCmd_Win32(char *cmd) {
     STARTUPINFO si;
     PROCESS_INFORMATION pi;
 
@@ -812,4 +778,5 @@
 
     return;
 }
+
 #endif