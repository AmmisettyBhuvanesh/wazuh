; include Modern UI
!include "MUI.nsh"

; standard NSIS includes
!include "LogicLib.nsh"
!include "WinVer.nsh"

; include nsProcess
!addincludedir "nsProcess"
!addplugindir "nsProcess"
!include "nsProcess.nsh"

; include SimpleSC
!addplugindir "SimpleSC"

; include GetTime
!include "FileFunc.nsh"
!insertmacro GetTime

; general
!define MUI_ICON install.ico
!define MUI_UNICON uninstall.ico
<<<<<<< HEAD
!define VERSION "3.12.0"
!define REVISION "31200"
=======
!define VERSION "3.11.0"
!define REVISION "31111"
>>>>>>> 187599d5
!define NAME "Wazuh"
!define SERVICE "OssecSvc"

; output file
!ifndef OutFile
    !define OutFile "wazuh-agent-${VERSION}.exe"
!endif

Var is_upgrade

Name "${NAME} Windows Agent v${VERSION}"
BrandingText "Copyright (C) 2015-2019, Wazuh Inc."
OutFile "${OutFile}"

VIProductVersion "3.10.0.0"
VIAddVersionKey ProductName "${NAME}"
VIAddVersionKey CompanyName "Wazuh Inc."
VIAddVersionKey LegalCopyright "2019 - Wazuh Inc."
VIAddVersionKey FileDescription "Wazuh Agent installer"
VIAddVersionKey FileVersion "${VERSION}"
VIAddVersionKey ProductVersion "${VERSION}"
VIAddVersionKey InternalName "Wazuh Agent"
VIAddVersionKey OriginalFilename "${OutFile}"

InstallDir "$PROGRAMFILES\ossec-agent"
InstallDirRegKey HKLM Software\OSSEC ""

; show (un)installation details
ShowInstDetails show
ShowUninstDetails show

; do not close details pages immediately
!define MUI_FINISHPAGE_NOAUTOCLOSE
!define MUI_UNFINISHPAGE_NOAUTOCLOSE

; interface settings
!define MUI_ABORTWARNING

; pages
!define MUI_WELCOMEPAGE_TITLE_3LINES
!define MUI_WELCOMEPAGE_TEXT "This wizard will guide you through the install of ${Name}.\r\n\r\nClick next to continue."
!define MUI_FINISHPAGE_TITLE_3LINES
!define MUI_FINISHPAGE_RUN "$INSTDIR\win32ui.exe"
!define MUI_FINISHPAGE_RUN_TEXT "Run Agent manager"

; page for choosing components
!define MUI_COMPONENTSPAGE_TEXT_TOP "Select the options you want to be executed. Click next to continue."
!define MUI_COMPONENTSPAGE_NODESC

; pages to display to user
!insertmacro MUI_PAGE_WELCOME
!insertmacro MUI_PAGE_LICENSE "LICENSE.txt"
!insertmacro MUI_PAGE_COMPONENTS
!insertmacro MUI_PAGE_DIRECTORY
!insertmacro MUI_PAGE_INSTFILES
!insertmacro MUI_PAGE_FINISH

; these have to be defined again to work with the uninstall pages
!define MUI_WELCOMEPAGE_TITLE_3LINES
!define MUI_FINISHPAGE_TITLE_3LINES
!insertmacro MUI_UNPAGE_WELCOME
!insertmacro MUI_UNPAGE_CONFIRM
!insertmacro MUI_UNPAGE_INSTFILES
!insertmacro MUI_UNPAGE_FINISH

; languages
!insertmacro MUI_LANGUAGE "English"

; function to stop OSSEC service if running
Function .onInit
    StrCpy $is_upgrade "no"

    ; stop service
    SimpleSC::ExistsService "${SERVICE}"
    Pop $0
    ${If} $0 = 0
        SimpleSC::ServiceIsStopped "${SERVICE}"
        Pop $0
        Pop $1
        ${If} $0 = 0
            ${If} $1 <> 1
                MessageBox MB_OKCANCEL "${NAME} is already installed and the ${SERVICE} service is running. \
                    It will be stopped before continuing." /SD IDOK IDOK ServiceStop
                SetErrorLevel 2
                Abort

                ServiceStop:
                    SimpleSC::StopService "${SERVICE}" 1 30
                    Pop $0
                    ${If} $0 <> 0
                        MessageBox MB_ABORTRETRYIGNORE|MB_ICONSTOP "$\r$\n\
                            Failure stopping the ${SERVICE} service ($0).$\r$\n$\r$\n\
                            Click Abort to stop the installation,$\r$\n\
                            Retry to try again, or$\r$\n\
                            Ignore to skip this file." /SD IDABORT IDIGNORE ServiceStopped IDRETRY ServiceStop

                        SetErrorLevel 2
                        Abort
                    ${Else}
                        StrCpy $is_upgrade "yes"
                    ${EndIf}
            ${EndIf}
        ${Else}
            MessageBox MB_ABORTRETRYIGNORE|MB_ICONSTOP "$\r$\n\
                Failure checking status of the ${SERVICE} service ($0).$\r$\n$\r$\n\
                Click Abort to stop the installation,$\r$\n\
                Retry to try again, or$\r$\n\
                Ignore to skip this file." /SD IDABORT IDIGNORE ServiceStopped IDRETRY ServiceStop

            SetErrorLevel 2
            Abort
        ${EndIf}
    ${EndIf}
    ServiceStopped:
FunctionEnd

; main install section
Section "Wazuh Agent (required)" MainSec
    ; set install type and cwd
    SectionIn RO
    SetOutPath $INSTDIR

    ; clear any errors
    ClearErrors

    ; use real date modified times
    SetDateSave off

    ; overwrite existing files
    SetOverwrite on

    ; remove diff and state files when upgrading

    Push "$INSTDIR\queue\diff\local"
    Push "last-entry"
    Push $0
    GetFunctionAddress $0 "RmFiles"
    Exch $0
    Call FindFiles

    ; create necessary directories
    CreateDirectory "$INSTDIR\bookmarks"
    CreateDirectory "$INSTDIR\logs"
    CreateDirectory "$INSTDIR\rids"
    CreateDirectory "$INSTDIR\syscheck"
    CreateDirectory "$INSTDIR\shared"
    CreateDirectory "$INSTDIR\active-response"
    CreateDirectory "$INSTDIR\active-response\bin"
    CreateDirectory "$INSTDIR\tmp"
	CreateDirectory "$INSTDIR\queue"
	CreateDirectory "$INSTDIR\queue\diff"
    CreateDirectory "$INSTDIR\incoming"
    CreateDirectory "$INSTDIR\upgrade"
    CreateDirectory "$INSTDIR\wodles"
    CreateDirectory "$INSTDIR\ruleset\"
    CreateDirectory "$INSTDIR\ruleset\sca"

    ; install files
    File ossec-agent.exe
    File ossec-agent-eventchannel.exe
    File default-ossec.conf
    File default-ossec-pre6.conf
    File manage_agents.exe
    File /oname=win32ui.exe os_win32ui.exe
    File ossec-rootcheck.exe
    File internal_options.conf
    File default-local_internal_options.conf
    File setup-windows.exe
    File setup-syscheck.exe
    File setup-iis.exe
    File doc.html
    File favicon.ico
    File /oname=shared\rootkit_trojans.txt ../rootcheck/db/rootkit_trojans.txt
    File /oname=shared\rootkit_files.txt ../rootcheck/db/rootkit_files.txt
    File add-localfile.exe
    File LICENSE.txt
    File /oname=shared\win_applications_rcl.txt ../rootcheck\db\win_applications_rcl.txt
    File /oname=shared\win_malware_rcl.txt ../rootcheck\db\win_malware_rcl.txt
    File /oname=shared\win_audit_rcl.txt ../rootcheck\db\win_audit_rcl.txt
    File /oname=help.txt help_win.txt
    File vista_sec.txt
    File /oname=active-response\bin\route-null.cmd route-null.cmd
    File /oname=active-response\bin\route-null-2012.cmd route-null-2012.cmd
    File /oname=active-response\bin\netsh-win-2016.cmd netsh-win-2016.cmd
    File /oname=active-response\bin\restart-ossec.cmd restart-ossec.cmd
    File /oname=active-response\bin\netsh.cmd netsh.cmd
    File /oname=libwinpthread-1.dll libwinpthread-1.dll
    File agent-auth.exe
    File /oname=wpk_root.pem ../../etc/wpk_root.pem
    File ../wazuh_modules/syscollector/syscollector_win_ext.dll
    File /oname=libwazuhext.dll ../libwazuhext.dll
    File /oname=ruleset\sca\sca_win_audit.yml ../../etc/sca/windows/sca_win_audit.yml
    File VERSION
    File REVISION

    ; Create empty file active-responses.log
    FileOpen $0 "$INSTDIR\active-response\active-responses.log" w
    FileClose $0

    ; use appropriate version of "ossec-agent.exe"
    ${If} ${AtLeastWinVista}
        Delete "$INSTDIR\ossec-agent.exe"
        Rename "$INSTDIR\ossec-agent-eventchannel.exe" "$INSTDIR\ossec-agent.exe"
    ${Else}
        Delete "$INSTDIR\ossec-agent-eventchannel.exe"
    ${Endif}

    ; write registry keys
    WriteRegStr HKLM SOFTWARE\ossec "Install_Dir" "$INSTDIR"
    WriteRegStr HKLM "Software\Microsoft\Windows\CurrentVersion\Uninstall\OSSEC" "DisplayName" "${NAME} Agent"
    WriteRegStr HKLM "Software\Microsoft\Windows\CurrentVersion\Uninstall\OSSEC" "DisplayVersion" "${VERSION}"
    WriteRegStr HKLM "Software\Microsoft\Windows\CurrentVersion\Uninstall\OSSEC" "Publisher" "Wazuh, Inc."
    WriteRegStr HKLM "Software\Microsoft\Windows\CurrentVersion\Uninstall\OSSEC" "DisplayIcon" '"$INSTDIR\favicon.ico"'
    WriteRegStr HKLM "Software\Microsoft\Windows\CurrentVersion\Uninstall\OSSEC" "HelpLink" "https://wazuh.com"
    WriteRegStr HKLM "Software\Microsoft\Windows\CurrentVersion\Uninstall\OSSEC" "URLInfoAbout" "https://wazuh.com"
    WriteRegStr HKLM "Software\Microsoft\Windows\CurrentVersion\Uninstall\OSSEC" "UninstallString" '"$INSTDIR\uninstall.exe"'
    ${GetSize} "$INSTDIR" "/S=0K" $0 $1 $2
    IntFmt $0 "0x%08X" $0
    WriteRegDWORD HKLM "Software\Microsoft\Windows\CurrentVersion\Uninstall\OSSEC" "EstimatedSize" "$0"
    WriteRegDWORD HKLM "Software\Microsoft\Windows\CurrentVersion\Uninstall\OSSEC" "NoModify" 1
    WriteRegDWORD HKLM "Software\Microsoft\Windows\CurrentVersion\Uninstall\OSSEC" "NoRepair" 1
    WriteUninstaller "uninstall.exe"

    ; get current local time
    ${GetTime} "" "L" $0 $1 $2 $3 $4 $5 $6
    var /global CURRENTTIME
    StrCpy $CURRENTTIME "$2-$1-$0 $4:$5:$6"

    ; create log file
    LogInstall:
        ClearErrors
        IfFileExists "$INSTDIR\ossec.log" LogComplete
        FileOpen $0 "$INSTDIR\ossec.log" w
        FileClose $0
        IfErrors LogError LogComplete
    LogError:
        MessageBox MB_ABORTRETRYIGNORE|MB_ICONSTOP "$\r$\n\
            Failure creating the ossec.log file.$\r$\n$\r$\n\
            File:$\r$\n$\r$\n$INSTDIR\ossec.log$\r$\n$\r$\n\
            Click Abort to stop the installation,$\r$\n\
            Retry to try again, or$\r$\n\
            Ignore to skip this file." /SD IDABORT IDIGNORE LogComplete IDRETRY LogInstall

        SetErrorLevel 2
        Abort
    LogComplete:
        ClearErrors

    ; rename local_internal_options.conf if it does not already exist
    ConfInstallInternal:
        ClearErrors
        IfFileExists "$INSTDIR\local_internal_options.conf" ConfPresentInternal
        Rename "$INSTDIR\default-local_internal_options.conf" "$INSTDIR\local_internal_options.conf"
        IfErrors ConfErrorInternal ConfPresentInternal
    ConfErrorInternal:
        MessageBox MB_ABORTRETRYIGNORE|MB_ICONSTOP "$\r$\n\
            Failure renaming configuration file.$\r$\n$\r$\n\
            From:$\r$\n$\r$\n\
            $INSTDIR\default-local_internal_options.conf$\r$\n$\r$\n\
            To:$\r$\n$\r$\n\
            $INSTDIR\local_internal_options.conf$\r$\n$\r$\n\
            Click Abort to stop the installation,$\r$\n\
            Retry to try again, or$\r$\n\
            Ignore to skip this file." /SD IDABORT IDIGNORE ConfPresentInternal IDRETRY ConfInstallInternal

        SetErrorLevel 2
        Abort
    ConfPresentInternal:
        ClearErrors

    ; rename ossec.conf if it does not already exist
    ConfInstallOSSEC:
        ClearErrors
        IfFileExists "$INSTDIR\ossec.conf" ConfPresentOSSEC
        ${If} ${AtLeastWinVista}
            Rename "$INSTDIR\default-ossec.conf" "$INSTDIR\ossec.conf"
        ${Else}
            Rename "$INSTDIR\default-ossec-pre6.conf" "$INSTDIR\ossec.conf"
        ${EndIf}
        IfErrors ConfErrorOSSEC ConfPresentOSSEC
    ConfErrorOSSEC:
        MessageBox MB_ABORTRETRYIGNORE|MB_ICONSTOP "$\r$\n\
            Failure renaming configuration file.$\r$\n$\r$\n\
            From:$\r$\n$\r$\n\
            $INSTDIR\default-ossec.conf$\r$\n$\r$\n\
            To:$\r$\n$\r$\n\
            $INSTDIR\ossec.conf$\r$\n$\r$\n\
            Click Abort to stop the installation,$\r$\n\
            Retry to try again, or$\r$\n\
            Ignore to skip this file." /SD IDABORT IDIGNORE ConfPresentOSSEC IDRETRY ConfInstallOSSEC

        SetErrorLevel 2
        Abort
    ConfPresentOSSEC:
        ClearErrors

    ; handle shortcuts
    ; https://nsis.sourceforge.net/Shortcuts_removal_fails_on_Windows_Vista
    SetShellVarContext all

    ; remove shortcuts
    Delete "$SMPROGRAMS\OSSEC\Edit.lnk"
    Delete "$SMPROGRAMS\OSSEC\Uninstall.lnk"
    Delete "$SMPROGRAMS\OSSEC\Documentation.lnk"
    Delete "$SMPROGRAMS\OSSEC\Edit Config.lnk"
    Delete "$SMPROGRAMS\OSSEC\*.*"
    RMDir "$SMPROGRAMS\OSSEC"

    ; create shortcuts
    CreateDirectory "$SMPROGRAMS\OSSEC"
    CreateShortCut "$SMPROGRAMS\OSSEC\Manage Agent.lnk" "$INSTDIR\win32ui.exe" "" "$INSTDIR\win32ui.exe" 0
    CreateShortCut "$SMPROGRAMS\OSSEC\Documentation.lnk" "$INSTDIR\doc.html" "" "$INSTDIR\doc.html" 0
    CreateShortCut "$SMPROGRAMS\OSSEC\Edit Config.lnk" "$INSTDIR\ossec.conf" "" "$INSTDIR\ossec.conf" 0
    CreateShortCut "$SMPROGRAMS\OSSEC\Uninstall.lnk" "$INSTDIR\uninstall.exe" "" "$INSTDIR\uninstall.exe" 0

    ; install OSSEC service
    ServiceInstall:
        nsExec::ExecToLog '"$INSTDIR\ossec-agent.exe" install-service'
        Pop $0
        ${If} $0 <> 1
            MessageBox MB_ABORTRETRYIGNORE|MB_ICONSTOP "$\r$\n\
                Failure setting up the ${SERVICE} service.$\r$\n$\r$\n\
                Check the details for information about the error.$\r$\n$\r$\n\
                Click Abort to stop the installation,$\r$\n\
                Retry to try again, or$\r$\n\
                Ignore to skip this file." /SD IDABORT IDIGNORE ServiceInstallComplete IDRETRY ServiceInstall

            SetErrorLevel 2
            Abort
        ${EndIf}
    ServiceInstallComplete:

    ; install files
    Setup:
        nsExec::ExecToLog '"$INSTDIR\setup-windows.exe" "$INSTDIR"'
        Pop $0
        ${If} $0 <> 1
            MessageBox MB_ABORTRETRYIGNORE|MB_ICONSTOP "$\r$\n\
                Failure running setup-windows.exe.$\r$\n$\r$\n\
                Check the details for information about the error.$\r$\n$\r$\n\
                Click Abort to stop the installation,$\r$\n\
                Retry to try again, or$\r$\n\
                Ignore to skip this file." /SD IDABORT IDIGNORE SetupComplete IDRETRY Setup

            SetErrorLevel 2
            Abort
        ${EndIf}


    ${If} $is_upgrade == "yes"
        Goto StartService
    ${Else}
        Goto SetupComplete
    ${EndIf}

    StartService:
        SimpleSC::ExistsService "${SERVICE}"
        Pop $0
        ${If} $0 = 0
            ; StartService [name_of_service] [arguments] [timeout]
            SimpleSC::StartService "${SERVICE}" "" 30
            Pop $0
            ${If} $0 <> 0
                MessageBox MB_RETRYCANCEL  "$\r$\n\
                    Failure starting the ${SERVICE} ($0).$\r$\n$\r$\n\
                    Click Cancel to finish the installation without starting the service,$\r$\n\
                    Click Retry to try again." /SD IDABORT IDCANCEL SetupComplete IDRETRY StartService
            ${EndIf}
        ${Else}
            MessageBox MB_OK  "$\r$\n\
                Service not found ${SERVICE} ($0).$\r$\n$\r$\n\
                Click Cancel to stop the installation,$\r$\n\
                Click Retry to try again." /SD IDABORT IDCANCEL SetupComplete IDRETRY StartService
            SetErrorLevel 2
            Abort
        ${EndIf}

    SetupComplete:

SectionEnd

; add IIS logs
Section "Scan and monitor IIS logs (recommended)" IISLogs
    nsExec::ExecToLog '"$INSTDIR\setup-iis.exe" "$INSTDIR"'
SectionEnd

; add integrity checking
Section "Enable integrity checking (recommended)" IntChecking
    nsExec::ExecToLog '"$INSTDIR\setup-syscheck.exe" "$INSTDIR" "enable"'
SectionEnd

; uninstall section
Section "Uninstall"
    ; uninstall the services
    ; this also stops the service as well so it should be done early
    ServiceUninstall:
        nsExec::ExecToLog '"$INSTDIR\ossec-agent.exe" uninstall-service'
        Pop $0
        ${If} $0 <> 1
            MessageBox MB_ABORTRETRYIGNORE|MB_ICONSTOP "$\r$\n\
                Failure uninstalling the ${SERVICE} service.$\r$\n$\r$\n\
                Check the details for information about the error.$\r$\n$\r$\n\
                Click Abort to stop the installation,$\r$\n\
                Retry to try again, or$\r$\n\
                Ignore to skip this file." /SD IDABORT IDIGNORE ServiceUninstallComplete IDRETRY ServiceUninstall

            SetErrorLevel 2
            Abort
        ${EndIf}
    ServiceUninstallComplete:

    ; make sure manage_agents.exe is not running
    ManageAgents:
        ${nsProcess::FindProcess} "manage_agents.exe" $0
        ${If} $0 = 0
            MessageBox MB_ABORTRETRYIGNORE|MB_ICONSTOP "$\r$\n\
                Found manage_agents.exe is still running.$\r$\n$\r$\n\
                Please close it before continuing.$\r$\n$\r$\n\
                Click Abort to stop the installation,$\r$\n\
                Retry to try again, or$\r$\n\
                Ignore to skip this file." /SD IDABORT IDIGNORE ManageAgentsClosed IDRETRY ManageAgents

            ${nsProcess::Unload}
            SetErrorLevel 2
            Abort
        ${EndIf}
    ManageAgentsClosed:

    ; make sure win32ui.exe is not running
    win32ui:
        ${nsProcess::FindProcess} "win32ui.exe" $0
        ${If} $0 = 0
            MessageBox MB_ABORTRETRYIGNORE|MB_ICONSTOP "$\r$\n\
                Found win32ui.exe is still running.$\r$\n$\r$\n\
                Please close it before continuing.$\r$\n$\r$\n\
                Click Abort to stop the installation,$\r$\n\
                Retry to try again, or$\r$\n\
                Ignore to skip this file." /SD IDABORT IDIGNORE win32uiClosed IDRETRY win32ui

            ${nsProcess::Unload}
            SetErrorLevel 2
            Abort
        ${EndIf}
    win32uiClosed:

    ; unload nsProcess
    ${nsProcess::Unload}

    ; remove registry keys
    DeleteRegKey HKLM "Software\Microsoft\Windows\CurrentVersion\Uninstall\OSSEC"
    DeleteRegKey HKLM SOFTWARE\OSSEC

    ; remove files and uninstaller
    Delete "$INSTDIR\ossec-agent.exe"
	Delete "$INSTDIR\agent-auth.exe"
    Delete "$INSTDIR\manage_agents.exe"
    Delete "$INSTDIR\ossec.conf"
    Delete "$INSTDIR\uninstall.exe"
    Delete "$INSTDIR\*"
    Delete "$INSTDIR\bookmarks\*"
    Delete "$INSTDIR\logs\*"
    Delete "$INSTDIR\rids\*"
    Delete "$INSTDIR\syscheck\*"
    Delete "$INSTDIR\shared\*"
    Delete "$INSTDIR\active-response\bin\*"
    Delete "$INSTDIR\active-response\*"
    Delete "$INSTDIR\tmp\*"
    Delete "$INSTDIR\incoming\*"
    Delete "$INSTDIR\wodles\*"
    Delete "$INSTDIR\syscollector_win_ext.dll"
    Delete "$INSTDIR\libwazuhext.dll"
    Delete "$INSTDIR\ruleset\sca\*"
    Delete "$INSTDIR\ruleset\*"

    ; remove shortcuts
    SetShellVarContext all
    Delete "$SMPROGRAMS\OSSEC\*.*"
    Delete "$SMPROGRAMS\OSSEC\*"
    RMDir "$SMPROGRAMS\OSSEC"

    ; remove directories used
    RMDir "$INSTDIR\shared"
    RMDir "$INSTDIR\syscheck"
    RMDir "$INSTDIR\bookmarks"
    RMDir "$INSTDIR\logs"
    RMDir "$INSTDIR\rids"
    RMDir "$INSTDIR\active-response\bin"
    RMDir "$INSTDIR\active-response"
    RMDir "$INSTDIR\tmp"
	RMDir /r "$INSTDIR\queue\diff"
    RMDir "$INSTDIR\incoming"
    RMDir /r "$INSTDIR\upgrade"
	RMDir "$INSTDIR\queue"
    RMDir "$INSTDIR\wodles"
    RMDir "$INSTDIR\ruleset\sca"
    RMDir "$INSTDIR\ruleset"
    RMDir "$INSTDIR"
SectionEnd

Function FindFiles
  Exch $R5 # callback function
  Exch
  Exch $R4 # file name
  Exch 2
  Exch $R0 # directory
  Push $R1
  Push $R2
  Push $R3
  Push $R6

  Push $R0 # first dir to search

  StrCpy $R3 1

  nextDir:
    Pop $R0
    IntOp $R3 $R3 - 1
    ClearErrors
    FindFirst $R1 $R2 "$R0\*.*"
    nextFile:
      StrCmp $R2 "." gotoNextFile
      StrCmp $R2 ".." gotoNextFile

      StrCmp $R2 $R4 0 isDir
        Call $R5
        Pop $R6
        StrCmp $R6 "stop" 0 isDir
          loop:
            StrCmp $R3 0 done
            Pop $R0
            IntOp $R3 $R3 - 1
            Goto loop

      isDir:
        IfFileExists "$R0\$R2\*.*" 0 gotoNextFile
          IntOp $R3 $R3 + 1
          Push "$R0\$R2"

  gotoNextFile:
    FindNext $R1 $R2
    IfErrors 0 nextFile

  done:
    FindClose $R1
    StrCmp $R3 0 0 nextDir

  Pop $R6
  Pop $R3
  Pop $R2
  Pop $R1
  Pop $R0
  Pop $R5
  Pop $R4
FunctionEnd

Function RmFiles
 StrCpy $1 $R0
 Push $1 ; route dir
 Push $2
 Push $2

  FindFirst $3 $2 "$1\*.*"
  IfErrors Exit

  Top:
   StrCmp $2 "." Next
   StrCmp $2 ".." Next
   StrCmp $2 "last-entry" Next
   IfFileExists "$1\$2\*.*" Next
    Delete "$1\$2"

   Next:
    ClearErrors
    FindNext $3 $2
    IfErrors Exit
   Goto Top

  Exit:
  FindClose $2

 Pop $3
 Pop $2
 Pop $1
 Push "go"
FunctionEnd<|MERGE_RESOLUTION|>--- conflicted
+++ resolved
@@ -20,13 +20,8 @@
 ; general
 !define MUI_ICON install.ico
 !define MUI_UNICON uninstall.ico
-<<<<<<< HEAD
-!define VERSION "3.12.0"
-!define REVISION "31200"
-=======
 !define VERSION "3.11.0"
 !define REVISION "31111"
->>>>>>> 187599d5
 !define NAME "Wazuh"
 !define SERVICE "OssecSvc"
 
