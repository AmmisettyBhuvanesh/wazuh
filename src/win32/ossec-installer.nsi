; include Modern UI
!include "MUI.nsh"

; standard NSIS includes
!include "LogicLib.nsh"
!include "WinVer.nsh"

; include nsProcess
!addincludedir "nsProcess"
!addplugindir "nsProcess"
!include "nsProcess.nsh"

; include SimpleSC
!addplugindir "SimpleSC"

; include GetTime
!include "FileFunc.nsh"
!insertmacro GetTime

; general
!define MUI_ICON install.ico
!define MUI_UNICON uninstall.ico
!define VERSION "4.1.0"
!define REVISION "40101"
!define NAME "Wazuh"
!define SERVICE "OssecSvc"

; output file
!ifndef OutFile
    !define OutFile "wazuh-agent-${VERSION}.exe"
!endif

Var is_upgrade

Name "${NAME} Windows Agent v${VERSION}"
BrandingText "Copyright (C) 2015-2020, Wazuh Inc."
OutFile "${OutFile}"

VIProductVersion "4.0.0.0"
VIAddVersionKey ProductName "${NAME}"
VIAddVersionKey CompanyName "Wazuh Inc."
VIAddVersionKey LegalCopyright "2020 - Wazuh Inc."
VIAddVersionKey FileDescription "Wazuh Agent installer"
VIAddVersionKey FileVersion "${VERSION}"
VIAddVersionKey ProductVersion "${VERSION}"
VIAddVersionKey InternalName "Wazuh Agent"
VIAddVersionKey OriginalFilename "${OutFile}"

InstallDir "$PROGRAMFILES\ossec-agent"
InstallDirRegKey HKLM Software\OSSEC ""

; show (un)installation details
ShowInstDetails show
ShowUninstDetails show

; do not close details pages immediately
!define MUI_FINISHPAGE_NOAUTOCLOSE
!define MUI_UNFINISHPAGE_NOAUTOCLOSE

; interface settings
!define MUI_ABORTWARNING

; pages
!define MUI_WELCOMEPAGE_TITLE_3LINES
!define MUI_WELCOMEPAGE_TEXT "This wizard will guide you through the install of ${Name}.\r\n\r\nClick next to continue."
!define MUI_FINISHPAGE_TITLE_3LINES
!define MUI_FINISHPAGE_RUN "$INSTDIR\win32ui.exe"
!define MUI_FINISHPAGE_RUN_TEXT "Run Agent manager"

; page for choosing components
!define MUI_COMPONENTSPAGE_TEXT_TOP "Select the options you want to be executed. Click next to continue."
!define MUI_COMPONENTSPAGE_NODESC

; pages to display to user
!insertmacro MUI_PAGE_WELCOME
!insertmacro MUI_PAGE_LICENSE "LICENSE.txt"
!insertmacro MUI_PAGE_COMPONENTS
!insertmacro MUI_PAGE_DIRECTORY
!insertmacro MUI_PAGE_INSTFILES
!insertmacro MUI_PAGE_FINISH

; these have to be defined again to work with the uninstall pages
!define MUI_WELCOMEPAGE_TITLE_3LINES
!define MUI_FINISHPAGE_TITLE_3LINES
!insertmacro MUI_UNPAGE_WELCOME
!insertmacro MUI_UNPAGE_CONFIRM
!insertmacro MUI_UNPAGE_INSTFILES
!insertmacro MUI_UNPAGE_FINISH

; languages
!insertmacro MUI_LANGUAGE "English"

; function to stop OSSEC service if running
Function .onInit
    StrCpy $is_upgrade "no"

    ; stop service
    SimpleSC::ExistsService "${SERVICE}"
    Pop $0
    ${If} $0 = 0
        SimpleSC::ServiceIsStopped "${SERVICE}"
        Pop $0
        Pop $1
        ${If} $0 = 0
            ${If} $1 <> 1
                MessageBox MB_OKCANCEL "${NAME} is already installed and the ${SERVICE} service is running. \
                    It will be stopped before continuing." /SD IDOK IDOK ServiceStop
                SetErrorLevel 2
                Abort

                ServiceStop:
                    SimpleSC::StopService "${SERVICE}" 1 30
                    Pop $0
                    ${If} $0 <> 0
                        MessageBox MB_ABORTRETRYIGNORE|MB_ICONSTOP "$\r$\n\
                            Failure stopping the ${SERVICE} service ($0).$\r$\n$\r$\n\
                            Click Abort to stop the installation,$\r$\n\
                            Retry to try again, or$\r$\n\
                            Ignore to skip this file." /SD IDABORT IDIGNORE ServiceStopped IDRETRY ServiceStop

                        SetErrorLevel 2
                        Abort
                    ${Else}
                        StrCpy $is_upgrade "yes"
                    ${EndIf}
            ${EndIf}
        ${Else}
            MessageBox MB_ABORTRETRYIGNORE|MB_ICONSTOP "$\r$\n\
                Failure checking status of the ${SERVICE} service ($0).$\r$\n$\r$\n\
                Click Abort to stop the installation,$\r$\n\
                Retry to try again, or$\r$\n\
                Ignore to skip this file." /SD IDABORT IDIGNORE ServiceStopped IDRETRY ServiceStop

            SetErrorLevel 2
            Abort
        ${EndIf}
    ${EndIf}
    ServiceStopped:
FunctionEnd

; main install section
Section "Wazuh Agent (required)" MainSec
    ; set install type and cwd
    SectionIn RO
    SetOutPath $INSTDIR

    ; clear any errors
    ClearErrors

    ; use real date modified times
    SetDateSave off

    ; overwrite existing files
    SetOverwrite on

    ; remove diff and state files when upgrading

    Push "$INSTDIR\queue\diff\local"
    Push "last-entry"
    Push $0
    GetFunctionAddress $0 "RmFiles"
    Exch $0
    Call FindFiles

    ; create necessary directories
    CreateDirectory "$INSTDIR\bookmarks"
    CreateDirectory "$INSTDIR\logs"
    CreateDirectory "$INSTDIR\rids"
    CreateDirectory "$INSTDIR\syscheck"
    CreateDirectory "$INSTDIR\shared"
    CreateDirectory "$INSTDIR\active-response"
    CreateDirectory "$INSTDIR\active-response\bin"
    CreateDirectory "$INSTDIR\tmp"
    CreateDirectory "$INSTDIR\queue"
    CreateDirectory "$INSTDIR\queue\diff"
    CreateDirectory "$INSTDIR\queue\fim"
    CreateDirectory "$INSTDIR\queue\fim\db"
    CreateDirectory "$INSTDIR\incoming"
    CreateDirectory "$INSTDIR\upgrade"
    CreateDirectory "$INSTDIR\wodles"
    CreateDirectory "$INSTDIR\ruleset\"
    CreateDirectory "$INSTDIR\ruleset\sca"

    ; install files
    File ossec-agent.exe
    File ossec-agent-eventchannel.exe
    File default-ossec.conf
    File default-ossec-pre6.conf
    File manage_agents.exe
    File /oname=win32ui.exe os_win32ui.exe
    File ossec-rootcheck.exe
    File internal_options.conf
    File default-local_internal_options.conf
    File setup-windows.exe
    File setup-syscheck.exe
    File setup-iis.exe
    File doc.html
    File favicon.ico
    File /oname=shared\rootkit_trojans.txt ..\rootcheck\db\rootkit_trojans.txt
    File /oname=shared\rootkit_files.txt ..\rootcheck\db\rootkit_files.txt
    File add-localfile.exe
    File LICENSE.txt
    File /oname=shared\win_applications_rcl.txt ..\rootcheck\db\win_applications_rcl.txt
    File /oname=shared\win_malware_rcl.txt ..\rootcheck\db\win_malware_rcl.txt
    File /oname=shared\win_audit_rcl.txt ..\rootcheck\db\win_audit_rcl.txt
    File /oname=help.txt help_win.txt
    File vista_sec.txt
    File /oname=active-response\bin\route-null.cmd route-null.cmd
    File /oname=active-response\bin\route-null-2012.cmd route-null-2012.cmd
    File /oname=active-response\bin\netsh-win-2016.cmd netsh-win-2016.cmd
    File /oname=active-response\bin\restart-ossec.cmd restart-ossec.cmd
    File /oname=active-response\bin\netsh.cmd netsh.cmd
    File /oname=libwinpthread-1.dll libwinpthread-1.dll
    File agent-auth.exe
<<<<<<< HEAD
    File /oname=wpk_root.pem ../../etc/wpk_root.pem
    File /oname=libwazuhext.dll ../libwazuhext.dll
    File /oname=dbsync.dll ../shared_modules/dbsync/build/bin/dbsync.dll
    File /oname=rsync.dll ../shared_modules/rsync/build/bin/rsync.dll
    File /oname=sysinfo.dll ../data_provider/build/bin/sysinfo.dll
    File /oname=syscollector.dll ../wazuh_modules/syscollector/build/bin/syscollector.dll
    File /oname=ruleset\sca\sca_win_audit.yml ../../etc/sca/windows/sca_win_audit.yml
=======
    File /oname=wpk_root.pem ..\..\etc\wpk_root.pem
    File ../wazuh_modules/syscollector\syscollector_win_ext.dll
    File /oname=libwazuhext.dll ..\libwazuhext.dll
    File /oname=ruleset\sca\sca_win_audit.yml ..\..\etc\sca\windows\sca_win_audit.yml
>>>>>>> d3c79f02
    File VERSION
    File REVISION

    ; Create empty file active-responses.log
    FileOpen $0 "$INSTDIR\active-response\active-responses.log" w
    FileClose $0

    ; use appropriate version of "ossec-agent.exe"
    ${If} ${AtLeastWinVista}
        Delete "$INSTDIR\ossec-agent.exe"
        Rename "$INSTDIR\ossec-agent-eventchannel.exe" "$INSTDIR\ossec-agent.exe"
    ${Else}
        Delete "$INSTDIR\ossec-agent-eventchannel.exe"
    ${Endif}

    ; write registry keys
    WriteRegStr HKLM SOFTWARE\ossec "Install_Dir" "$INSTDIR"
    WriteRegStr HKLM "Software\Microsoft\Windows\CurrentVersion\Uninstall\OSSEC" "DisplayName" "${NAME} Agent"
    WriteRegStr HKLM "Software\Microsoft\Windows\CurrentVersion\Uninstall\OSSEC" "DisplayVersion" "${VERSION}"
    WriteRegStr HKLM "Software\Microsoft\Windows\CurrentVersion\Uninstall\OSSEC" "Publisher" "Wazuh, Inc."
    WriteRegStr HKLM "Software\Microsoft\Windows\CurrentVersion\Uninstall\OSSEC" "DisplayIcon" '"$INSTDIR\favicon.ico"'
    WriteRegStr HKLM "Software\Microsoft\Windows\CurrentVersion\Uninstall\OSSEC" "HelpLink" "https://wazuh.com"
    WriteRegStr HKLM "Software\Microsoft\Windows\CurrentVersion\Uninstall\OSSEC" "URLInfoAbout" "https://wazuh.com"
    WriteRegStr HKLM "Software\Microsoft\Windows\CurrentVersion\Uninstall\OSSEC" "UninstallString" '"$INSTDIR\uninstall.exe"'
    ${GetSize} "$INSTDIR" "/S=0K" $0 $1 $2
    IntFmt $0 "0x%08X" $0
    WriteRegDWORD HKLM "Software\Microsoft\Windows\CurrentVersion\Uninstall\OSSEC" "EstimatedSize" "$0"
    WriteRegDWORD HKLM "Software\Microsoft\Windows\CurrentVersion\Uninstall\OSSEC" "NoModify" 1
    WriteRegDWORD HKLM "Software\Microsoft\Windows\CurrentVersion\Uninstall\OSSEC" "NoRepair" 1
    WriteUninstaller "uninstall.exe"

    ; get current local time
    ${GetTime} "" "L" $0 $1 $2 $3 $4 $5 $6
    var /global CURRENTTIME
    StrCpy $CURRENTTIME "$2-$1-$0 $4:$5:$6"

    ; create log file
    LogInstall:
        ClearErrors
        IfFileExists "$INSTDIR\ossec.log" LogComplete
        FileOpen $0 "$INSTDIR\ossec.log" w
        FileClose $0
        IfErrors LogError LogComplete
    LogError:
        MessageBox MB_ABORTRETRYIGNORE|MB_ICONSTOP "$\r$\n\
            Failure creating the ossec.log file.$\r$\n$\r$\n\
            File:$\r$\n$\r$\n$INSTDIR\ossec.log$\r$\n$\r$\n\
            Click Abort to stop the installation,$\r$\n\
            Retry to try again, or$\r$\n\
            Ignore to skip this file." /SD IDABORT IDIGNORE LogComplete IDRETRY LogInstall

        SetErrorLevel 2
        Abort
    LogComplete:
        ClearErrors

    ; rename local_internal_options.conf if it does not already exist
    ConfInstallInternal:
        ClearErrors
        IfFileExists "$INSTDIR\local_internal_options.conf" ConfPresentInternal
        Rename "$INSTDIR\default-local_internal_options.conf" "$INSTDIR\local_internal_options.conf"
        IfErrors ConfErrorInternal ConfPresentInternal
    ConfErrorInternal:
        MessageBox MB_ABORTRETRYIGNORE|MB_ICONSTOP "$\r$\n\
            Failure renaming configuration file.$\r$\n$\r$\n\
            From:$\r$\n$\r$\n\
            $INSTDIR\default-local_internal_options.conf$\r$\n$\r$\n\
            To:$\r$\n$\r$\n\
            $INSTDIR\local_internal_options.conf$\r$\n$\r$\n\
            Click Abort to stop the installation,$\r$\n\
            Retry to try again, or$\r$\n\
            Ignore to skip this file." /SD IDABORT IDIGNORE ConfPresentInternal IDRETRY ConfInstallInternal

        SetErrorLevel 2
        Abort
    ConfPresentInternal:
        ClearErrors

    ; rename ossec.conf if it does not already exist
    ConfInstallOSSEC:
        ClearErrors
        IfFileExists "$INSTDIR\ossec.conf" ConfPresentOSSEC
        ${If} ${AtLeastWinVista}
            Rename "$INSTDIR\default-ossec.conf" "$INSTDIR\ossec.conf"
        ${Else}
            Rename "$INSTDIR\default-ossec-pre6.conf" "$INSTDIR\ossec.conf"
        ${EndIf}
        IfErrors ConfErrorOSSEC ConfPresentOSSEC
    ConfErrorOSSEC:
        MessageBox MB_ABORTRETRYIGNORE|MB_ICONSTOP "$\r$\n\
            Failure renaming configuration file.$\r$\n$\r$\n\
            From:$\r$\n$\r$\n\
            $INSTDIR\default-ossec.conf$\r$\n$\r$\n\
            To:$\r$\n$\r$\n\
            $INSTDIR\ossec.conf$\r$\n$\r$\n\
            Click Abort to stop the installation,$\r$\n\
            Retry to try again, or$\r$\n\
            Ignore to skip this file." /SD IDABORT IDIGNORE ConfPresentOSSEC IDRETRY ConfInstallOSSEC

        SetErrorLevel 2
        Abort
    ConfPresentOSSEC:
        ClearErrors

    ; handle shortcuts
    ; https://nsis.sourceforge.net/Shortcuts_removal_fails_on_Windows_Vista
    SetShellVarContext all

    ; remove shortcuts
    Delete "$SMPROGRAMS\OSSEC\Edit.lnk"
    Delete "$SMPROGRAMS\OSSEC\Uninstall.lnk"
    Delete "$SMPROGRAMS\OSSEC\Documentation.lnk"
    Delete "$SMPROGRAMS\OSSEC\Edit Config.lnk"
    Delete "$SMPROGRAMS\OSSEC\*.*"
    RMDir "$SMPROGRAMS\OSSEC"

    ; create shortcuts
    CreateDirectory "$SMPROGRAMS\OSSEC"
    CreateShortCut "$SMPROGRAMS\OSSEC\Manage Agent.lnk" "$INSTDIR\win32ui.exe" "" "$INSTDIR\win32ui.exe" 0
    CreateShortCut "$SMPROGRAMS\OSSEC\Documentation.lnk" "$INSTDIR\doc.html" "" "$INSTDIR\doc.html" 0
    CreateShortCut "$SMPROGRAMS\OSSEC\Edit Config.lnk" "$INSTDIR\ossec.conf" "" "$INSTDIR\ossec.conf" 0
    CreateShortCut "$SMPROGRAMS\OSSEC\Uninstall.lnk" "$INSTDIR\uninstall.exe" "" "$INSTDIR\uninstall.exe" 0

    ; install OSSEC service
    ServiceInstall:
        nsExec::ExecToLog '"$INSTDIR\ossec-agent.exe" install-service'
        Pop $0
        ${If} $0 <> 1
            MessageBox MB_ABORTRETRYIGNORE|MB_ICONSTOP "$\r$\n\
                Failure setting up the ${SERVICE} service.$\r$\n$\r$\n\
                Check the details for information about the error.$\r$\n$\r$\n\
                Click Abort to stop the installation,$\r$\n\
                Retry to try again, or$\r$\n\
                Ignore to skip this file." /SD IDABORT IDIGNORE ServiceInstallComplete IDRETRY ServiceInstall

            SetErrorLevel 2
            Abort
        ${EndIf}
    ServiceInstallComplete:

    ; install files
    Setup:
        nsExec::ExecToLog '"$INSTDIR\setup-windows.exe" "$INSTDIR"'
        Pop $0
        ${If} $0 <> 1
            MessageBox MB_ABORTRETRYIGNORE|MB_ICONSTOP "$\r$\n\
                Failure running setup-windows.exe.$\r$\n$\r$\n\
                Check the details for information about the error.$\r$\n$\r$\n\
                Click Abort to stop the installation,$\r$\n\
                Retry to try again, or$\r$\n\
                Ignore to skip this file." /SD IDABORT IDIGNORE SetupComplete IDRETRY Setup

            SetErrorLevel 2
            Abort
        ${EndIf}


    ${If} $is_upgrade == "yes"
        Goto StartService
    ${Else}
        Goto SetupComplete
    ${EndIf}

    StartService:
        SimpleSC::ExistsService "${SERVICE}"
        Pop $0
        ${If} $0 = 0
            ; StartService [name_of_service] [arguments] [timeout]
            SimpleSC::StartService "${SERVICE}" "" 30
            Pop $0
            ${If} $0 <> 0
                MessageBox MB_RETRYCANCEL  "$\r$\n\
                    Failure starting the ${SERVICE} ($0).$\r$\n$\r$\n\
                    Click Cancel to finish the installation without starting the service,$\r$\n\
                    Click Retry to try again." /SD IDABORT IDCANCEL SetupComplete IDRETRY StartService
            ${EndIf}
        ${Else}
            MessageBox MB_OK  "$\r$\n\
                Service not found ${SERVICE} ($0).$\r$\n$\r$\n\
                Click Cancel to stop the installation,$\r$\n\
                Click Retry to try again." /SD IDABORT IDCANCEL SetupComplete IDRETRY StartService
            SetErrorLevel 2
            Abort
        ${EndIf}

    SetupComplete:

SectionEnd

; add IIS logs
Section "Scan and monitor IIS logs (recommended)" IISLogs
    nsExec::ExecToLog '"$INSTDIR\setup-iis.exe" "$INSTDIR"'
SectionEnd

; Disable integrity checking
Section /o "Disable integrity checking (not recommended)" IntChecking
    nsExec::ExecToLog '"$INSTDIR\setup-syscheck.exe" "$INSTDIR" "disable"'
SectionEnd

; uninstall section
Section "Uninstall"
    ; uninstall the services
    ; this also stops the service as well so it should be done early
    ServiceUninstall:
        nsExec::ExecToLog '"$INSTDIR\ossec-agent.exe" uninstall-service'
        Pop $0
        ${If} $0 <> 1
            MessageBox MB_ABORTRETRYIGNORE|MB_ICONSTOP "$\r$\n\
                Failure uninstalling the ${SERVICE} service.$\r$\n$\r$\n\
                Check the details for information about the error.$\r$\n$\r$\n\
                Click Abort to stop the installation,$\r$\n\
                Retry to try again, or$\r$\n\
                Ignore to skip this file." /SD IDABORT IDIGNORE ServiceUninstallComplete IDRETRY ServiceUninstall

            SetErrorLevel 2
            Abort
        ${EndIf}
    ServiceUninstallComplete:

    ; make sure manage_agents.exe is not running
    ManageAgents:
        ${nsProcess::FindProcess} "manage_agents.exe" $0
        ${If} $0 = 0
            MessageBox MB_ABORTRETRYIGNORE|MB_ICONSTOP "$\r$\n\
                Found manage_agents.exe is still running.$\r$\n$\r$\n\
                Please close it before continuing.$\r$\n$\r$\n\
                Click Abort to stop the installation,$\r$\n\
                Retry to try again, or$\r$\n\
                Ignore to skip this file." /SD IDABORT IDIGNORE ManageAgentsClosed IDRETRY ManageAgents

            ${nsProcess::Unload}
            SetErrorLevel 2
            Abort
        ${EndIf}
    ManageAgentsClosed:

    ; make sure win32ui.exe is not running
    win32ui:
        ${nsProcess::FindProcess} "win32ui.exe" $0
        ${If} $0 = 0
            MessageBox MB_ABORTRETRYIGNORE|MB_ICONSTOP "$\r$\n\
                Found win32ui.exe is still running.$\r$\n$\r$\n\
                Please close it before continuing.$\r$\n$\r$\n\
                Click Abort to stop the installation,$\r$\n\
                Retry to try again, or$\r$\n\
                Ignore to skip this file." /SD IDABORT IDIGNORE win32uiClosed IDRETRY win32ui

            ${nsProcess::Unload}
            SetErrorLevel 2
            Abort
        ${EndIf}
    win32uiClosed:

    ; unload nsProcess
    ${nsProcess::Unload}

    ; remove registry keys
    DeleteRegKey HKLM "Software\Microsoft\Windows\CurrentVersion\Uninstall\OSSEC"
    DeleteRegKey HKLM SOFTWARE\OSSEC

    ; remove files and uninstaller
    Delete "$INSTDIR\ossec-agent.exe"
	Delete "$INSTDIR\agent-auth.exe"
    Delete "$INSTDIR\manage_agents.exe"
    Delete "$INSTDIR\ossec.conf"
    Delete "$INSTDIR\uninstall.exe"
    Delete "$INSTDIR\*"
    Delete "$INSTDIR\bookmarks\*"
    Delete "$INSTDIR\logs\*"
    Delete "$INSTDIR\rids\*"
    Delete "$INSTDIR\syscheck\*"
    Delete "$INSTDIR\shared\*"
    Delete "$INSTDIR\active-response\bin\*"
    Delete "$INSTDIR\active-response\*"
    Delete "$INSTDIR\tmp\*"
    Delete "$INSTDIR\incoming\*"
    Delete "$INSTDIR\wodles\*"
    Delete "$INSTDIR\libwazuhext.dll"
    Delete "$INSTDIR\dbsync.dll"
    Delete "$INSTDIR\rsync.dll"
    Delete "$INSTDIR\ruleset\sca\*"
    Delete "$INSTDIR\ruleset\*"

    ; remove shortcuts
    SetShellVarContext all
    Delete "$SMPROGRAMS\OSSEC\*.*"
    Delete "$SMPROGRAMS\OSSEC\*"
    RMDir "$SMPROGRAMS\OSSEC"

    ; remove directories used
    RMDir "$INSTDIR\shared"
    RMDir "$INSTDIR\syscheck"
    RMDir "$INSTDIR\bookmarks"
    RMDir "$INSTDIR\logs"
    RMDir "$INSTDIR\rids"
    RMDir "$INSTDIR\active-response\bin"
    RMDir "$INSTDIR\active-response"
    RMDir "$INSTDIR\tmp"
	RMDir /r "$INSTDIR\queue\diff"
    RMDir "$INSTDIR\incoming"
    RMDir /r "$INSTDIR\upgrade"
	RMDir "$INSTDIR\queue"
    RMDir "$INSTDIR\wodles"
    RMDir "$INSTDIR\ruleset\sca"
    RMDir "$INSTDIR\ruleset"
    RMDir "$INSTDIR"
SectionEnd

Function FindFiles
  Exch $R5 # callback function
  Exch
  Exch $R4 # file name
  Exch 2
  Exch $R0 # directory
  Push $R1
  Push $R2
  Push $R3
  Push $R6

  Push $R0 # first dir to search

  StrCpy $R3 1

  nextDir:
    Pop $R0
    IntOp $R3 $R3 - 1
    ClearErrors
    FindFirst $R1 $R2 "$R0\*.*"
    nextFile:
      StrCmp $R2 "." gotoNextFile
      StrCmp $R2 ".." gotoNextFile

      StrCmp $R2 $R4 0 isDir
        Call $R5
        Pop $R6
        StrCmp $R6 "stop" 0 isDir
          loop:
            StrCmp $R3 0 done
            Pop $R0
            IntOp $R3 $R3 - 1
            Goto loop

      isDir:
        IfFileExists "$R0\$R2\*.*" 0 gotoNextFile
          IntOp $R3 $R3 + 1
          Push "$R0\$R2"

  gotoNextFile:
    FindNext $R1 $R2
    IfErrors 0 nextFile

  done:
    FindClose $R1
    StrCmp $R3 0 0 nextDir

  Pop $R6
  Pop $R3
  Pop $R2
  Pop $R1
  Pop $R0
  Pop $R5
  Pop $R4
FunctionEnd

Function RmFiles
 StrCpy $1 $R0
 Push $1 ; route dir
 Push $2
 Push $2

  FindFirst $3 $2 "$1\*.*"
  IfErrors Exit

  Top:
   StrCmp $2 "." Next
   StrCmp $2 ".." Next
   StrCmp $2 "last-entry" Next
   IfFileExists "$1\$2\*.*" Next
    Delete "$1\$2"

   Next:
    ClearErrors
    FindNext $3 $2
    IfErrors Exit
   Goto Top

  Exit:
  FindClose $2

 Pop $3
 Pop $2
 Pop $1
 Push "go"
FunctionEnd<|MERGE_RESOLUTION|>--- conflicted
+++ resolved
@@ -212,20 +212,13 @@
     File /oname=active-response\bin\netsh.cmd netsh.cmd
     File /oname=libwinpthread-1.dll libwinpthread-1.dll
     File agent-auth.exe
-<<<<<<< HEAD
-    File /oname=wpk_root.pem ../../etc/wpk_root.pem
-    File /oname=libwazuhext.dll ../libwazuhext.dll
-    File /oname=dbsync.dll ../shared_modules/dbsync/build/bin/dbsync.dll
-    File /oname=rsync.dll ../shared_modules/rsync/build/bin/rsync.dll
-    File /oname=sysinfo.dll ../data_provider/build/bin/sysinfo.dll
-    File /oname=syscollector.dll ../wazuh_modules/syscollector/build/bin/syscollector.dll
-    File /oname=ruleset\sca\sca_win_audit.yml ../../etc/sca/windows/sca_win_audit.yml
-=======
     File /oname=wpk_root.pem ..\..\etc\wpk_root.pem
-    File ../wazuh_modules/syscollector\syscollector_win_ext.dll
     File /oname=libwazuhext.dll ..\libwazuhext.dll
+    File /oname=dbsync.dll ..\shared_modules\dbsync\build\bin\dbsync.dll
+    File /oname=rsync.dll ..\shared_modules\rsync\build\bin\rsync.dll
+    File /oname=sysinfo.dll ..\data_provider\build\bin\sysinfo.dll
+    File /oname=syscollector.dll ..\wazuh_modules\syscollector\build\bin\syscollector.dll
     File /oname=ruleset\sca\sca_win_audit.yml ..\..\etc\sca\windows\sca_win_audit.yml
->>>>>>> d3c79f02
     File VERSION
     File REVISION
 
