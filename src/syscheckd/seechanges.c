/* Copyright (C) 2009 Trend Micro Inc.
 * All rights reserved.
 *
 * This program is a free software; you can redistribute it
 * and/or modify it under the terms of the GNU General Public
 * License (version 2) as published by the FSF - Free Software
 * Foundation
 */

#include "shared.h"
#include "os_crypto/md5/md5_op.h"
#include "syscheck.h"

#ifdef WIN32
#define unlink(x) _unlink(x)
#endif

/* Prototypes */
static char *gen_diff_alert(const char *filename, time_t alert_diff_time) __attribute__((nonnull));
static int seechanges_dupfile(const char *old, const char *current) __attribute__((nonnull));
static int seechanges_createpath(const char *filename) __attribute__((nonnull));

static const char *STR_MORE_CHANGES = "More changes...";

#ifndef WIN32
#define PATH_OFFSET 1
#else
#define PATH_OFFSET 3
#endif

static char* filter(const char *string) {
#ifndef WIN32
    /* Unix version: we'll escape expansion symbols */
    char *out;
    const char *ptr;
    size_t clen;
    size_t len = strcspn(string, "\"\\$`");
    out = malloc(len + 1);
    ptr = string + len;
    strncpy(out, string, len);

    while (*ptr) {
        clen = strcspn(ptr + 1, "\"\\$`");
        out = realloc(out, len + clen + 3);
        out[len] = '\\';
        out[len + 1] = *ptr;
        strncpy(out + len + 2, ptr + 1, clen);
        len += clen + 2;
        ptr += clen + 1;
    }

    out[len] = '\0';
    return out;
#else
        /* Windows file names can't contain the following characters:
           \ / : * ? " < > |
           We'll ban strings that contain dangerous characters and convert / into \ */

        char *s;
        char *c;

        if (strchr(string, '%'))
            return NULL;

        s = strdup(string);
        c = s;

        while (c = strchr(c, '/'), c)
            *c = '\\';

        return s;
#endif
}

#ifdef USE_MAGIC
#include <magic.h>

/* Global variables */
extern magic_t magic_cookie;


int is_text(magic_t cookie, const void *buf, size_t len)
{
    const char *magic = magic_buffer(cookie, buf, len);

    if (!magic) {
        const char *err = magic_error(cookie);
        merror("magic_buffer: %s", err ? err : "unknown");
        return (1); // TODO default to true?
    } else {
        if (strncmp(magic, "text/", 5) == 0) {
            return (1);
        }
    }

    return (0);
}
#endif

#ifndef WIN32
/* Retrun TRUE if the filename is symlink to an directory */
int symlink_to_dir (const char *filename) {
    struct stat buf;
    int x;
    x = lstat (filename, &buf);

    if (x == 0 && S_ISLNK(buf.st_mode)) {
        x = stat (filename, &buf);
        return (x == 0 && S_ISDIR(buf.st_mode));
    } else {
        return (FALSE);
    }
}
#endif

/* Return TRUE if the file name match one of the ``nodiff`` entries.
   Return FALSE otherwise */
int is_nodiff(const char *filename){
    if (syscheck.nodiff){
        int i;
        for (i = 0; syscheck.nodiff[i] != NULL; i++){
            if (strncasecmp(syscheck.nodiff[i], filename,
                            strlen(filename)) == 0) {
                return (TRUE);
            }
        }
    }
    if (syscheck.nodiff_regex) {
        int i;
        for (i = 0; syscheck.nodiff_regex[i] != NULL; i++) {
            if (OSMatch_Execute(filename, strlen(filename),
                                syscheck.nodiff_regex[i])) {
                 return (TRUE);
            }
        }
    }
    return (FALSE);
}

/* Generate diffs alerts */
static char *gen_diff_alert(const char *filename, time_t alert_diff_time)
{
    size_t n = 0;
    FILE *fp;
    char *diff_str;
    char path[PATH_MAX + 1];
    char buf[OS_MAXSTR + 1];

    path[PATH_MAX] = '\0';
    buf[OS_MAXSTR] = '\0';

    snprintf(path, PATH_MAX, "%s/local/%s/diff.%d",
             DIFF_DIR_PATH, filename + PATH_OFFSET, (int)alert_diff_time);

    fp = fopen(path, "r");
    if (!fp) {
        merror("Unable to generate diff alert.");
        return (NULL);
    }

    n = fread(buf, 1, 4096 - 1, fp);
    fclose(fp);
    unlink(path);

    switch (n) {
    case 0:
        merror("Unable to generate diff alert (fread).");
        return (NULL);
    case 4095:
        n -= strlen(STR_MORE_CHANGES);

        while (n > 0 && buf[n - 1] != '\n')
            n--;

        strcpy(buf + n, STR_MORE_CHANGES);
        break;
    default:
        buf[n] = '\0';
    }

#ifdef WIN32
    diff_str = strchr(buf, '\n');

    if (!diff_str) {
        merror("Unable to find second line of alert string.");
        return NULL;
    }

    diff_str++;

#else
    diff_str = buf;
#endif

    return (strdup(diff_str));
}

static int seechanges_dupfile(const char *old, const char *current)
{
    size_t n;
    FILE *fpr;
    FILE *fpw;
    unsigned char buf[2048 + 1];

    buf[2048] = '\0';

    fpr = fopen(old, "r");
    if (!fpr) {
        return (0);
    }

    fpw = fopen(current, "w");
    if (!fpw) {
        fclose(fpr);
        return (0);
    }

    n = fread(buf, 1, 2048, fpr);
#ifdef USE_MAGIC
    if (is_text(magic_cookie, buf, n) == 0) {
        goto cleanup;
    }
#endif

    do {
        buf[n] = '\0';

<<<<<<< HEAD
        if (fwrite(buf, n, 1, fpw) < 1) {
            merror("Unable to write data on file '%s'", current);
=======
        if (fwrite(buf, 1, n, fpw) != n) {
            merror("%s: ERROR: Unable to write data on file '%s'", ARGV0, current);
>>>>>>> 06ab8f58
            break;
        }
    } while ((n = fread(buf, 1, 2048, fpr)) > 0);

#ifdef USE_MAGIC
cleanup:
#endif
    fclose(fpr);
    fclose(fpw);
    return (1);
}

static int seechanges_createpath(const char *filename)
{
    char *buffer = NULL;
    char *tmpstr = NULL;
    char *newdir = NULL;
    char *next = NULL;

    os_strdup(filename, buffer);
    newdir = buffer;
    tmpstr = strtok(buffer + PATH_OFFSET, "/\\");
    if (!tmpstr) {
        merror("Invalid path name: '%s'", filename);
        free(buffer);
        return (0);
    }

    while (next = strtok(NULL, "/\\"), next) {
        if (IsDir(newdir) != 0) {
#ifndef WIN32
            if (mkdir(newdir, 0770) == -1)
#else
            if (mkdir(newdir) == -1)
#endif
            {
                merror(MKDIR_ERROR, newdir, errno, strerror(errno));
                free(buffer);
                return (0);
            }
        }

        tmpstr = next;
        tmpstr[-1] = '/';
    }

    free(buffer);
    return (1);
}

/* Check if the file has changed */
char *seechanges_addfile(const char *filename)
{
    time_t old_date_of_change;
    time_t new_date_of_change;
    char old_location[OS_MAXSTR + 1];
    char tmp_location[OS_MAXSTR + 1];
    char diff_location[OS_MAXSTR + 1];
    char diff_cmd[OS_MAXSTR + 1];
    os_md5 md5sum_old;
    os_md5 md5sum_new;
    int status = -1;

    old_location[OS_MAXSTR] = '\0';
    tmp_location[OS_MAXSTR] = '\0';
    diff_location[OS_MAXSTR] = '\0';
    diff_cmd[OS_MAXSTR] = '\0';
    char *tmp_location_filtered = NULL;
    char *old_location_filtered = NULL;
    char *diff_location_filtered = NULL;
    md5sum_new[0] = '\0';
    md5sum_old[0] = '\0';

    snprintf(
        old_location,
        OS_MAXSTR,
        "%s/local/%s/%s",
        DIFF_DIR_PATH,
        filename + PATH_OFFSET,
        DIFF_LAST_FILE
    );

    /* If the file is not there, rename new location to last location */
    if (OS_MD5_File(old_location, md5sum_old, OS_BINARY) != 0) {
        seechanges_createpath(old_location);
        if (seechanges_dupfile(filename, old_location) != 1) {
            merror(RENAME_ERROR, filename, old_location, errno, strerror(errno));
        }
        return (NULL);
    }

    /* Get md5sum of the new file */
    if (OS_MD5_File(filename, md5sum_new, OS_BINARY) != 0) {
        return (NULL);
    }

    /* If they match, keep the old file and remove the new */
    if (strcmp(md5sum_new, md5sum_old) == 0) {
        return (NULL);
    }

    /* Save the old file at timestamp and rename new to last */
    old_date_of_change = File_DateofChange(old_location);

    snprintf(
        tmp_location,
        OS_MAXSTR,
        "%s/local/%s/state.%d",
        DIFF_DIR_PATH,
        filename + PATH_OFFSET,
        (int)old_date_of_change
    );

    if (rename(old_location, tmp_location) == -1) {
        merror(RENAME_ERROR, old_location, tmp_location, errno, strerror(errno));
        return (NULL);
    }

    if (seechanges_dupfile(filename, old_location) != 1) {
        merror("Unable to create snapshot for %s", filename);
        return (NULL);
    }

    new_date_of_change = File_DateofChange(old_location);

    /* Create diff location */
    snprintf(
        diff_location,
        OS_MAXSTR,
        "%s/local/%s/diff.%d",
        DIFF_DIR_PATH,
        filename + PATH_OFFSET,
        (int)new_date_of_change
    );

#ifndef WIN32
    if (is_nodiff(filename) || symlink_to_dir(filename)) {
#else
    if (is_nodiff((filename))) {
#endif
        /* Dont leak sensible data with a diff hanging around */
        FILE *fdiff;
        char* nodiff_message = "<Diff truncated because nodiff option>";
        fdiff = fopen(diff_location, "w");
        if (!fdiff){
            merror("Unable to open file for writing `%s`", diff_location);
            goto cleanup;
        }

        if (fwrite(nodiff_message, strlen(nodiff_message) + 1, 1, fdiff) < 1) {
            merror("Unable to write data on file '%s'", diff_location);
        }
        fclose(fdiff);
        /* Success */
        status = 0;
    } else {
        /* OK, run diff */

        tmp_location_filtered = filter(tmp_location);
        old_location_filtered = filter(old_location);
        diff_location_filtered = filter(diff_location);

        if (!(tmp_location_filtered && old_location_filtered && diff_location_filtered)) {
            mdebug1("Diff execution skipped for containing insecure characters.");
            goto cleanup;
        }

        snprintf(
            diff_cmd,
            2048,
#ifndef WIN32
            "diff \"%s\" \"%s\" > \"%s\" 2> /dev/null",
#else
            "fc \"%s\" \"%s\" > \"%s\" 2> nul",
#endif
            tmp_location_filtered,
            old_location_filtered,
            diff_location_filtered
        );

#ifndef WIN32
        if (system(diff_cmd) != 256) {
#else
        int pstatus = system(diff_cmd);
        if (pstatus < 0 || pstatus > 1) {
#endif
            merror("Unable to run `%s`", diff_cmd);
            goto cleanup;
        }

        /* Success */
        status = 0;
    };

cleanup:

    unlink(tmp_location);
    free(tmp_location_filtered);
    free(old_location_filtered);
    free(diff_location_filtered);

    if (status == -1) {
        unlink(diff_location);
        return (NULL);
    }

    /* Generate alert */
    return (gen_diff_alert(filename, new_date_of_change));
}<|MERGE_RESOLUTION|>--- conflicted
+++ resolved
@@ -225,13 +225,8 @@
     do {
         buf[n] = '\0';
 
-<<<<<<< HEAD
-        if (fwrite(buf, n, 1, fpw) < 1) {
+        if (fwrite(buf, 1, n, fpw) != n) {
             merror("Unable to write data on file '%s'", current);
-=======
-        if (fwrite(buf, 1, n, fpw) != n) {
-            merror("%s: ERROR: Unable to write data on file '%s'", ARGV0, current);
->>>>>>> 06ab8f58
             break;
         }
     } while ((n = fread(buf, 1, 2048, fpr)) > 0);
