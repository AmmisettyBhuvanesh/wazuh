--- conflicted
+++ resolved
@@ -34,89 +34,6 @@
     "registry"
 };
 
-<<<<<<< HEAD
-// FIM data
-// LCOV_EXCL_START
-#ifndef WIN32
-void print_inodes() {
-    OSHashNode *hash_node;
-    fim_inode_data *node;
-    unsigned int *inode_it;
-    int i = 0;
-    int it = 0;
-
-    os_calloc(1, sizeof(unsigned int), inode_it);
-
-    w_mutex_lock(&syscheck.fim_entry_mutex);
-    hash_node = OSHash_Begin(syscheck.fim_inode, inode_it);
-    while(hash_node) {
-        node = hash_node->data;
-        minfo("inodes(%d) => (%d)'%s'", i, node->items, (char*)hash_node->key);
-        for(it = 0; it < node->items; it++) {
-            minfo("  -> '%s'", (char*)node->paths[it]);
-        }
-        hash_node = OSHash_Next(syscheck.fim_inode, inode_it, hash_node);
-        i++;
-    }
-    os_free(inode_it);
-    w_mutex_unlock(&syscheck.fim_entry_mutex);
-
-    return;
-}
-#endif
-// LCOV_EXCL_STOP
-
-
-// LCOV_EXCL_START
-void print_rbtree() {
-    char **keys;
-    fim_entry_data *node;
-    int i = 0;
-
-    w_mutex_lock(&syscheck.fim_entry_mutex);
-    keys = rbtree_keys(syscheck.fim_entry);
-
-    while(keys[i]) {
-        node = (fim_entry_data *) rbtree_get(syscheck.fim_entry, keys[i]);
-        minfo("entry(%d) => (%s)'%ld:%ld'", i, keys[i], node->dev, node->inode);
-        i++;
-    }
-    free_strarray(keys);
-    w_mutex_unlock(&syscheck.fim_entry_mutex);
-
-    return;
-}
-// LCOV_EXCL_STOP
-
-
-// LCOV_EXCL_START
-void print_dirtb() {
-    OSHashNode *hash_node;
-    char *data;
-    unsigned int inode_it = 0;
-    int i = 0;
-
-    if(syscheck.realtime && syscheck.realtime->dirtb) {
-        w_mutex_lock(&syscheck.fim_entry_mutex);
-        hash_node = OSHash_Begin(syscheck.realtime->dirtb, &inode_it);
-        while(hash_node) {
-            data = hash_node->data;
-            minfo("dirtb(%d)(%d) => (%s)'%s'", i, inode_it, (char*)hash_node->key, (char*)data);
-            hash_node = OSHash_Next(syscheck.realtime->dirtb, &inode_it, hash_node);
-            i++;
-        }
-        w_mutex_unlock(&syscheck.fim_entry_mutex);
-    }
-
-    return;
-}
-
-int print_hash_table();
-// LCOV_EXCL_STOP
-
-
-=======
->>>>>>> 1604caac
 void fim_scan() {
     int it = 0;
     struct timespec start;
@@ -1299,17 +1216,12 @@
 }
 
 
-<<<<<<< HEAD
-// LCOV_EXCL_START
-void fim_print_info() {
-=======
 void fim_print_info(struct timespec start, struct timespec end, clock_t cputime_start) {
     mdebug1(FIM_RUNNING_SCAN,
             time_diff(&start, &end),
             (double)(clock() - cputime_start) / CLOCKS_PER_SEC);
     mdebug1(FIM_ENTRIES_INFO, rbtree_size(syscheck.fim_entry));
 
->>>>>>> 1604caac
 #ifndef WIN32
     OSHashNode * hash_node;
     unsigned int inode_it = 0;
@@ -1327,6 +1239,7 @@
 }
 
 #ifdef DEBUG
+// LCOV_EXCL_START
 #ifndef WIN32
 void print_inodes() {
     OSHashNode *hash_node;
@@ -1395,8 +1308,5 @@
 
     return;
 }
-<<<<<<< HEAD
 // LCOV_EXCL_STOP
-=======
-#endif
->>>>>>> 1604caac
+#endif