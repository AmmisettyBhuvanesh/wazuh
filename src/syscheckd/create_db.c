/* Copyright (C) 2015-2020, Wazuh Inc.
 * Copyright (C) 2009 Trend Micro Inc.
 * All right reserved.
 *
 * This program is free software; you can redistribute it
 * and/or modify it under the terms of the GNU General Public
 * License (version 2) as published by the FSF - Free Software
 * Foundation
 */

#include "shared.h"
#include "syscheck.h"
#include "syscheck_op.h"
#include "integrity_op.h"
#include "time_op.h"
#include "db/fim_db_files.h"
#include "db/fim_db_registries.h"
#include "registry/registry.h"

#ifdef WAZUH_UNIT_TESTING
/* Remove static qualifier when unit testing */
#define static

/* Replace assert with mock_assert */
extern void mock_assert(const int result, const char* const expression,
                        const char * const file, const int line);

#undef assert
#define assert(expression) \
    mock_assert((int)(expression), #expression, __FILE__, __LINE__);
#endif

// Global variables
static int _base_line = 0;

static fim_state_db _db_state = FIM_STATE_DB_EMPTY;

static const char *FIM_EVENT_TYPE[] = {
    "added",
    "deleted",
    "modified"
};

static const char *FIM_EVENT_MODE[] = {
    "scheduled",
    "realtime",
    "whodata"
};

// static const char *FIM_ENTRY_TYPE[] = {
//     "file",
//     "registry"
// };

void fim_scan() {
    int it = 0;
    struct timespec start;
    struct timespec end;
    clock_t cputime_start;
    unsigned int nodes_count;

    cputime_start = clock();
    gettime(&start);
    minfo(FIM_FREQUENCY_STARTED);
    fim_send_scan_info(FIM_SCAN_START);

    fim_diff_folder_size();
    syscheck.disk_quota_full_msg = true;

    mdebug2(FIM_DIFF_FOLDER_SIZE, DIFF_DIR_PATH, syscheck.diff_folder_size);

    w_mutex_lock(&syscheck.fim_scan_mutex);

    while (syscheck.dir[it] != NULL) {
        struct fim_element *item;
        os_calloc(1, sizeof(fim_element), item);
        item->mode = FIM_SCHEDULED;
        item->index = it;
#ifndef WIN32
        if (syscheck.opts[it] & REALTIME_ACTIVE) {
            realtime_adddir(syscheck.dir[it], 0, (syscheck.opts[it] & CHECK_FOLLOW) ? 1 : 0);
        }
#endif
        fim_checker(syscheck.dir[it], item, NULL, 1);
        it++;
        os_free(item);
    }

    w_mutex_unlock(&syscheck.fim_scan_mutex);


#ifdef WIN32
<<<<<<< HEAD
    fim_registry_scan();
=======
    os_winreg_check();
>>>>>>> 79b33fa3
#endif
    if (syscheck.file_limit_enabled) {
        w_mutex_lock(&syscheck.fim_entry_mutex);
        nodes_count = fim_db_get_count_file_entry(syscheck.database);
        w_mutex_unlock(&syscheck.fim_entry_mutex);
    }

<<<<<<< HEAD
#ifdef WIN32
        nodes_count += fim_db_get_count_registry_key(syscheck.database) +
                       fim_db_get_count_registry_data(syscheck.database);
#endif

        if (nodes_count < syscheck.file_limit) {
            it = 0;
=======
    check_deleted_files();
>>>>>>> 79b33fa3

    if (syscheck.file_limit_enabled && (nodes_count >= syscheck.file_limit)) {
        it = 0;

        w_mutex_lock(&syscheck.fim_scan_mutex);

<<<<<<< HEAD
                w_mutex_lock(&syscheck.fim_entry_mutex);
                nodes_count = fim_db_get_count_file_entry(syscheck.database);
                w_mutex_unlock(&syscheck.fim_entry_mutex);
            }
=======
        while ((syscheck.dir[it] != NULL) && (!syscheck.database->full)) {
            struct fim_element *item;
            os_calloc(1, sizeof(fim_element), item);
            item->mode = FIM_SCHEDULED;
            item->index = it;
            fim_checker(syscheck.dir[it], item, NULL, 0);
            it++;
            os_free(item);
        }
>>>>>>> 79b33fa3

        w_mutex_unlock(&syscheck.fim_scan_mutex);

#ifdef WIN32
<<<<<<< HEAD
            if (nodes_count < syscheck.file_limit) {
                fim_registry_scan();

                w_mutex_lock(&syscheck.fim_entry_mutex);
                fim_db_get_count_file_entry(syscheck.database);
                w_mutex_unlock(&syscheck.fim_entry_mutex);
            }
#endif

            w_mutex_lock(&syscheck.fim_entry_mutex);
            fim_db_set_all_unscanned(syscheck.database);
            w_mutex_unlock(&syscheck.fim_entry_mutex);
=======
        if (!syscheck.database->full) {
            os_winreg_check();
>>>>>>> 79b33fa3
        }
#endif
        w_mutex_lock(&syscheck.fim_entry_mutex);
        fim_db_set_all_unscanned(syscheck.database);
        w_mutex_unlock(&syscheck.fim_entry_mutex);
    }

    gettime(&end);

    if (syscheck.file_limit_enabled) {
        mdebug2(FIM_FILE_LIMIT_VALUE, syscheck.file_limit);
        fim_check_db_state();
    }
    else {
        mdebug2(FIM_FILE_LIMIT_UNLIMITED);
    }

    if (_base_line == 0) {
        _base_line = 1;
    }
    else {
        // In the first scan, the fim inicialization is different between Linux and Windows.
        // Realtime watches are set after the first scan in Windows.
        mdebug2(FIM_NUM_WATCHES, count_watches());
    }

    minfo(FIM_FREQUENCY_ENDED);
    fim_send_scan_info(FIM_SCAN_END);

    if (isDebug()) {
        fim_print_info(start, end, cputime_start); // LCOV_EXCL_LINE
    }
}

void fim_checker(char *path, fim_element *item, whodata_evt *w_evt, int report) {
    int node;
    int depth;

#ifdef WIN32
    // Ignore the recycle bin.
    if (check_removed_file(path)){
        return;
    }
#endif

    if (item->mode == FIM_SCHEDULED) {
        // If the directory have another configuration will come back
        if (node = fim_configuration_directory(path, "file"), node < 0 || item->index != node) {
            return;
        }
    } else {
        if (node = fim_configuration_directory(path, "file"), node < 0) {
            return;
        }
    }

    // We need to process every event generated by scheduled scans because we need to
    // alert about discarded events of real-time and Whodata mode
    if (item->mode != FIM_SCHEDULED && item->mode != FIM_MODE(syscheck.opts[node])) {
        return;
    }

    depth = fim_check_depth(path, node);

    if (depth > syscheck.recursion_level[node]) {
        mdebug2(FIM_MAX_RECURSION_LEVEL, depth, syscheck.recursion_level[node], path);
        return;
    }

    item->index = node;
    item->configuration = syscheck.opts[node];
    fim_entry *saved_entry = NULL;

    // Deleted file. Sending alert.
    if (w_stat(path, &(item->statbuf)) == -1) {
        if(errno != ENOENT) {
            mdebug1(FIM_STAT_FAILED, path, errno, strerror(errno));
            return;
        }

        if (item->configuration & CHECK_SEECHANGES) {
            fim_diff_process_delete_file(path);
        }

        w_mutex_lock(&syscheck.fim_entry_mutex);
        saved_entry = fim_db_get_path(syscheck.database, path);
        w_mutex_unlock(&syscheck.fim_entry_mutex);

        if (saved_entry) {
            fim_db_remove_path(syscheck.database, saved_entry, &syscheck.fim_entry_mutex, (void *) (int) true,
                                (void *) (fim_event_mode) item->mode, (void *) w_evt);
            free_entry(saved_entry);
            saved_entry = NULL;
        }

        return;
    }

#ifdef WIN_WHODATA
    if (w_evt && w_evt->scan_directory == 1) {
        if (w_update_sacl(path)) {
            mdebug1(FIM_SCAL_NOREFRESH, path);
        }
    }
#endif

    if (HasFilesystem(path, syscheck.skip_fs)) {
        return;
    }

    switch(item->statbuf.st_mode & S_IFMT) {
#ifndef WIN32
    case FIM_LINK:
        // Fallthrough
#endif
    case FIM_REGULAR:
        if (fim_check_ignore(path) == 1) {
            return;
        }

        if (fim_check_restrict (path, syscheck.filerestrict[item->index]) == 1) {
            return;
        }

        if (fim_file(path, item, w_evt, report) < 0) {
            mwarn(FIM_WARN_SKIP_EVENT, path);
        }
        break;

    case FIM_DIRECTORY:
        if (depth == syscheck.recursion_level[node]) {
            mdebug2(FIM_DIR_RECURSION_LEVEL, path, depth);
            return;
        }
#ifndef WIN32
        if (item->configuration & REALTIME_ACTIVE) {
            realtime_adddir(path, 0, (item->configuration & CHECK_FOLLOW) ? 1 : 0);
        }
#endif
        fim_directory(path, item, w_evt, report);
        break;
    }
}


int fim_directory (char *dir, fim_element *item, whodata_evt *w_evt, int report) {
    DIR *dp;
    struct dirent *entry;
    char *f_name;
    char *s_name;
    size_t path_size;

    if (!dir) {
        merror(NULL_ERROR);
        return OS_INVALID;
    }

    // Open the directory given
    dp = opendir(dir);

    if (!dp) {
        mwarn(FIM_PATH_NOT_OPEN, dir, strerror(errno));
        return OS_INVALID;
    }

    os_calloc(PATH_MAX + 2, sizeof(char), f_name);
    while ((entry = readdir(dp)) != NULL) {
        // Ignore . and ..
        if ((strcmp(entry->d_name, ".") == 0) ||
                (strcmp(entry->d_name, "..") == 0)) {
            continue;
        }

        strncpy(f_name, dir, PATH_MAX);
        path_size = strlen(dir);
        s_name = f_name + path_size;

        // Check if the file name is already null terminated
        if (*(s_name - 1) != PATH_SEP) {
            *s_name++ = PATH_SEP;
        }
        *(s_name) = '\0';
        strncpy(s_name, entry->d_name, PATH_MAX - path_size - 2);

#ifdef WIN32
        str_lowercase(f_name);
#endif
        // Process the event related to f_name
        fim_checker(f_name, item, w_evt, report);
    }

    os_free(f_name);
    closedir(dp);
    return 0;
}


int fim_file(char *file, fim_element *item, whodata_evt *w_evt, int report) {
    fim_entry *saved = NULL;
    fim_file_data *new = NULL;
    cJSON *json_event = NULL;
    char *json_formated;
    int alert_type;
    int result;
    char *diff = NULL;

    w_mutex_lock(&syscheck.fim_entry_mutex);

    //Get file attributes
    if (new = fim_get_data(file, item), !new) {
        mdebug1(FIM_GET_ATTRIBUTES, file);
        w_mutex_unlock(&syscheck.fim_entry_mutex);
        return 0;
    }

    if (saved = fim_db_get_path(syscheck.database, file), !saved) {
        // New entry. Insert into hash table
        alert_type = FIM_ADD;
    } else {
        // Checking for changes
        alert_type = FIM_MODIFICATION;
    }

    if (item->configuration & CHECK_SEECHANGES) {
        diff = fim_file_diff(file);
    }

    json_event = fim_json_event(file, saved ? saved->file_entry.data : NULL, new, item->index, alert_type, item->mode, w_evt, diff);

    os_free(diff);

    if (json_event) {
        if (result = fim_db_insert(syscheck.database, file, new, saved ? saved->file_entry.data : NULL), result < 0) {
            free_file_data(new);
            free_entry(saved);
            w_mutex_unlock(&syscheck.fim_entry_mutex);
            cJSON_Delete(json_event);

            return (result == FIMDB_FULL) ? 0 : OS_INVALID;
        }
    }

    fim_db_set_scanned(syscheck.database, file);

    w_mutex_unlock(&syscheck.fim_entry_mutex);

    if (json_event && _base_line && report) {
        json_formated = cJSON_PrintUnformatted(json_event);
        send_syscheck_msg(json_formated);
        os_free(json_formated);
    }

    cJSON_Delete(json_event);
    free_file_data(new);
    free_entry(saved);

    return 0;
}


void fim_realtime_event(char *file) {

    struct stat file_stat;

    // If the file exists, generate add or modify events.
    if (w_stat(file, &file_stat) >= 0) {
        /* Need a sleep here to avoid triggering on vim
         * (and finding the file removed)
         */
        fim_rt_delay();

        fim_element item = { .mode = FIM_REALTIME };
        fim_checker(file, &item, NULL, 1);
    }
    else {
        // Otherwise, it could be a file deleted or a directory moved (or renamed).
        fim_process_missing_entry(file, FIM_REALTIME, NULL);
    }
}

void fim_whodata_event(whodata_evt * w_evt) {

    struct stat file_stat;

    // If the file exists, generate add or modify events.
    if(w_stat(w_evt->path, &file_stat) >= 0) {
        fim_rt_delay();

        fim_element item = { .mode = FIM_WHODATA };
        fim_checker(w_evt->path, &item, w_evt, 1);
    }
    // Otherwise, it could be a file deleted or a directory moved (or renamed).
    else {
            fim_process_missing_entry(w_evt->path, FIM_WHODATA, w_evt);
        #ifndef WIN32
            char** paths = NULL;
            const unsigned long int inode = strtoul(w_evt->inode,NULL,10);
            const unsigned long int dev = strtoul(w_evt->dev,NULL,10);

            w_mutex_lock(&syscheck.fim_entry_mutex);
            paths = fim_db_get_paths_from_inode(syscheck.database, inode, dev);
            w_mutex_unlock(&syscheck.fim_entry_mutex);

            if(paths) {
                for(int i = 0; paths[i]; i++) {
                    fim_process_missing_entry(paths[i], FIM_WHODATA, w_evt);
                    os_free(paths[i]);
                }
                os_free(paths);
            }
        #endif
    }
}


void fim_process_missing_entry(char * pathname, fim_event_mode mode, whodata_evt * w_evt) {
    fim_entry *saved_data = NULL;

    // Search path in DB.
    w_mutex_lock(&syscheck.fim_entry_mutex);
    saved_data = fim_db_get_path(syscheck.database, pathname);
    w_mutex_unlock(&syscheck.fim_entry_mutex);

    // Exists, create event.
    if (saved_data) {
        fim_element item = { .mode = mode };
        fim_checker(pathname, &item, w_evt, 1);
        free_entry(saved_data);
        return;
    }

    // Since the file doesn't exist, research if it's directory and have files in DB.
    fim_tmp_file *files = NULL;
    char first_entry[PATH_MAX];
    char last_entry[PATH_MAX];

#ifdef WIN32
    snprintf(first_entry, PATH_MAX, "%s\\", pathname);
    snprintf(last_entry, PATH_MAX, "%s]", pathname);

#else
    snprintf(first_entry, PATH_MAX, "%s/", pathname);
    snprintf(last_entry, PATH_MAX, "%s0", pathname);

#endif

    w_mutex_lock(&syscheck.fim_entry_mutex);
    fim_db_get_path_range(syscheck.database, FIM_TYPE_FILE, first_entry, last_entry, &files, syscheck.database_store);
    w_mutex_unlock(&syscheck.fim_entry_mutex);

    if (files && files->elements) {
        if (fim_db_process_missing_entry(syscheck.database, files, &syscheck.fim_entry_mutex,
            syscheck.database_store, mode, w_evt) != FIMDB_OK) {
                merror(FIM_DB_ERROR_RM_RANGE, first_entry, last_entry);
            }
    }
}

// Checks the DB state, sends a message alert if necessary
void fim_check_db_state() {
    unsigned int nodes_count = 0;
    cJSON *json_event = NULL;
    char *json_plain = NULL;
    char alert_msg[OS_SIZE_256] = {'\0'};

    w_mutex_lock(&syscheck.fim_entry_mutex);
    nodes_count = fim_db_get_count_file_entry(syscheck.database);
    w_mutex_unlock(&syscheck.fim_entry_mutex);

#ifdef WIN32
    nodes_count += fim_db_get_count_registry_key(syscheck.database) + fim_db_get_count_registry_data(syscheck.database);
#endif

    switch (_db_state) {
    case FIM_STATE_DB_FULL:
        if (nodes_count >= syscheck.file_limit) {
            return;
        }
        break;
    case FIM_STATE_DB_90_PERCENTAGE:
        if ((nodes_count < syscheck.file_limit) && (nodes_count >= syscheck.file_limit * 0.9)) {
            return;
        }
        break;
    case FIM_STATE_DB_80_PERCENTAGE:
        if ((nodes_count < syscheck.file_limit * 0.9) && (nodes_count >= syscheck.file_limit * 0.8)) {
            return;
        }
        break;
    case FIM_STATE_DB_NORMAL:
        if (nodes_count == 0) {
            _db_state = FIM_STATE_DB_EMPTY;
            return;
        }
        else if (nodes_count < syscheck.file_limit * 0.8) {
            return;
        }
        break;
    case FIM_STATE_DB_EMPTY:
        if (nodes_count == 0) {
            return;
        }
        else if (nodes_count < syscheck.file_limit * 0.8) {
            _db_state = FIM_STATE_DB_NORMAL;
            return;
        }
        break;
    default: // LCOV_EXCL_LINE
        break; // LCOV_EXCL_LINE
    }

    json_event = cJSON_CreateObject();
    cJSON_AddNumberToObject(json_event, "file_limit", syscheck.file_limit);
    cJSON_AddNumberToObject(json_event, "file_count", nodes_count);

    if (nodes_count >= syscheck.file_limit) {
        _db_state = FIM_STATE_DB_FULL;
        mwarn(FIM_DB_FULL_ALERT);
        cJSON_AddStringToObject(json_event, "alert_type", "full");
    }
    else if (nodes_count >= syscheck.file_limit * 0.9) {
        _db_state = FIM_STATE_DB_90_PERCENTAGE;
        minfo(FIM_DB_90_PERCENTAGE_ALERT);
        cJSON_AddStringToObject(json_event, "alert_type", "90_percentage");
    }
    else if (nodes_count >= syscheck.file_limit * 0.8) {
        _db_state = FIM_STATE_DB_80_PERCENTAGE;
        minfo(FIM_DB_80_PERCENTAGE_ALERT);
        cJSON_AddStringToObject(json_event, "alert_type", "80_percentage");
    }
    else if (nodes_count > 0) {
        _db_state = FIM_STATE_DB_NORMAL;
        minfo(FIM_DB_NORMAL_ALERT);
        cJSON_AddStringToObject(json_event, "alert_type", "normal");
    }
    else {
        _db_state = FIM_STATE_DB_EMPTY;
        minfo(FIM_DB_NORMAL_ALERT);
        cJSON_AddStringToObject(json_event, "alert_type", "normal");
    }

    json_plain = cJSON_PrintUnformatted(json_event);

    snprintf(alert_msg, OS_SIZE_256, "wazuh: FIM DB: %s", json_plain);

    send_log_msg(alert_msg);

    os_free(json_plain);
    cJSON_Delete(json_event);
}

// Returns the position of the path into directories array
int fim_configuration_directory(const char *path, const char *entry) {
    char full_path[OS_SIZE_4096 + 1] = {'\0'};
    char full_entry[OS_SIZE_4096 + 1] = {'\0'};
    int it = 0;
    int top = 0;
    int match = 0;
    int position = -1;

    if (!path || *path == '\0') {
        return position;
    }

    trail_path_separator(full_path, path, sizeof(full_path));

    if (strcmp("file", entry) == 0) {
        while(syscheck.dir[it]) {
            trail_path_separator(full_entry, syscheck.dir[it], sizeof(full_entry));
            match = w_compare_str(full_entry, full_path);

            if (top < match && full_path[match - 1] == PATH_SEP) {
                position = it;
                top = match;
            }
            it++;
        }
    }

    if (position == -1) {
        mdebug2(FIM_CONFIGURATION_NOTFOUND, entry, path);
    }

    return position;
}

int fim_check_depth(char * path, int dir_position) {
    char * pos;
    int depth = -1;
    unsigned int parent_path_size;

    if (!syscheck.dir[dir_position]) {
        return -1;
    }

    parent_path_size = strlen(syscheck.dir[dir_position]);

    if (parent_path_size > strlen(path)) {
        return -1;
    }

#ifdef WIN32
    // Check for monitoring of 'U:\'
    if(parent_path_size == 3 && path[2] == '\\') {
        depth = 0;
    }
#else
    // Check for monitoring of '/'
    if(parent_path_size == 1) {
        depth = 0;
    }
#endif

    pos = path + parent_path_size;
    while (pos) {
        if (pos = strchr(pos, PATH_SEP), pos) {
            depth++;
        } else {
            break;
        }
        pos++;
    }

    return depth;
}


// Get data from file
fim_file_data * fim_get_data(const char *file, fim_element *item) {
    fim_file_data * data = NULL;

    os_calloc(1, sizeof(fim_file_data), data);
    init_fim_data_entry(data);

    if (item->configuration & CHECK_SIZE) {
        data->size = item->statbuf.st_size;
    }

    if (item->configuration & CHECK_PERM) {
#ifdef WIN32
        int error;
        char perm[OS_SIZE_6144 + 1];

        if (error = w_get_file_permissions(file, perm, OS_SIZE_6144), error) {
            mdebug1(FIM_EXTRACT_PERM_FAIL, file, error);
            free_file_data(data);
            return NULL;
        } else {
            data->perm = decode_win_permissions(perm);
        }
#else
        data->perm = agent_file_perm(item->statbuf.st_mode);
#endif
    }

#ifdef WIN32
    if (item->configuration & CHECK_ATTRS) {
        os_calloc(OS_SIZE_256, sizeof(char), data->attributes);
        decode_win_attributes(data->attributes, w_get_file_attrs(file));
    }
#endif

    if (item->configuration & CHECK_MTIME) {
        data->mtime = item->statbuf.st_mtime;
    }

#ifdef WIN32
    if (item->configuration & CHECK_OWNER) {
        data->user_name = get_file_user(file, &data->uid);
    }
#else
    if (item->configuration & CHECK_OWNER) {
        char aux[OS_SIZE_64];
        snprintf(aux, OS_SIZE_64, "%u", item->statbuf.st_uid);
        os_strdup(aux, data->uid);

        data->user_name = get_user(item->statbuf.st_uid);
    }

    if (item->configuration & CHECK_GROUP) {
        char aux[OS_SIZE_64];
        snprintf(aux, OS_SIZE_64, "%u", item->statbuf.st_gid);
        os_strdup(aux, data->gid);

        os_strdup((char*)get_group(item->statbuf.st_gid), data->group_name);
    }
#endif

    snprintf(data->hash_md5, sizeof(os_md5), "%s", "d41d8cd98f00b204e9800998ecf8427e");
    snprintf(data->hash_sha1, sizeof(os_sha1), "%s", "da39a3ee5e6b4b0d3255bfef95601890afd80709");
    snprintf(data->hash_sha256, sizeof(os_sha256), "%s", "e3b0c44298fc1c149afbf4c8996fb92427ae41e4649b934ca495991b7852b855");

    // The file exists and we don't have to delete it from the hash tables
    data->scanned = 1;

    // We won't calculate hash for symbolic links, empty or large files
    if ((item->statbuf.st_mode & S_IFMT) == FIM_REGULAR)
        if (item->statbuf.st_size > 0 &&
                (size_t)item->statbuf.st_size < syscheck.file_max_size &&
                ( item->configuration & CHECK_MD5SUM ||
                item->configuration & CHECK_SHA1SUM ||
                item->configuration & CHECK_SHA256SUM ) ) {
            if (OS_MD5_SHA1_SHA256_File(file,
                                        syscheck.prefilter_cmd,
                                        data->hash_md5,
                                        data->hash_sha1,
                                        data->hash_sha256,
                                        OS_BINARY,
                                        syscheck.file_max_size) < 0) {
                mdebug1(FIM_HASHES_FAIL, file);
                free_file_data(data);
                return NULL;
        }
    }

    if (!(item->configuration & CHECK_MD5SUM)) {
        data->hash_md5[0] = '\0';
    }

    if (!(item->configuration & CHECK_SHA1SUM)) {
        data->hash_sha1[0] = '\0';
    }

    if (!(item->configuration & CHECK_SHA256SUM)) {
        data->hash_sha256[0] = '\0';
    }

    data->inode = item->statbuf.st_ino;
    data->dev = item->statbuf.st_dev;
    data->mode = item->mode;
    data->options = item->configuration;
    data->last_event = time(NULL);
    data->scanned = 1;
    fim_get_checksum(data);

    return data;
}

void init_fim_data_entry(fim_file_data *data) {
    data->size = 0;
    data->perm = NULL;
    data->attributes = NULL;
    data->uid = NULL;
    data->gid = NULL;
    data->user_name = NULL;
    data->group_name = NULL;
    data->mtime = 0;
    data->inode = 0;
    data->hash_md5[0] = '\0';
    data->hash_sha1[0] = '\0';
    data->hash_sha256[0] = '\0';
}

void fim_get_checksum (fim_file_data * data) {
    char *checksum = NULL;
    int size;

    size = snprintf(0,
            0,
            "%d:%s:%s:%s:%s:%s:%s:%u:%lu:%s:%s:%s",
            data->size,
            data->perm ? data->perm : "",
            data->attributes ? data->attributes : "",
            data->uid ? data->uid : "",
            data->gid ? data->gid : "",
            data->user_name ? data->user_name : "",
            data->group_name ? data->group_name : "",
            data->mtime,
            data->inode,
            data->hash_md5,
            data->hash_sha1,
            data->hash_sha256);

    os_calloc(size + 1, sizeof(char), checksum);
    snprintf(checksum,
            size + 1,
            "%d:%s:%s:%s:%s:%s:%s:%u:%lu:%s:%s:%s",
            data->size,
            data->perm ? data->perm : "",
            data->attributes ? data->attributes : "",
            data->uid ? data->uid : "",
            data->gid ? data->gid : "",
            data->user_name ? data->user_name : "",
            data->group_name ? data->group_name : "",
            data->mtime,
            data->inode,
            data->hash_md5,
            data->hash_sha1,
            data->hash_sha256);

    OS_SHA1_Str(checksum, -1, data->checksum);
    free(checksum);
}

void check_deleted_files() {
    fim_tmp_file *file = NULL;
    w_mutex_lock(&syscheck.fim_entry_mutex);

    if (fim_db_get_not_scanned(syscheck.database, &file, syscheck.database_store) != FIMDB_OK) {
        merror(FIM_DB_ERROR_RM_NOT_SCANNED);
    }

    w_mutex_unlock(&syscheck.fim_entry_mutex);

    if (file && file->elements) {
        fim_db_delete_not_scanned(syscheck.database, file, &syscheck.fim_entry_mutex, syscheck.database_store);
    }
}

<<<<<<< HEAD

cJSON * fim_json_event(char * file_name, fim_file_data * old_data, fim_file_data * new_data, int pos, unsigned int type, fim_event_mode mode, whodata_evt * w_evt, const char *diff) {
=======
cJSON * fim_json_event(char * file_name, fim_entry_data * old_data, fim_entry_data * new_data, int pos, unsigned int type, fim_event_mode mode, whodata_evt * w_evt, const char *diff) {
>>>>>>> 79b33fa3
    cJSON * changed_attributes = NULL;

    if (old_data != NULL) {
        changed_attributes = fim_json_compare_attrs(old_data, new_data);

        // If no such changes, do not send event.

        if (cJSON_GetArraySize(changed_attributes) == 0) {
            cJSON_Delete(changed_attributes);
            return NULL;
        }
    }

    cJSON * json_event = cJSON_CreateObject();
    cJSON_AddStringToObject(json_event, "type", "event");

    cJSON * data = cJSON_CreateObject();
    cJSON_AddItemToObject(json_event, "data", data);

    cJSON_AddStringToObject(data, "path", file_name);
    cJSON_AddStringToObject(data, "mode", FIM_EVENT_MODE[mode]);
    cJSON_AddStringToObject(data, "type", FIM_EVENT_TYPE[type]);
    cJSON_AddNumberToObject(data, "timestamp", new_data->last_event);

#ifndef WIN32
    char** paths = NULL;

    if (paths = fim_db_get_paths_from_inode(syscheck.database, new_data->inode, new_data->dev), paths){
        if (paths[0] && paths[1]) {
            cJSON *hard_links = cJSON_CreateArray();
            int i;
            for(i = 0; paths[i]; i++) {
                if(strcmp(file_name, paths[i])) {
                    cJSON_AddItemToArray(hard_links, cJSON_CreateString(paths[i]));
                }
                os_free(paths[i]);
            }
            cJSON_AddItemToObject(data, "hard_links", hard_links);
        } else {
            os_free(paths[0]);
        }
        os_free(paths);
    }
#endif

    cJSON_AddItemToObject(data, "attributes", fim_attributes_json(new_data));

    if (old_data) {
        cJSON_AddItemToObject(data, "changed_attributes", changed_attributes);
        cJSON_AddItemToObject(data, "old_attributes", fim_attributes_json(old_data));
    }

    char * tags = NULL;
    if (w_evt) {
        cJSON_AddItemToObject(data, "audit", fim_audit_json(w_evt));
    }

    tags = syscheck.tag[pos];

    if (diff != NULL) {
        cJSON_AddStringToObject(data, "content_changes", diff);
    }

    if (tags != NULL) {
        cJSON_AddStringToObject(data, "tags", tags);
    }

    return json_event;
}

// Create file attribute set JSON from a FIM entry structure

cJSON * fim_attributes_json(const fim_file_data * data) {
    cJSON * attributes = cJSON_CreateObject();

    // TODO: Read structure.
    // SQLite Development
    cJSON_AddStringToObject(attributes, "type", "file");

    if (data->options & CHECK_SIZE) {
        cJSON_AddNumberToObject(attributes, "size", data->size);
    }

    if (data->options & CHECK_PERM) {
        cJSON_AddStringToObject(attributes, "perm", data->perm);
    }

    if (data->options & CHECK_OWNER) {
        cJSON_AddStringToObject(attributes, "uid", data->uid);
    }

    if (data->options & CHECK_GROUP) {
        cJSON_AddStringToObject(attributes, "gid", data->gid);
    }

    if (data->user_name) {
        cJSON_AddStringToObject(attributes, "user_name", data->user_name);
    }

    if (data->group_name) {
        cJSON_AddStringToObject(attributes, "group_name", data->group_name);
    }

    if (data->options & CHECK_INODE) {
        cJSON_AddNumberToObject(attributes, "inode", data->inode);
    }

    if (data->options & CHECK_MTIME) {
        cJSON_AddNumberToObject(attributes, "mtime", data->mtime);
    }

    if (data->options & CHECK_MD5SUM) {
        cJSON_AddStringToObject(attributes, "hash_md5", data->hash_md5);
    }

    if (data->options & CHECK_SHA1SUM) {
        cJSON_AddStringToObject(attributes, "hash_sha1", data->hash_sha1);
    }

    if (data->options & CHECK_SHA256SUM) {
        cJSON_AddStringToObject(attributes, "hash_sha256", data->hash_sha256);
    }

#ifdef WIN32
    if (data->options & CHECK_ATTRS) {
        cJSON_AddStringToObject(attributes, "attributes", data->attributes);
    }
#endif

    if (*data->checksum) {
        cJSON_AddStringToObject(attributes, "checksum", data->checksum);
    }

    return attributes;
}

// Create file attribute comparison JSON object

cJSON * fim_json_compare_attrs(const fim_file_data * old_data, const fim_file_data * new_data) {
    cJSON * changed_attributes = cJSON_CreateArray();

    if ( (old_data->options & CHECK_SIZE) && (old_data->size != new_data->size) ) {
        cJSON_AddItemToArray(changed_attributes, cJSON_CreateString("size"));
    }

    if ( (old_data->options & CHECK_PERM) && strcmp(old_data->perm, new_data->perm) != 0 ) {
        cJSON_AddItemToArray(changed_attributes, cJSON_CreateString("permission"));
    }

#ifdef WIN32
    if ( (old_data->options & CHECK_ATTRS) && strcmp(old_data->attributes, new_data->attributes) != 0 ) {
        cJSON_AddItemToArray(changed_attributes, cJSON_CreateString("attributes"));
    }
#endif

    if (old_data->options & CHECK_OWNER) {
        if (old_data->uid && new_data->uid && strcmp(old_data->uid, new_data->uid) != 0) {
            cJSON_AddItemToArray(changed_attributes, cJSON_CreateString("uid"));
        }

        if (old_data->user_name && new_data->user_name && strcmp(old_data->user_name, new_data->user_name) != 0) {
            cJSON_AddItemToArray(changed_attributes, cJSON_CreateString("user_name"));
        }
    }

    if (old_data->options & CHECK_GROUP) {
        if (old_data->gid && new_data->gid && strcmp(old_data->gid, new_data->gid) != 0) {
            cJSON_AddItemToArray(changed_attributes, cJSON_CreateString("gid"));
        }

        if (old_data->group_name && new_data->group_name && strcmp(old_data->group_name, new_data->group_name) != 0) {
            cJSON_AddItemToArray(changed_attributes, cJSON_CreateString("group_name"));
        }
    }

    if ( (old_data->options & CHECK_MTIME) && (old_data->mtime != new_data->mtime) ) {
        cJSON_AddItemToArray(changed_attributes, cJSON_CreateString("mtime"));
    }

#ifndef WIN32
    if ( (old_data->options & CHECK_INODE) && (old_data->inode != new_data->inode) ) {
        cJSON_AddItemToArray(changed_attributes, cJSON_CreateString("inode"));
    }
#endif

    if ( (old_data->options & CHECK_MD5SUM) && (strcmp(old_data->hash_md5, new_data->hash_md5) != 0) ) {
        cJSON_AddItemToArray(changed_attributes, cJSON_CreateString("md5"));
    }

    if ( (old_data->options & CHECK_SHA1SUM) && (strcmp(old_data->hash_sha1, new_data->hash_sha1) != 0) ) {
        cJSON_AddItemToArray(changed_attributes, cJSON_CreateString("sha1"));
    }

    if ( (old_data->options & CHECK_SHA256SUM) && (strcmp(old_data->hash_sha256, new_data->hash_sha256) != 0) ) {
        cJSON_AddItemToArray(changed_attributes, cJSON_CreateString("sha256"));
    }

    return changed_attributes;
}

// Create file audit data JSON object

cJSON * fim_audit_json(const whodata_evt * w_evt) {
    cJSON * fim_audit = cJSON_CreateObject();

    cJSON_AddStringToObject(fim_audit, "user_id", w_evt->user_id);
    cJSON_AddStringToObject(fim_audit, "user_name", w_evt->user_name);
    cJSON_AddStringToObject(fim_audit, "process_name", w_evt->process_name);
    cJSON_AddNumberToObject(fim_audit, "process_id", w_evt->process_id);
#ifndef WIN32
    cJSON_AddStringToObject(fim_audit, "cwd", w_evt->cwd);
    cJSON_AddStringToObject(fim_audit, "group_id", w_evt->group_id);
    cJSON_AddStringToObject(fim_audit, "group_name", w_evt->group_name);
    cJSON_AddStringToObject(fim_audit, "audit_uid", w_evt->audit_uid);
    cJSON_AddStringToObject(fim_audit, "audit_name", w_evt->audit_name);
    cJSON_AddStringToObject(fim_audit, "effective_uid", w_evt->effective_uid);
    cJSON_AddStringToObject(fim_audit, "effective_name", w_evt->effective_name);
    cJSON_AddStringToObject(fim_audit, "parent_name", w_evt->parent_name);
    cJSON_AddStringToObject(fim_audit, "parent_cwd", w_evt->parent_cwd);
    cJSON_AddNumberToObject(fim_audit, "ppid", w_evt->ppid);
#endif

    return fim_audit;
}


// Create scan info JSON event

cJSON * fim_scan_info_json(fim_scan_event event, long timestamp) {
    cJSON * root = cJSON_CreateObject();
    cJSON * data = cJSON_CreateObject();

    cJSON_AddStringToObject(root, "type", event == FIM_SCAN_START ? "scan_start" : "scan_end");
    cJSON_AddItemToObject(root, "data", data);
    cJSON_AddNumberToObject(data, "timestamp", timestamp);

    return root;
}

int fim_check_ignore (const char *file_name) {
    // Check if the file should be ignored
    if (syscheck.ignore) {
        int i = 0;
        while (syscheck.ignore[i] != NULL) {
            if (strncasecmp(syscheck.ignore[i], file_name, strlen(syscheck.ignore[i])) == 0) {
                mdebug2(FIM_IGNORE_ENTRY, "file", file_name, syscheck.ignore[i]);
                return 1;
            }
            i++;
        }
    }

    // Check in the regex entry
    if (syscheck.ignore_regex) {
        int i = 0;
        while (syscheck.ignore_regex[i] != NULL) {
            if (OSMatch_Execute(file_name, strlen(file_name), syscheck.ignore_regex[i])) {
                mdebug2(FIM_IGNORE_SREGEX, "file", file_name, syscheck.ignore_regex[i]->raw);
                return 1;
            }
            i++;
        }
    }

    return 0;
}


int fim_check_restrict (const char *file_name, OSMatch *restriction) {
    if (file_name == NULL) {
        merror(NULL_ERROR);
        return 1;
    }

    // Restrict file types
    if (restriction) {
        if (!OSMatch_Execute(file_name, strlen(file_name), restriction)) {
            mdebug2(FIM_FILE_IGNORE_RESTRICT, file_name, restriction->raw);
            return 1;
        }
    }

    return 0;
}


void free_file_data(fim_file_data * data) {
    if (!data) {
        return;
    }
    if (data->perm) {
        os_free(data->perm);
    }
    if (data->attributes) {
        os_free(data->attributes);
    }
    if (data->uid) {
        os_free(data->uid);
    }
    if (data->gid) {
        os_free(data->gid);
    }
    if (data->user_name) {
        os_free(data->user_name);
    }
    if (data->group_name) {
        os_free(data->group_name);
    }

    os_free(data);
}


void free_entry(fim_entry * entry) {
    if (entry) {
#ifndef WIN32
        os_free(entry->file_entry.path);
        free_file_data(entry->file_entry.data);
        free(entry);
#else
        if (entry->type == FIM_TYPE_FILE) {
            os_free(entry->file_entry.path);
            free_file_data(entry->file_entry.data);
            free(entry);
        } else {
            fim_registry_free_entry(entry);
        }
#endif
    }
}


void free_inode_data(fim_inode_data **data) {
    int i;

    if (*data == NULL) {
        return;
    }

    for (i = 0; i < (*data)->items; i++) {
        os_free((*data)->paths[i]);
    }
    os_free((*data)->paths);
    os_free(*data);
}

void fim_diff_folder_size(){
    char *diff_local;

    os_malloc(strlen(DIFF_DIR_PATH) + strlen("/local") + 1, diff_local);

    snprintf(diff_local, strlen(DIFF_DIR_PATH) + strlen("/local") + 1, "%s/local", DIFF_DIR_PATH);

    if (IsDir(diff_local) == 0) {
        syscheck.diff_folder_size = DirSize(diff_local) / 1024;
    }

    os_free(diff_local);
}

// LCOV_EXCL_START
void fim_print_info(struct timespec start, struct timespec end, clock_t cputime_start) {
    mdebug1(FIM_RUNNING_SCAN,
            time_diff(&start, &end),
            (double)(clock() - cputime_start) / CLOCKS_PER_SEC);

#ifdef WIN32
    mdebug1(FIM_ENTRIES_INFO, fim_db_get_count_file_entry(syscheck.database));
    mdebug1(FIM_REGISTRY_ENTRIES_INFO, fim_db_get_count_registry_key(syscheck.database) + fim_db_get_count_registry_data(syscheck.database));
#else
    unsigned inode_items = 0;
    unsigned inode_paths = 0;

    inode_items = fim_db_get_count_file_data(syscheck.database);
    inode_paths = fim_db_get_count_file_entry(syscheck.database);

    mdebug1(FIM_INODES_INFO, inode_items, inode_paths);
#endif

    return;
}

// Sleep during rt_delay milliseconds

void fim_rt_delay() {
    if (syscheck.rt_delay){
#ifdef WIN32
        Sleep(syscheck.rt_delay);
#else
        struct timeval timeout = {0, syscheck.rt_delay * 1000};
        select(0, NULL, NULL, NULL, &timeout);
#endif
    }
}

// LCOV_EXCL_STOP<|MERGE_RESOLUTION|>--- conflicted
+++ resolved
@@ -90,41 +90,26 @@
 
 
 #ifdef WIN32
-<<<<<<< HEAD
     fim_registry_scan();
-=======
-    os_winreg_check();
->>>>>>> 79b33fa3
 #endif
     if (syscheck.file_limit_enabled) {
         w_mutex_lock(&syscheck.fim_entry_mutex);
         nodes_count = fim_db_get_count_file_entry(syscheck.database);
         w_mutex_unlock(&syscheck.fim_entry_mutex);
-    }
-
-<<<<<<< HEAD
+
 #ifdef WIN32
         nodes_count += fim_db_get_count_registry_key(syscheck.database) +
                        fim_db_get_count_registry_data(syscheck.database);
 #endif
-
-        if (nodes_count < syscheck.file_limit) {
-            it = 0;
-=======
+    }
+
     check_deleted_files();
->>>>>>> 79b33fa3
 
     if (syscheck.file_limit_enabled && (nodes_count >= syscheck.file_limit)) {
         it = 0;
 
         w_mutex_lock(&syscheck.fim_scan_mutex);
 
-<<<<<<< HEAD
-                w_mutex_lock(&syscheck.fim_entry_mutex);
-                nodes_count = fim_db_get_count_file_entry(syscheck.database);
-                w_mutex_unlock(&syscheck.fim_entry_mutex);
-            }
-=======
         while ((syscheck.dir[it] != NULL) && (!syscheck.database->full)) {
             struct fim_element *item;
             os_calloc(1, sizeof(fim_element), item);
@@ -134,28 +119,12 @@
             it++;
             os_free(item);
         }
->>>>>>> 79b33fa3
 
         w_mutex_unlock(&syscheck.fim_scan_mutex);
 
 #ifdef WIN32
-<<<<<<< HEAD
-            if (nodes_count < syscheck.file_limit) {
-                fim_registry_scan();
-
-                w_mutex_lock(&syscheck.fim_entry_mutex);
-                fim_db_get_count_file_entry(syscheck.database);
-                w_mutex_unlock(&syscheck.fim_entry_mutex);
-            }
-#endif
-
-            w_mutex_lock(&syscheck.fim_entry_mutex);
-            fim_db_set_all_unscanned(syscheck.database);
-            w_mutex_unlock(&syscheck.fim_entry_mutex);
-=======
         if (!syscheck.database->full) {
-            os_winreg_check();
->>>>>>> 79b33fa3
+            fim_registry_scan();
         }
 #endif
         w_mutex_lock(&syscheck.fim_entry_mutex);
@@ -865,12 +834,8 @@
     }
 }
 
-<<<<<<< HEAD
-
-cJSON * fim_json_event(char * file_name, fim_file_data * old_data, fim_file_data * new_data, int pos, unsigned int type, fim_event_mode mode, whodata_evt * w_evt, const char *diff) {
-=======
-cJSON * fim_json_event(char * file_name, fim_entry_data * old_data, fim_entry_data * new_data, int pos, unsigned int type, fim_event_mode mode, whodata_evt * w_evt, const char *diff) {
->>>>>>> 79b33fa3
+cJSON * fim_json_event(char * file_name, fim_file_data * old_data, fim_file_data * new_data, int pos, unsigned int type,
+                       fim_event_mode mode, whodata_evt * w_evt, const char *diff) {
     cJSON * changed_attributes = NULL;
 
     if (old_data != NULL) {
