--- conflicted
+++ resolved
@@ -621,11 +621,8 @@
     char *inode = NULL;
     whodata_evt *w_evt;
     unsigned int items = 0;
-<<<<<<< HEAD
     char *inode_temp;
-=======
     unsigned int filter_key;
->>>>>>> 1b181467
 
     // Checks if the key obtained is one of those configured to monitor
     filter_key = filterkey_audit_events(buffer);
@@ -791,18 +788,13 @@
                                 (w_evt->inode)?w_evt->inode:"",
                                 (w_evt->path)?w_evt->path:"",
                                 (w_evt->process_name)?w_evt->process_name:"");
-<<<<<<< HEAD
-
-                            if(w_evt->inode){
+
+                            if(w_evt->inode && filterpath_audit_events(w_evt->path)){
                                 if (inode_temp = OSHash_Get_ex(syscheck.inode_hash, w_evt->inode), inode_temp){
                                     realtime_checksumfile(inode_temp, w_evt);
                                 } else {
                                     realtime_checksumfile(w_evt->path, w_evt);
                                 }
-=======
-                            if(filterpath_audit_events(w_evt->path)) {
-                                realtime_checksumfile(w_evt->path, w_evt);
->>>>>>> 1b181467
                             }
                         }
                     }
@@ -821,18 +813,13 @@
                                 (w_evt->inode)?w_evt->inode:"",
                                 (w_evt->path)?w_evt->path:"",
                                 (w_evt->process_name)?w_evt->process_name:"");
-<<<<<<< HEAD
-
-                            if(w_evt->inode){
+
+                            if(w_evt->inode && filterpath_audit_events(w_evt->path)){
                                 if (inode_temp = OSHash_Get_ex(syscheck.inode_hash, w_evt->inode), inode_temp){
                                     realtime_checksumfile(inode_temp, w_evt);
                                 } else {
                                     realtime_checksumfile(w_evt->path, w_evt);
                                 }
-=======
-                            if(filterpath_audit_events(w_evt->path)) {
-                                realtime_checksumfile(w_evt->path, w_evt);
->>>>>>> 1b181467
                             }
                         }
                     }
@@ -866,20 +853,13 @@
                                 (w_evt->path)?w_evt->path:"",
                                 (w_evt->process_name)?w_evt->process_name:"");
 
-<<<<<<< HEAD
-                            if(w_evt->inode){
+                            if(w_evt->inode && filterpath_audit_events(w_evt->path)){
                                 if (inode_temp = OSHash_Get_ex(syscheck.inode_hash, w_evt->inode), inode_temp){
                                     realtime_checksumfile(inode_temp, w_evt);
                                 } else {
                                     realtime_checksumfile(w_evt->path, w_evt);
                                 }
                             }
-
-=======
-                            if(filterpath_audit_events(w_evt->path)) {
-                                realtime_checksumfile(w_evt->path, w_evt);
-                            }
->>>>>>> 1b181467
                             free(file_path1);
                             w_evt->path = NULL;
                         }
@@ -899,17 +879,12 @@
                                 (w_evt->path)?w_evt->path:"",
                                 (w_evt->process_name)?w_evt->process_name:"");
 
-<<<<<<< HEAD
-                            if(w_evt->inode){
+                            if(w_evt->inode && filterpath_audit_events(w_evt->path)){
                                 if (inode_temp = OSHash_Get_ex(syscheck.inode_hash, w_evt->inode), inode_temp){
                                     realtime_checksumfile(inode_temp, w_evt);
                                 } else {
                                     realtime_checksumfile(w_evt->path, w_evt);
                                 }
-=======
-                            if(filterpath_audit_events(w_evt->path)) {
-                                realtime_checksumfile(w_evt->path, w_evt);
->>>>>>> 1b181467
                             }
                         }
                     }
@@ -938,7 +913,7 @@
                                 (w_evt->path)?w_evt->path:"",
                                 (w_evt->process_name)?w_evt->process_name:"");
 
-                            if(w_evt->inode){
+                            if(w_evt->inode && filterpath_audit_events(w_evt->path)){
                                 if (inode_temp = OSHash_Get_ex(syscheck.inode_hash, w_evt->inode), inode_temp){
                                     realtime_checksumfile(inode_temp, w_evt);
                                 } else {
