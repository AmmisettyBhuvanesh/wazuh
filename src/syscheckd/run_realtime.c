/* Copyright (C) 2015-2021, Wazuh Inc.
 * Copyright (C) 2009 Trend Micro Inc.
 * All right reserved.
 *
 * This program is free software; you can redistribute it
 * and/or modify it under the terms of the GNU General Public
 * License (version 2) as published by the FSF - Free Software
 * Foundation
 */

#include "shared.h"
#include "syscheck.h"

#include "fs_op.h"
#include "hash_op.h"
#include "debug_op.h"
#include "syscheck.h"
#include "syscheck_op.h"

#ifdef WAZUH_UNIT_TESTING
#ifdef WIN32
#include "unit_tests/wrappers/windows/fileapi_wrappers.h"
#include "unit_tests/wrappers/windows/handleapi_wrappers.h"
#include "unit_tests/wrappers/windows/synchapi_wrappers.h"
#include "unit_tests/wrappers/windows/winbase_wrappers.h"
#endif
#endif

#ifdef INOTIFY_ENABLED
#include <sys/inotify.h>

#define REALTIME_MONITOR_FLAGS  IN_MODIFY|IN_ATTRIB|IN_MOVED_FROM|IN_MOVED_TO|IN_CREATE|IN_DELETE|IN_DELETE_SELF|IN_MOVE_SELF
#define REALTIME_EVENT_SIZE     (sizeof (struct inotify_event))
#define REALTIME_EVENT_BUFFER   (2048 * (REALTIME_EVENT_SIZE + 16))

int realtime_start() {
    directory_t *dir_it;
    os_calloc(1, sizeof(rtfim), syscheck.realtime);

    syscheck.realtime->dirtb = OSHash_Create();
    if (syscheck.realtime->dirtb == NULL) {
        merror(MEM_ERROR, errno, strerror(errno));
        goto error;
    }

    OSHash_SetFreeDataPointer(syscheck.realtime->dirtb, (void (*)(void *))free);

    syscheck.realtime->fd = inotify_init();
    if (syscheck.realtime->fd < 0) {
        merror(FIM_ERROR_INOTIFY_INITIALIZE);
        goto error;
    }

    return (0);

error:
    foreach_array(dir_it, syscheck.directories) {
        if (dir_it->options & REALTIME_ACTIVE) {
            dir_it->options &= ~ REALTIME_ACTIVE;
            dir_it->options |= SCHEDULED_ACTIVE;
        }
    }
    return -1;
}

/* Add a directory to real time checking */
int realtime_adddir(const char *dir, __attribute__((unused)) directory_t *configuration, int followsl) {
    /* Check if it is ready to use */
    if (syscheck.realtime->fd < 0) {
        return (-1);
    } else {
        int wd = 0;

        wd = inotify_add_watch(syscheck.realtime->fd,
                                dir,
                                (0 == followsl) ? (REALTIME_MONITOR_FLAGS|IN_DONT_FOLLOW) : REALTIME_MONITOR_FLAGS);
        if (wd < 0) {
            if (errno == 28) {
                merror(FIM_ERROR_INOTIFY_ADD_MAX_REACHED, dir, wd, errno);
            }
            else {
                mdebug1(FIM_INOTIFY_ADD_WATCH, dir, wd, errno, strerror(errno));
            }
        }
        else {
            char wdchar[33];
            char *data;
            int retval;
            snprintf(wdchar, 33, "%d", wd);
            os_strdup(dir, data);
            if (!OSHash_Get_ex(syscheck.realtime->dirtb, wdchar)) {
                if (retval = OSHash_Add_ex(syscheck.realtime->dirtb, wdchar, data), retval == 0) {
                    os_free(data);
                    merror_exit(FIM_CRITICAL_ERROR_OUT_MEM);
                }
                else if (retval == 1) {
                    mdebug2(FIM_REALTIME_HASH_DUP, data);
                    os_free(data);
                }

                mdebug1(FIM_REALTIME_NEWDIRECTORY, dir);
            }
            else {
                if (retval = OSHash_Update_ex(syscheck.realtime->dirtb, wdchar, data), retval == 0) {
                    merror("Unable to update 'dirtb'. Directory not found: '%s'", data);
                    os_free(data);
                    return (-1);
                }
            }
        }
    }

    return (1);
}

/* Process events in the real time queue */
void realtime_process() {
    ssize_t len;
    char buf[REALTIME_EVENT_BUFFER + 1];
    struct inotify_event *event;

    buf[REALTIME_EVENT_BUFFER] = '\0';

    w_mutex_lock(&syscheck.fim_realtime_mutex);
    len = read(syscheck.realtime->fd, buf, REALTIME_EVENT_BUFFER);
    w_mutex_unlock(&syscheck.fim_realtime_mutex);

    if (len < 0) {
        merror(FIM_ERROR_REALTIME_READ_BUFFER);
        return;
    }

    if (len == 0) {
        // Nothing to do
        return;
    }

<<<<<<< HEAD
            if (event->wd == -1 && event->mask == IN_Q_OVERFLOW) {
                mwarn("Real-time inotify kernel queue is full. Some events may be lost. Next scheduled scan will recover lost data.");
                syscheck.realtime->queue_overflow = true;
                send_log_msg("wazuh: Real-time inotify kernel queue is full. Some events may be lost. Next scheduled scan will recover lost data.");
            }
            else {
                char wdchar[33];
                char final_name[MAX_LINE + 1];
                char *entry;

                final_name[MAX_LINE] = '\0';

                snprintf(wdchar, 33, "%d", event->wd);

                w_mutex_lock(&syscheck.fim_realtime_mutex);
                // The configured paths can end at / or not, we must check it.
                entry = (char *)OSHash_Get_ex(syscheck.realtime->dirtb, wdchar);

                if (entry) {
                    // Check file entries with realtime
                    if (event->len == 0) {
                        snprintf(final_name, MAX_LINE, "%s", entry);
                    }
                    else {
                        // Check directories entries with realtime
                        if (entry[strlen(entry) - 1] == PATH_SEP) {
                            snprintf(final_name, MAX_LINE, "%s%s",
                                    entry,
                                    event->name);
                        }
                        else {
                            snprintf(final_name, MAX_LINE, "%s/%s",
                                    entry,
                                    event->name);
                        }
                    }

                    if (rbtree_insert(tree, final_name, NULL) == NULL) {
                        mdebug2("Duplicate event in real-time buffer: %s", final_name);
                    }

                    switch(event->mask) {
                    case IN_MOVE_SELF:
                        delete_subdirectories_watches(entry);
                        // fall through
                    case IN_DELETE_SELF:
                        mdebug2(FIM_INOTIFY_WATCH_DELETED, entry);
                        free(OSHash_Delete_ex(syscheck.realtime->dirtb, wdchar));

                        break;
                    }
                }
                w_mutex_unlock(&syscheck.fim_realtime_mutex);
=======
    rb_tree * tree = rbtree_init();
    for (size_t i = 0; i < (size_t) len; i += REALTIME_EVENT_SIZE + event->len) {
        char wdchar[33];
        char final_name[MAX_LINE + 1];
        char *entry;
        final_name[MAX_LINE] = '\0';
        event = (struct inotify_event *) (void *) &buf[i];

        if (event->wd == -1 && event->mask == IN_Q_OVERFLOW) {
            mwarn("Real-time inotify kernel queue is full. Some events may be lost. Next scheduled scan will recover lost data.");
            syscheck.realtime->queue_overflow = true;
            send_log_msg("ossec: Real-time inotify kernel queue is full. Some events may be lost. Next scheduled scan will recover lost data.");
            continue;
        }

        snprintf(wdchar, 33, "%d", event->wd);

        w_mutex_lock(&syscheck.fim_realtime_mutex);
        // The configured paths can end at / or not, we must check it.
        entry = (char *) OSHash_Get_ex(syscheck.realtime->dirtb, wdchar);

        if (entry == NULL) {
            w_mutex_unlock(&syscheck.fim_realtime_mutex);
            continue;
        }

        // Check file entries with realtime
        if (event->len == 0) {
            snprintf(final_name, MAX_LINE, "%s", entry);
        } else {
            // Check directories entries with realtime
            if (entry[strlen(entry) - 1] == PATH_SEP) {
                snprintf(final_name, MAX_LINE, "%s%s", entry, event->name);
            } else {
                snprintf(final_name, MAX_LINE, "%s/%s", entry, event->name);
>>>>>>> c830e239
            }
        }

        if (rbtree_insert(tree, final_name, NULL) == NULL) {
            mdebug2("Duplicate event in real-time buffer: %s", final_name);
        }

        switch(event->mask) {
        case IN_MOVE_SELF:
            delete_subdirectories_watches(entry);
            // fall through
        case IN_DELETE_SELF:
            mdebug2(FIM_INOTIFY_WATCH_DELETED, entry);
            free(OSHash_Delete_ex(syscheck.realtime->dirtb, wdchar));

            break;
        }
        w_mutex_unlock(&syscheck.fim_realtime_mutex);
    }

    char ** paths = rbtree_keys(tree);

    for (int i = 0; paths[i] != NULL; i++) {
        fim_realtime_event(paths[i]);
    }

    free_strarray(paths);
    rbtree_destroy(tree);
}

int realtime_update_watch(const char *wd, const char *dir) {
    int old_wd, new_wd;
    char wdchar[33];
    char *data;
    int retval;
    const directory_t *configuration;

    if (syscheck.realtime->fd < 0) {
        return -1;
    }

    configuration = fim_configuration_directory(dir);

    if (configuration == NULL) {
        inotify_rm_watch(syscheck.realtime->fd, atoi(wd));
        free(OSHash_Delete_ex(syscheck.realtime->dirtb, wd));
        return 0;
    }

    old_wd = atoi(wd);
    new_wd =
    inotify_add_watch(syscheck.realtime->fd, dir,
                      (configuration->options & CHECK_FOLLOW) == 0 ? (REALTIME_MONITOR_FLAGS | IN_DONT_FOLLOW) :
                                                                     REALTIME_MONITOR_FLAGS);

    if (new_wd < 0) {
        if (errno == ENOSPC) {
            merror(FIM_ERROR_INOTIFY_ADD_MAX_REACHED, dir, new_wd, errno);
            return -1;
        } else if (errno == ENOENT) {
            mdebug1("Removing watch on non existent directory '%s'", dir);
            inotify_rm_watch(syscheck.realtime->fd, old_wd);
            free(OSHash_Delete_ex(syscheck.realtime->dirtb, wd));
            return 0;
        } else {
            mdebug1(FIM_INOTIFY_ADD_WATCH, dir, new_wd, errno, strerror(errno));
            return -1;
        }
    }

    if (new_wd == old_wd) {
        return -1;
    }

    snprintf(wdchar, 33, "%d", new_wd);
    os_strdup(dir, data);

    // Remove the old wd entry
    free(OSHash_Delete_ex(syscheck.realtime->dirtb, wd));

    if (!OSHash_Get_ex(syscheck.realtime->dirtb, wdchar)) {
        if (retval = OSHash_Add_ex(syscheck.realtime->dirtb, wdchar, data), retval == 0) {
            os_free(data);
            merror_exit(FIM_CRITICAL_ERROR_OUT_MEM);
        }

        mdebug1(FIM_REALTIME_NEWDIRECTORY, data);
    } else if (retval = OSHash_Update_ex(syscheck.realtime->dirtb, wdchar, data), retval == 0) {
        merror("Unable to update 'dirtb'. Directory not found: '%s'", data);
        os_free(data);
    }
    return 0;
}

void free_syscheck_dirtb_data(char *data) {
    free(data);
}

void delete_subdirectories_watches(char *dir) {
    OSHashNode *hash_node;
    char *data;
    unsigned int inode_it = 0;
    char *dir_slash = NULL;
    int dir_len = strlen(dir) + 1;


    // If the directory already ends with an slash, there is no need for adding an extra one
    if (dir[dir_len - 1] != '/') {
        os_calloc(dir_len + 2, sizeof(char), dir_slash);  // Length of dir plus an extra slash

        // Copy the content of dir into dir_slash and add an extra slash
        snprintf(dir_slash, dir_len + 2, "%s/", dir);
    }
    else {
        os_calloc(dir_len, sizeof(char), dir_slash);
        snprintf(dir_slash, dir_len, "%s", dir);
    }

    if(syscheck.realtime->fd) {
        hash_node = OSHash_Begin(syscheck.realtime->dirtb, &inode_it);

        while(hash_node) {
            data = hash_node->data;

            if (strncmp(dir_slash, data, strlen(dir_slash)) == 0) {
                char * data_node = OSHash_Delete_ex(syscheck.realtime->dirtb, hash_node->key);
                mdebug2(FIM_INOTIFY_WATCH_DELETED, data);
                os_free(data_node);

                /*
                    If an element of the hash table is deleted, it needs to start from the
                    beginning again to prevent going out of boundaries.
                */
                hash_node = OSHash_Begin(syscheck.realtime->dirtb, &inode_it);
                continue;
            }

            hash_node = OSHash_Next(syscheck.realtime->dirtb, &inode_it, hash_node);
        }
    }

    os_free(dir_slash);
}

void realtime_sanitize_watch_map() {
    OSHashNode *hash_node;
    unsigned int inode_it = 0;
    struct timespec start;
    struct timespec end;

    gettime(&start);
    hash_node = OSHash_Begin(syscheck.realtime->dirtb, &inode_it);

    while (hash_node) {
        if (realtime_update_watch(hash_node->key, hash_node->data) == 0) {
            hash_node = OSHash_Begin(syscheck.realtime->dirtb, &inode_it);
            continue;
        }

        hash_node = OSHash_Next(syscheck.realtime->dirtb, &inode_it, hash_node);
    }

    gettime(&end);
    mdebug2("Time spent sanitizing wd hashmap: %.3f seconds", time_diff(&start, &end));
}

#elif defined(WIN32)

typedef struct _win32rtfim {
    HANDLE h;
    OVERLAPPED overlap;

    char *dir;
    TCHAR buffer[65536];
    unsigned int watch_status;
} win32rtfim;

void free_win32rtfim_data(win32rtfim *data);
int realtime_win32read(win32rtfim *rtlocald);
int fim_check_realtime_directory(win32rtfim *rtlocald);

void CALLBACK RTCallBack(DWORD dwerror, DWORD dwBytes, LPOVERLAPPED overlap)
{
    int lcount;
    size_t offset = 0;
    char wdchar[260 + 1] = {0};
    char final_path[MAX_LINE + 1];
    win32rtfim *rtlocald;
    PFILE_NOTIFY_INFORMATION pinfo;
    TCHAR finalfile[MAX_PATH];

    memset(final_path, '\0', MAX_LINE + 1);

    if (dwerror != ERROR_SUCCESS) {
        LPSTR messageBuffer = NULL;
        LPSTR end;

        FormatMessage(FORMAT_MESSAGE_ALLOCATE_BUFFER | FORMAT_MESSAGE_FROM_SYSTEM | FORMAT_MESSAGE_IGNORE_INSERTS, NULL, dwerror, 0, (LPTSTR) &messageBuffer, 0, NULL);

        if (end = strchr(messageBuffer, '\r'), end) {
            *end = '\0';
        }

        merror(FIM_ERROR_REALTIME_WINDOWS_CALLBACK, messageBuffer, dwerror);
        LocalFree(messageBuffer);

        return;
    }

    /* Get hash to parse the data */
    snprintf(wdchar, 260, "%s", (char*)overlap->hEvent);
    rtlocald = OSHash_Get(syscheck.realtime->dirtb, wdchar);
    if (rtlocald == NULL) {
        merror(FIM_ERROR_REALTIME_WINDOWS_CALLBACK_EMPTY);
        return;
    }

    if(rtlocald->watch_status == FIM_RT_HANDLE_CLOSED) {
        w_mutex_lock(&syscheck.fim_realtime_mutex);
        rtlocald = OSHash_Delete_ex(syscheck.realtime->dirtb, wdchar);
        free_win32rtfim_data(rtlocald);
        mdebug1(FIM_REALTIME_CALLBACK, wdchar);
        w_mutex_unlock(&syscheck.fim_realtime_mutex);
        return;
    }

    if (dwBytes) {

        do {
            pinfo = (PFILE_NOTIFY_INFORMATION) &rtlocald->buffer[offset];
            offset += pinfo->NextEntryOffset;

            lcount = WideCharToMultiByte(CP_ACP, 0, pinfo->FileName,
                                         pinfo->FileNameLength / sizeof(WCHAR),
                                         finalfile, MAX_PATH - 1, NULL, NULL);
            finalfile[lcount] = TEXT('\0');

            final_path[MAX_LINE] = '\0';

            if (rtlocald->dir) {
                if (rtlocald->dir[strlen(rtlocald->dir) - 1] == PATH_SEP) {
                    snprintf(final_path, MAX_LINE, "%s%s",
                            rtlocald->dir,
                            finalfile);
                } else {
                    snprintf(final_path, MAX_LINE, "%s\\%s",
                            rtlocald->dir,
                            finalfile);
                }
            }
            str_lowercase(final_path);

            directory_t *index = fim_configuration_directory(wdchar);
            directory_t *file_index = fim_configuration_directory(final_path);

            if (index == file_index) {
                /* Check the change */
                fim_realtime_event(final_path);
            }

        } while (pinfo->NextEntryOffset != 0);
    }
    else {
        mwarn(FIM_WARN_REALTIME_OVERFLOW);
    }

    realtime_win32read(rtlocald);
    return;
}

void free_win32rtfim_data(win32rtfim *data) {
    if (!data) return;
    os_free(data->overlap.hEvent);
    os_free(data->dir);
    os_free(data);
}

int realtime_start() {
    os_calloc(1, sizeof(rtfim), syscheck.realtime);

    syscheck.realtime->dirtb = OSHash_Create();
    if (syscheck.realtime->dirtb == NULL) {
        merror(MEM_ERROR, errno, strerror(errno));
        directory_t *dir_it;
        foreach_array(dir_it, syscheck.directories) {
            if (dir_it->options & REALTIME_ACTIVE) {
                dir_it->options &= ~ REALTIME_ACTIVE;
                dir_it->options |= SCHEDULED_ACTIVE;
            }
        return(-1);
        }
    }
    OSHash_SetFreeDataPointer(syscheck.realtime->dirtb, (void (*)(void *))free_win32rtfim_data);

    syscheck.realtime->fd = -1;
    syscheck.realtime->evt = CreateEvent(NULL, TRUE, FALSE, NULL);

    return (0);
}

int realtime_win32read(win32rtfim *rtlocald)
{
    int rc;

    rc = ReadDirectoryChangesW(rtlocald->h,
                               rtlocald->buffer,
                               sizeof(rtlocald->buffer) / sizeof(TCHAR),
                               TRUE,
                               FILE_NOTIFY_CHANGE_FILE_NAME | FILE_NOTIFY_CHANGE_DIR_NAME | FILE_NOTIFY_CHANGE_SIZE |
                               FILE_NOTIFY_CHANGE_LAST_WRITE | FILE_NOTIFY_CHANGE_ATTRIBUTES | FILE_NOTIFY_CHANGE_SECURITY,
                               0,
                               &rtlocald->overlap,
                               RTCallBack);

    return rc;
}

int realtime_adddir(const char *dir, directory_t *configuration, __attribute__((unused)) int followsl) {
    char wdchar[260 + 1];
    win32rtfim *rtlocald;

    assert(configuration != NULL);

    if (FIM_MODE(configuration->options) == FIM_WHODATA) {
#ifdef WIN_WHODATA

        int type;

        if (!syscheck.wdata.fd && whodata_audit_start()) {
            merror_exit(FIM_CRITICAL_DATA_CREATE, "whodata file descriptors");
        }

        // This parameter is used to indicate if the file is going to be monitored in Whodata mode,
        // regardless of it was checked in the initial configuration (WHODATA_ACTIVE in opts)
        configuration->dirs_status.status |= WD_CHECK_WHODATA;
        configuration->dirs_status.status &= ~WD_CHECK_REALTIME;

        // Check if the file or directory exists
        if (type = check_path_type(dir), type == 2) {
            configuration->dirs_status.object_type = WD_STATUS_DIR_TYPE;
            configuration->dirs_status.status |= WD_STATUS_EXISTS;
        } else if (type == 1) {
            configuration->dirs_status.object_type = WD_STATUS_FILE_TYPE;
            configuration->dirs_status.status |= WD_STATUS_EXISTS;
        } else {
            mdebug1(FIM_WARN_REALTIME_OPENFAIL, dir);

            configuration->dirs_status.object_type = WD_STATUS_UNK_TYPE;
            configuration->dirs_status.status &= ~WD_STATUS_EXISTS;
            return 0;
        }

        GetSystemTime(&configuration->dirs_status.last_check);
        if (set_winsacl(dir, configuration)) {
            merror(FIM_ERROR_WHODATA_ADD_DIRECTORY, dir);
            return -2;
        }

        return 1;
#endif
    }
    /* Maximum limit for realtime on Windows */
    if (syscheck.realtime->fd > syscheck.max_fd_win_rt) {
        merror(FIM_ERROR_REALTIME_MAXNUM_WATCHES, dir);
        return (0);
    }

    /* Set key for hash */
    wdchar[260] = '\0';
    snprintf(wdchar, 260, "%s", dir);

    rtlocald = OSHash_Get_ex(syscheck.realtime->dirtb, wdchar);
    if(rtlocald != NULL) {
        fim_check_realtime_directory(rtlocald);
    }
    else {
        os_calloc(1, sizeof(win32rtfim), rtlocald);

        rtlocald->h = CreateFile(dir,
                                FILE_LIST_DIRECTORY,
                                FILE_SHARE_DELETE | FILE_SHARE_READ | FILE_SHARE_WRITE,
                                NULL,
                                OPEN_EXISTING,
                                FILE_FLAG_BACKUP_SEMANTICS | FILE_FLAG_OVERLAPPED,
                                NULL);

        if (rtlocald->h == INVALID_HANDLE_VALUE || rtlocald->h == NULL) {
            free(rtlocald);
            rtlocald = NULL;
            mdebug2(FIM_REALTIME_ADD, dir);
            return (0);
        }
        syscheck.realtime->fd++;

        /* Add final elements to the hash */
        os_strdup(dir, rtlocald->dir);
        os_strdup(dir, rtlocald->overlap.hEvent);
        rtlocald->watch_status = FIM_RT_HANDLE_OPEN;

        /* Add directory to be monitored */
        if(realtime_win32read(rtlocald) == 0) {
            mdebug1(FIM_REALTIME_DIRECTORYCHANGES, rtlocald->dir);
            free_win32rtfim_data(rtlocald);
            return 0;
        }

        if (!OSHash_Add_ex(syscheck.realtime->dirtb, wdchar, rtlocald)) {
            merror_exit(FIM_CRITICAL_ERROR_OUT_MEM);
        }

        mdebug1(FIM_REALTIME_NEWDIRECTORY, dir);
    }

    return 1;
}

int fim_check_realtime_directory(win32rtfim *rtlocald) {
    assert(rtlocald != NULL);

    if (!w_directory_exists(rtlocald->dir)) {
        /* If directory monitored doesn't exist now,
        close handle to remove watcher and set watch_status to one.
        Maybe, it will be removed from the hash table in RTCallBack.
        If it doesn't happend, we will remove in next call to the function */

        if (rtlocald->watch_status == FIM_RT_HANDLE_CLOSED) {
            mdebug1(FIM_REALTIME_CALLBACK, rtlocald->dir);
            rtlocald = OSHash_Delete_ex(syscheck.realtime->dirtb, rtlocald->dir);
            free_win32rtfim_data(rtlocald);
            return 1;
        }

        if (rtlocald->h != NULL && rtlocald->h != INVALID_HANDLE_VALUE) {
            CloseHandle(rtlocald->h);
            rtlocald->watch_status = FIM_RT_HANDLE_CLOSED;
            return 1;
        }
    }

    return 0;
}

// LCOV_EXCL_START
void realtime_sanitize_watch_map() {
    return;
}
// LCOV_EXCL_STOP

#else /* !WIN32 */

int realtime_start() {
    merror(FIM_ERROR_REALTIME_INITIALIZE);

    return (0);
}

int realtime_adddir(__attribute__((unused)) const char *dir,
                    __attribute__((unused)) directory_t *configuration,
                    __attribute__((unused)) int followsl) {
    return (0);
}

void realtime_process()
{
    return;
}

void realtime_sanitize_watch_map() {
    return;
}

#endif /* WIN32 */<|MERGE_RESOLUTION|>--- conflicted
+++ resolved
@@ -135,61 +135,6 @@
         return;
     }
 
-<<<<<<< HEAD
-            if (event->wd == -1 && event->mask == IN_Q_OVERFLOW) {
-                mwarn("Real-time inotify kernel queue is full. Some events may be lost. Next scheduled scan will recover lost data.");
-                syscheck.realtime->queue_overflow = true;
-                send_log_msg("wazuh: Real-time inotify kernel queue is full. Some events may be lost. Next scheduled scan will recover lost data.");
-            }
-            else {
-                char wdchar[33];
-                char final_name[MAX_LINE + 1];
-                char *entry;
-
-                final_name[MAX_LINE] = '\0';
-
-                snprintf(wdchar, 33, "%d", event->wd);
-
-                w_mutex_lock(&syscheck.fim_realtime_mutex);
-                // The configured paths can end at / or not, we must check it.
-                entry = (char *)OSHash_Get_ex(syscheck.realtime->dirtb, wdchar);
-
-                if (entry) {
-                    // Check file entries with realtime
-                    if (event->len == 0) {
-                        snprintf(final_name, MAX_LINE, "%s", entry);
-                    }
-                    else {
-                        // Check directories entries with realtime
-                        if (entry[strlen(entry) - 1] == PATH_SEP) {
-                            snprintf(final_name, MAX_LINE, "%s%s",
-                                    entry,
-                                    event->name);
-                        }
-                        else {
-                            snprintf(final_name, MAX_LINE, "%s/%s",
-                                    entry,
-                                    event->name);
-                        }
-                    }
-
-                    if (rbtree_insert(tree, final_name, NULL) == NULL) {
-                        mdebug2("Duplicate event in real-time buffer: %s", final_name);
-                    }
-
-                    switch(event->mask) {
-                    case IN_MOVE_SELF:
-                        delete_subdirectories_watches(entry);
-                        // fall through
-                    case IN_DELETE_SELF:
-                        mdebug2(FIM_INOTIFY_WATCH_DELETED, entry);
-                        free(OSHash_Delete_ex(syscheck.realtime->dirtb, wdchar));
-
-                        break;
-                    }
-                }
-                w_mutex_unlock(&syscheck.fim_realtime_mutex);
-=======
     rb_tree * tree = rbtree_init();
     for (size_t i = 0; i < (size_t) len; i += REALTIME_EVENT_SIZE + event->len) {
         char wdchar[33];
@@ -225,7 +170,6 @@
                 snprintf(final_name, MAX_LINE, "%s%s", entry, event->name);
             } else {
                 snprintf(final_name, MAX_LINE, "%s/%s", entry, event->name);
->>>>>>> c830e239
             }
         }
 
