--- conflicted
+++ resolved
@@ -25,7 +25,8 @@
         schema_upgrade_v1_sql,
         schema_upgrade_v2_sql,
         schema_upgrade_v3_sql,
-        schema_upgrade_v4_sql
+        schema_upgrade_v4_sql,
+        schema_upgrade_v5_sql
     };
 
     char db_version[OS_SIZE_256 + 2];
@@ -36,38 +37,6 @@
         return wdb;
 
     case 0:
-<<<<<<< HEAD
-        mdebug2("Updating database for agent %s to version 1", wdb->agent_id);
-        if(result = wdb_sql_exec(wdb, schema_upgrade_v1_sql), result == -1) {
-            new_wdb = wdb_backup(wdb, version);
-            wdb = new_wdb ? new_wdb : wdb;
-        }
-        /* Fallthrough */
-    case 1:
-        mdebug2("Updating database for agent %s to version 2", wdb->agent_id);
-        if(result = wdb_sql_exec(wdb, schema_upgrade_v2_sql), result == -1) {
-            new_wdb = wdb_backup(wdb, version);
-            wdb = new_wdb ? new_wdb : wdb;
-        }
-        /* Fallthrough */
-    case 2:
-        mdebug2("Updating database for agent %s to version 3", wdb->agent_id);
-        if(result = wdb_sql_exec(wdb, schema_upgrade_v3_sql), result == -1) {
-            new_wdb = wdb_backup(wdb, version);
-            wdb = new_wdb ? new_wdb : wdb;
-        }
-        /* Fallthrough */
-    case 3:
-        mdebug2("Updating database for agent %s to version 4", wdb->agent_id);
-        if(result = wdb_sql_exec(wdb, schema_upgrade_v4_sql), result == -1) {
-            new_wdb = wdb_backup(wdb, version);
-            wdb = new_wdb ? new_wdb : wdb;
-        }
-        /* Fallthrough */
-    case 4:
-        //Updated to last version
-=======
->>>>>>> e7694d8d
         break;
 
     default:
