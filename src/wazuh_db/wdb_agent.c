/*
 * Wazuh SQLite integration
 * Copyright (C) 2016 Wazuh Inc.
 * July 5, 2016.
 *
 * This program is a free software; you can redistribute it
 * and/or modify it under the terms of the GNU General Public
 * License (version 2) as published by the FSF - Free Software
 * Foundation.
 */

#include "wdb.h"
#include "defs.h"

static const char *SQL_INSERT_AGENT = "INSERT INTO agent (id, name, ip, key, date_add, `group`) VALUES (?, ?, ?, ?, datetime(CURRENT_TIMESTAMP, 'localtime'), ?);";
static const char *SQL_UPDATE_AGENT_NAME = "UPDATE agent SET name = ? WHERE id = ?;";
<<<<<<< HEAD
static const char *SQL_UPDATE_AGENT_VERSION = "UPDATE agent SET os = ?, version = ?, config_sum = ?, merged_sum = ? WHERE id = ?;";
=======
static const char *SQL_UPDATE_AGENT_VERSION = "UPDATE agent SET os_name = ?, os_version = ?, os_major = ?, os_minor = ?, os_codename = ?, os_platform = ?, os_build = ?, os_uname = ?, version = ?, shared_sum = ? WHERE id = ?;";
>>>>>>> 85384d86
static const char *SQL_UPDATE_AGENT_KEEPALIVE = "UPDATE agent SET last_keepalive = datetime(?, 'unixepoch', 'localtime') WHERE id = ?;";
static const char *SQL_SELECT_AGENT_STATUS = "SELECT status FROM agent WHERE id = ?;";
static const char *SQL_UPDATE_AGENT_STATUS = "UPDATE agent SET status = ? WHERE id = ?;";
static const char *SQL_UPDATE_AGENT_GROUP = "UPDATE agent SET `group` = ? WHERE id = ?;";
static const char *SQL_SELECT_FIM_OFFSET = "SELECT fim_offset FROM agent WHERE id = ?;";
static const char *SQL_SELECT_REG_OFFSET = "SELECT reg_offset FROM agent WHERE id = ?;";
static const char *SQL_UPDATE_FIM_OFFSET = "UPDATE agent SET fim_offset = ? WHERE id = ?;";
static const char *SQL_UPDATE_REG_OFFSET = "UPDATE agent SET reg_offset = ? WHERE id = ?;";
static const char *SQL_DELETE_AGENT = "DELETE FROM agent WHERE id = ?;";
static const char *SQL_SELECT_AGENT = "SELECT name FROM agent WHERE id = ?;";
static const char *SQL_SELECT_AGENTS = "SELECT id FROM agent WHERE id != 0;";
static const char *SQL_FIND_AGENT = "SELECT id FROM agent WHERE name = ? AND ip = ?;";

/* Insert agent. It opens and closes the DB. Returns 0 on success or -1 on error. */
int wdb_insert_agent(int id, const char *name, const char *ip, const char *key, const char *group) {
    int result = 0;
    sqlite3_stmt *stmt;

    if (wdb_open_global() < 0)
        return -1;

    if (wdb_prepare(wdb_global, SQL_INSERT_AGENT, -1, &stmt, NULL)) {
        debug1("%s: SQLite: %s", ARGV0, sqlite3_errmsg(wdb_global));
        return -1;
    }

    sqlite3_bind_int(stmt, 1, id);
    sqlite3_bind_text(stmt, 2, name, -1, NULL);

    if (ip)
        sqlite3_bind_text(stmt, 3, ip, -1, NULL);
    else
        sqlite3_bind_null(stmt, 3);
    if (key)
        sqlite3_bind_text(stmt, 4, key, -1, NULL);
    else
        sqlite3_bind_null(stmt, 4);

    sqlite3_bind_text(stmt, 5, group ? group : DEFAULT_GROUP, -1, NULL);

    result = wdb_step(stmt) == SQLITE_DONE ? wdb_create_agent_db(id, name) : -1;
    sqlite3_finalize(stmt);
    wdb_close_global();
    return result;
}

/* Update agent name. It doesn't rename agent DB file. It opens and closes the DB. Returns 0 on success or -1 on error. */
int wdb_update_agent_name(int id, const char *name) {
    int result = 0;
    sqlite3_stmt *stmt;

    if (wdb_open_global() < 0)
        return -1;

    if (wdb_prepare(wdb_global, SQL_UPDATE_AGENT_NAME, -1, &stmt, NULL)) {
        debug1("%s: SQLite: %s", ARGV0, sqlite3_errmsg(wdb_global));
        return -1;
    }

    sqlite3_bind_text(stmt, 1, name, -1, NULL);
    sqlite3_bind_int(stmt, 2, id);

    result = wdb_step(stmt) == SQLITE_DONE ? 0 : -1;
    sqlite3_finalize(stmt);
    wdb_close_global();
    return result;
}

/* Update agent version. It opens and closes the DB. Returns number of affected rows or -1 on error. */
<<<<<<< HEAD
int wdb_update_agent_version(int id, const char *os, const char *version, const char *config_sum, const char *merged_sum) {
=======
int wdb_update_agent_version(int id, const char *os_name, const char *os_version, const char *os_major, const char *os_minor, const char *os_codename, const char *os_platform, const char *os_build, const char *os_uname, const char *version, const char *shared_sum) {
>>>>>>> 85384d86
    int result = 0;
    sqlite3_stmt *stmt;

    if (wdb_open_global() < 0)
        return -1;

    if (wdb_prepare(wdb_global, SQL_UPDATE_AGENT_VERSION, -1, &stmt, NULL)) {
        debug1("%s: SQLite: %s", ARGV0, sqlite3_errmsg(wdb_global));
        return -1;
    }

<<<<<<< HEAD
    sqlite3_bind_text(stmt, 1, os, -1, NULL);
    sqlite3_bind_text(stmt, 2, version, -1, NULL);
    sqlite3_bind_text(stmt, 3, config_sum, -1, NULL);
    sqlite3_bind_text(stmt, 4, merged_sum, -1, NULL);
    sqlite3_bind_int(stmt, 5, id);
=======
    sqlite3_bind_text(stmt, 1, os_name, -1, NULL);
    sqlite3_bind_text(stmt, 2, os_version, -1, NULL);
    sqlite3_bind_text(stmt, 3, os_major, -1, NULL);
    sqlite3_bind_text(stmt, 4, os_minor, -1, NULL);
    sqlite3_bind_text(stmt, 5, os_codename, -1, NULL);
    sqlite3_bind_text(stmt, 6, os_platform, -1, NULL);
    sqlite3_bind_text(stmt, 7, os_build, -1, NULL);
    sqlite3_bind_text(stmt, 8, os_uname, -1, NULL);
    sqlite3_bind_text(stmt, 9, version, -1, NULL);
    sqlite3_bind_text(stmt, 10, shared_sum, -1, NULL);
    sqlite3_bind_int(stmt, 11, id);
>>>>>>> 85384d86

    result = wdb_step(stmt) == SQLITE_DONE ? (int)sqlite3_changes(wdb_global) : -1;
    sqlite3_finalize(stmt);
    wdb_close_global();
    return result;
}

/* Update agent's last keepalive time. It opens and closes the DB. Returns number of affected rows or -1 on error. */
int wdb_update_agent_keepalive(int id, long keepalive) {
    int result = 0;
    sqlite3_stmt *stmt;

    if (wdb_open_global() < 0)
        return -1;

    if (wdb_prepare(wdb_global, SQL_UPDATE_AGENT_KEEPALIVE, -1, &stmt, NULL)) {
        debug1("%s: SQLite: %s", ARGV0, sqlite3_errmsg(wdb_global));
        return -1;
    }

    sqlite3_bind_int64(stmt, 1, keepalive);
    sqlite3_bind_int(stmt, 2, id);

    result = wdb_step(stmt) == SQLITE_DONE ? (int)sqlite3_changes(wdb_global) : -1;
    sqlite3_finalize(stmt);
    wdb_close_global();
    return result;
}

/* Delete agent. It opens and closes the DB. Returns 0 on success or -1 on error. */
int wdb_remove_agent(int id) {
    int result;
    sqlite3_stmt *stmt;

    if (wdb_open_global() < 0)
        return -1;

    if (wdb_prepare(wdb_global, SQL_DELETE_AGENT, -1, &stmt, NULL)) {
        debug1("%s: SQLite: %s", ARGV0, sqlite3_errmsg(wdb_global));
        return -1;
    }

    sqlite3_bind_int(stmt, 1, id);

    result = wdb_step(stmt) == SQLITE_DONE ? wdb_remove_agent_db(id) : -1;
    sqlite3_finalize(stmt);
    wdb_close_global();
    return result;
}

/* Get name from agent. The string must be freed after using. Returns NULL on error. */
char* wdb_agent_name(int id) {
    sqlite3_stmt *stmt = NULL;
    char *result = NULL;

    if (wdb_open_global() < 0)
        return NULL;

    if (wdb_prepare(wdb_global, SQL_SELECT_AGENT, -1, &stmt, NULL)) {
        debug1("%s: SQLite: %s", ARGV0, sqlite3_errmsg(wdb_global));
        return NULL;
    }

    sqlite3_bind_int(stmt, 1, id);

    switch (wdb_step(stmt)) {
    case SQLITE_ROW:
        result = strdup((char*)sqlite3_column_text(stmt, 0));
        break;
    case SQLITE_DONE:
        result = NULL;
        break;
    default:
        debug1("%s: SQLite: %s", ARGV0, sqlite3_errmsg(wdb_global));
        result = NULL;
    }

    sqlite3_finalize(stmt);
    wdb_close_global();
    return result;
}

/* Create database for agent from profile. Returns 0 on success or -1 on error. */
int wdb_create_agent_db(int id, const char *name) {
    const char *ROOT = "root";
    char path[OS_FLSIZE + 1];
    char buffer[4096];
    FILE *source;
    FILE *dest;
    size_t nbytes;
    int result = 0;
    uid_t uid;
    gid_t gid;

    if (!name)
        return -1;

    snprintf(path, OS_FLSIZE, "%s/%s", WDB_DIR, WDB_PROF_NAME);

    if (!(source = fopen(path, "r"))) {
        debug1("%s: Profile database not found, creating.", ARGV0);

        if (wdb_create_profile(path) < 0)
            return -1;

        // Retry to open

        if (!(source = fopen(path, "r"))) {
            merror("%s: Couldn't open profile '%s'.", ARGV0, path);
            return -1;
        }
    }

    snprintf(path, OS_FLSIZE, "%s%s/agents/%03d-%s.db", isChroot() ? "/" : "", WDB_DIR, id, name);

    if (!(dest = fopen(path, "w"))) {
        fclose(source);
        merror("%s: Couldn't create database '%s'.", ARGV0, path);
        return -1;
    }

    while (nbytes = fread(buffer, 1, 4096, source), nbytes) {
        if (fwrite(buffer, 1, nbytes, dest) != nbytes) {
            result = -1;
            break;
        }
    }

    fclose(source);
    fclose(dest);

    if (result < 0)
        return -1;

    uid = Privsep_GetUser(ROOT);
    gid = Privsep_GetGroup(GROUPGLOBAL);

    if (uid == (uid_t) - 1 || gid == (gid_t) - 1) {
        merror(USER_ERROR, ARGV0, ROOT, GROUPGLOBAL);
        return -1;
    }

    if (chown(path, uid, gid) < 0) {
        merror(CHOWN_ERROR, ARGV0, path, errno, strerror(errno));
        return -1;
    }

    if (chmod(path, 0660) < 0) {
        merror(CHMOD_ERROR, ARGV0, path, errno, strerror(errno));
        return -1;
    }

    return 0;
}

/* Create database for agent from profile. Returns 0 on success or -1 on error. */
int wdb_remove_agent_db(int id) {
    char path[OS_FLSIZE + 1];
    char path_aux[OS_FLSIZE + 1];
    char *name = wdb_agent_name(id);

    if (!name)
        return -1;

    snprintf(path, OS_FLSIZE, "%s%s/agents/%03d-%s.db", isChroot() ? "/" : "", WDB_DIR, id, name);
    free(name);

    if (!remove(path)) {
        snprintf(path_aux, OS_FLSIZE, "%s-shm", path);
        remove(path_aux);
        snprintf(path_aux, OS_FLSIZE, "%s-wal", path);
        remove(path_aux);
        return 0;
    } else
        return -1;
}

/* Get an array containint the ID of every agent (except 0), ended with -1 */
int* wdb_get_all_agents() {
    int i;
    int n = 1;
    int *array;
    sqlite3_stmt *stmt = NULL;

    if (!(array = malloc(sizeof(int)))) {
        merror("%s: ERROR: wdb_get_all_agents(): memory error", ARGV0);
        return NULL;
    }

    if (wdb_open_global() < 0) {
        free(array);
        return NULL;
    }

    if (wdb_prepare(wdb_global, SQL_SELECT_AGENTS, -1, &stmt, NULL)) {
        debug1("%s: SQLite: %s", ARGV0, sqlite3_errmsg(wdb_global));
        wdb_close_global();
        free(array);
        return NULL;
    }

    for (i = 0; wdb_step(stmt) == SQLITE_ROW; i++) {
        if (i + 1 == n) {
            int *newarray;

            if (!(newarray = realloc(array, sizeof(int) * (n *= 2)))) {
                merror("%s: ERROR: wdb_get_all_agents(): memory error", ARGV0);
                free(array);
                sqlite3_finalize(stmt);
                wdb_close_global();
                return NULL;
            }

            array = newarray;
        }

        array[i] = sqlite3_column_int(stmt, 0);
    }

    array[i] = -1;

    sqlite3_finalize(stmt);
    wdb_close_global();
    return array;
}

/* Find agent by name and address. Returns id if success or -1 on failure. */
int wdb_find_agent(const char *name, const char *ip) {
    sqlite3_stmt *stmt = NULL;
    int result;

    if (wdb_open_global() < 0)
        return -1;

    if (wdb_prepare(wdb_global, SQL_FIND_AGENT, -1, &stmt, NULL)) {
        debug1("%s: SQLite: %s", ARGV0, sqlite3_errmsg(wdb_global));
        wdb_close_global();
        return -1;
    }

    sqlite3_bind_text(stmt, 1, name, -1, NULL);
    sqlite3_bind_text(stmt, 2, ip, -1, NULL);

    result = wdb_step(stmt) == SQLITE_ROW ? sqlite3_column_int(stmt, 0) : -1;
    sqlite3_finalize(stmt);
    return result;
}

/* Get the file offset. Returns -1 on error or NULL. */
long wdb_get_agent_offset(int id_agent, int type) {
    int result;
    const char *sql;
    sqlite3_stmt *stmt;

    switch (type) {
    case WDB_SYSCHECK:
        sql = SQL_SELECT_FIM_OFFSET;
        break;
    case WDB_SYSCHECK_REGISTRY:
        sql = SQL_SELECT_REG_OFFSET;
        break;
    default:
        return -1;
    }

    if (wdb_open_global() < 0)
        return -1;

    if (wdb_prepare(wdb_global, sql, -1, &stmt, NULL)) {
        debug1("%s: SQLite: %s", ARGV0, sqlite3_errmsg(wdb_global));
        return -1;
    }

    sqlite3_bind_int(stmt, 1, id_agent);
    result = wdb_step(stmt) == SQLITE_ROW ? sqlite3_column_int64(stmt, 0) : -1;

    sqlite3_finalize(stmt);
    wdb_close_global();
    return result;
}

/* Set the file offset. Returns number of affected rows, or -1 on failure. */
int wdb_set_agent_offset(int id_agent, int type, long offset) {
    int result;
    const char *sql;
    sqlite3_stmt *stmt;

    switch (type) {
    case WDB_SYSCHECK:
        sql = SQL_UPDATE_FIM_OFFSET;
        break;
    case WDB_SYSCHECK_REGISTRY:
        sql = SQL_UPDATE_REG_OFFSET;
        break;
    default:
        return -1;
    }

    if (wdb_open_global() < 0)
        return -1;

    if (wdb_prepare(wdb_global, sql, -1, &stmt, NULL)) {
        debug1("%s: SQLite: %s", ARGV0, sqlite3_errmsg(wdb_global));
        return -1;
    }

    sqlite3_bind_int64(stmt, 1, offset);
    sqlite3_bind_int(stmt, 2, id_agent);

    result = wdb_step(stmt) == SQLITE_DONE ? (int)sqlite3_changes(wdb_global) : -1;
    sqlite3_finalize(stmt);
    wdb_close_global();
    return result;
}

/* Set agent updating status. Returns WDB_AGENT_*, or -1 on error. */
int wdb_get_agent_status(int id_agent) {
    int result;
    const char *status;
    sqlite3_stmt *stmt;

    if (wdb_open_global() < 0)
        return -1;

    if (wdb_prepare(wdb_global, SQL_SELECT_AGENT_STATUS, -1, &stmt, NULL)) {
        debug1("%s: SQLite: %s", ARGV0, sqlite3_errmsg(wdb_global));
        return -1;
    }

    sqlite3_bind_int(stmt, 1, id_agent);

    if (wdb_step(stmt) == SQLITE_ROW) {
        status = (const char*)sqlite3_column_text(stmt, 0);
        result = !strcmp(status, "empty") ? WDB_AGENT_EMPTY : !strcmp(status, "pending") ? WDB_AGENT_PENDING : WDB_AGENT_UPDATED;
    } else
        result = -1;

    sqlite3_finalize(stmt);
    wdb_close_global();
    return result;
}

/* Set agent updating status. Returns number of affected rows, or -1 on error. */
int wdb_set_agent_status(int id_agent, int status) {
    int result;
    const char *str_status;
    sqlite3_stmt *stmt;

    switch (status) {
    case WDB_AGENT_EMPTY:
        str_status = "empty";
        break;
    case WDB_AGENT_PENDING:
        str_status = "pending";
        break;
    case WDB_AGENT_UPDATED:
        str_status = "updated";
        break;
    default:
        return -1;
    }

    if (wdb_open_global() < 0)
        return -1;

    if (wdb_prepare(wdb_global, SQL_UPDATE_AGENT_STATUS, -1, &stmt, NULL)) {
        debug1("%s: SQLite: %s", ARGV0, sqlite3_errmsg(wdb_global));
        return -1;
    }

    sqlite3_bind_text(stmt, 1, str_status, -1, NULL);
    sqlite3_bind_int(stmt, 2, id_agent);

    result = wdb_step(stmt) == SQLITE_DONE ? (int)sqlite3_changes(wdb_global) : -1;
    sqlite3_finalize(stmt);
    wdb_close_global();
    return result;
}

/* Update agent group. It opens and closes the DB. Returns number of affected rows or -1 on error. */
int wdb_update_agent_group(int id, const char *group) {
    int result = 0;
    sqlite3_stmt *stmt;

    if (wdb_open_global() < 0)
        return -1;

    if (wdb_prepare(wdb_global, SQL_UPDATE_AGENT_GROUP, -1, &stmt, NULL)) {
        debug1("%s: SQLite: %s", ARGV0, sqlite3_errmsg(wdb_global));
        return -1;
    }

    sqlite3_bind_text(stmt, 1, group, -1, NULL);
    sqlite3_bind_int(stmt, 2, id);

    result = wdb_step(stmt) == SQLITE_DONE ? (int)sqlite3_changes(wdb_global) : -1;
    sqlite3_finalize(stmt);
    wdb_close_global();
    return result;
}<|MERGE_RESOLUTION|>--- conflicted
+++ resolved
@@ -14,11 +14,7 @@
 
 static const char *SQL_INSERT_AGENT = "INSERT INTO agent (id, name, ip, key, date_add, `group`) VALUES (?, ?, ?, ?, datetime(CURRENT_TIMESTAMP, 'localtime'), ?);";
 static const char *SQL_UPDATE_AGENT_NAME = "UPDATE agent SET name = ? WHERE id = ?;";
-<<<<<<< HEAD
-static const char *SQL_UPDATE_AGENT_VERSION = "UPDATE agent SET os = ?, version = ?, config_sum = ?, merged_sum = ? WHERE id = ?;";
-=======
-static const char *SQL_UPDATE_AGENT_VERSION = "UPDATE agent SET os_name = ?, os_version = ?, os_major = ?, os_minor = ?, os_codename = ?, os_platform = ?, os_build = ?, os_uname = ?, version = ?, shared_sum = ? WHERE id = ?;";
->>>>>>> 85384d86
+static const char *SQL_UPDATE_AGENT_VERSION = "UPDATE agent SET os_name = ?, os_version = ?, os_major = ?, os_minor = ?, os_codename = ?, os_platform = ?, os_build = ?, os_uname = ?, version = ?, config_sum = ?, merged_sum = ? WHERE id = ?;";
 static const char *SQL_UPDATE_AGENT_KEEPALIVE = "UPDATE agent SET last_keepalive = datetime(?, 'unixepoch', 'localtime') WHERE id = ?;";
 static const char *SQL_SELECT_AGENT_STATUS = "SELECT status FROM agent WHERE id = ?;";
 static const char *SQL_UPDATE_AGENT_STATUS = "UPDATE agent SET status = ? WHERE id = ?;";
@@ -88,11 +84,7 @@
 }
 
 /* Update agent version. It opens and closes the DB. Returns number of affected rows or -1 on error. */
-<<<<<<< HEAD
-int wdb_update_agent_version(int id, const char *os, const char *version, const char *config_sum, const char *merged_sum) {
-=======
-int wdb_update_agent_version(int id, const char *os_name, const char *os_version, const char *os_major, const char *os_minor, const char *os_codename, const char *os_platform, const char *os_build, const char *os_uname, const char *version, const char *shared_sum) {
->>>>>>> 85384d86
+int wdb_update_agent_version(int id, const char *os_name, const char *os_version, const char *os_major, const char *os_minor, const char *os_codename, const char *os_platform, const char *os_build, const char *os_uname, const char *version, const char *config_sum, const char *merged_sum) {
     int result = 0;
     sqlite3_stmt *stmt;
 
@@ -104,13 +96,6 @@
         return -1;
     }
 
-<<<<<<< HEAD
-    sqlite3_bind_text(stmt, 1, os, -1, NULL);
-    sqlite3_bind_text(stmt, 2, version, -1, NULL);
-    sqlite3_bind_text(stmt, 3, config_sum, -1, NULL);
-    sqlite3_bind_text(stmt, 4, merged_sum, -1, NULL);
-    sqlite3_bind_int(stmt, 5, id);
-=======
     sqlite3_bind_text(stmt, 1, os_name, -1, NULL);
     sqlite3_bind_text(stmt, 2, os_version, -1, NULL);
     sqlite3_bind_text(stmt, 3, os_major, -1, NULL);
@@ -120,9 +105,9 @@
     sqlite3_bind_text(stmt, 7, os_build, -1, NULL);
     sqlite3_bind_text(stmt, 8, os_uname, -1, NULL);
     sqlite3_bind_text(stmt, 9, version, -1, NULL);
-    sqlite3_bind_text(stmt, 10, shared_sum, -1, NULL);
-    sqlite3_bind_int(stmt, 11, id);
->>>>>>> 85384d86
+    sqlite3_bind_text(stmt, 10, config_sum, -1, NULL);
+    sqlite3_bind_text(stmt, 11, merged_sum, -1, NULL);
+    sqlite3_bind_int(stmt, 12, id);
 
     result = wdb_step(stmt) == SQLITE_DONE ? (int)sqlite3_changes(wdb_global) : -1;
     sqlite3_finalize(stmt);
