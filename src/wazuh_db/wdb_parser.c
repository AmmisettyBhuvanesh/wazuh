--- conflicted
+++ resolved
@@ -5694,7 +5694,6 @@
     return OS_SUCCESS;
 }
 
-<<<<<<< HEAD
 bool process_dbsync_data(wdb_t * wdb, const struct kv *kv_value, const char *operation, char *data)
 {
     bool ret_val = false;
@@ -5763,7 +5762,7 @@
     }
     return ret_val;
 }
-=======
+
 int wdb_parse_task_upgrade(wdb_t* wdb, const cJSON *parameters, const char *command, char* output) {
     int result = OS_INVALID;
     int agent_id = OS_INVALID;
@@ -6049,5 +6048,4 @@
     cJSON_Delete(response);
 
     return result;
-}
->>>>>>> 68209a0e
+}