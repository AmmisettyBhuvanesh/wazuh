--- conflicted
+++ resolved
@@ -470,7 +470,6 @@
             } else {
                 result = wdb_parse_global_set_agent_labels(wdb, next, output);
             }
-<<<<<<< HEAD
         } else if (strcmp(query, "update-keepalive") == 0) {
             if (!next) {
                 mdebug1("Global DB Invalid DB query syntax.");
@@ -508,20 +507,9 @@
                 result = wdb_parse_global_delete_agent_belong(wdb, next, output);
             }
         } else if (strcmp(query, "select-keepalive") == 0) {
-                result = wdb_parse_global_select_agent_keepalive(wdb, next, output);
-        } else if (strcmp(query, "sync-agent-info-get") == 0) { 
-            if (!next) {
-                mdebug1("Global DB Invalid DB query syntax.");
-                mdebug2("Global DB query error near: %s", query);
-                snprintf(output, OS_MAXSTR + 1, "err Invalid DB query syntax, near '%.32s'", query);
-                result = OS_INVALID;
-            } else {
-                result = wdb_parse_global_sync_agent_info_get(wdb, next, output);
-            }
-=======
-        } else if (strcmp(query, "sync-agent-info-get") == 0) {             
+            result = wdb_parse_global_select_agent_keepalive(wdb, next, output);
+        } else if (strcmp(query, "sync-agent-info-get") == 0) {
             result = wdb_parse_global_sync_agent_info_get(wdb, next, output);
->>>>>>> d9667c6a
         } else if (strcmp(query, "sync-agent-info-set") == 0) {
             if (!next) {
                 mdebug1("Global DB Invalid DB query syntax.");
