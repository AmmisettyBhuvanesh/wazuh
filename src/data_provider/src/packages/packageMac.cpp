/*
 * Wazuh SYSINFO
 * Copyright (C) 2015, Wazuh Inc.
 * December 14, 2020.
 *
 * This program is free software; you can redistribute it
 * and/or modify it under the terms of the GNU General Public
 * License (version 2) as published by the FSF - Free Software
 * Foundation.
 */

#include "packageMac.h"
#include "sharedDefs.h"
#include "brewWrapper.h"
#include "pkgWrapper.h"

std::shared_ptr<IPackage> FactoryBSDPackage::create(const std::pair<PackageContext, int>& ctx)
{
    std::shared_ptr<IPackage> ret;

    if (ctx.second == BREW)
    {
        ret = std::make_shared<BSDPackageImpl>(std::make_shared<BrewWrapper>(ctx.first));
    }
    else if (ctx.second == PKG)
    {
        ret = std::make_shared<BSDPackageImpl>(std::make_shared<PKGWrapper>(ctx.first));
    }
    else
    {
        throw std::runtime_error { "Error creating BSD package data retriever." };
    }

    return ret;
}

BSDPackageImpl::BSDPackageImpl(const std::shared_ptr<IPackageWrapper>& packageWrapper)
    : m_packageWrapper(packageWrapper)
{ }

void BSDPackageImpl::buildPackageData(nlohmann::json& package)
{
    package["name"] = m_packageWrapper->name();
    package["version"] = m_packageWrapper->version();
    package["groups"] = m_packageWrapper->groups();
    package["description"] = m_packageWrapper->description();
    package["architecture"] = m_packageWrapper->architecture();
    package["format"] = m_packageWrapper->format();
    package["source"] = m_packageWrapper->source();
    package["location"] = m_packageWrapper->location();
<<<<<<< HEAD
    package["priority"] = m_packageWrapper->priority();
    package["size"] = m_packageWrapper->size();
    package["vendor"] = m_packageWrapper->vendor();
    package["install_time"] = m_packageWrapper->install_time();
    package["multiarch"] = m_packageWrapper->multiarch();
}
=======
    package["vendor"] = m_packageWrapper->vendor();
}
>>>>>>> be15851b
<|MERGE_RESOLUTION|>--- conflicted
+++ resolved
@@ -48,14 +48,9 @@
     package["format"] = m_packageWrapper->format();
     package["source"] = m_packageWrapper->source();
     package["location"] = m_packageWrapper->location();
-<<<<<<< HEAD
     package["priority"] = m_packageWrapper->priority();
     package["size"] = m_packageWrapper->size();
     package["vendor"] = m_packageWrapper->vendor();
     package["install_time"] = m_packageWrapper->install_time();
     package["multiarch"] = m_packageWrapper->multiarch();
-}
-=======
-    package["vendor"] = m_packageWrapper->vendor();
-}
->>>>>>> be15851b
+}