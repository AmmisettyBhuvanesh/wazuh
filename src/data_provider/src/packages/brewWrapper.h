/*
 * Wazuh SYSINFO
 * Copyright (C) 2015-2020, Wazuh Inc.
 * December 14, 2020.
 *
 * This program is free software; you can redistribute it
 * and/or modify it under the terms of the GNU General Public
 * License (version 2) as published by the FSF - Free Software
 * Foundation.
 */

#ifndef _BREW_WRAPPER_H
#define _BREW_WRAPPER_H

#include "ipackageWrapper.h"
#include "sharedDefs.h"
#include "stringHelper.h"
#include "filesystemHelper.h"

class BrewWrapper final : public IPackageWrapper
{
<<<<<<< HEAD
    public:
        explicit BrewWrapper(const PackageContext& ctx)
            : m_name{ctx.package}
            , m_version{Utils::splitIndex(ctx.version, '_', 0)}
            , m_format{"pkg"}
=======
public:
    explicit BrewWrapper(const PackageContext& ctx)
      : m_name{ctx.package}
      , m_version{Utils::splitIndex(ctx.version, '_', 0)}
      , m_format{"pkg"}
      , m_source{"homebrew"}
      , m_location{ctx.filePath}
    {
        const auto rows { Utils::split(Utils::getFileContent(ctx.filePath + "/" + ctx.package + "/" + ctx.version + "/.brew/" + ctx.package + ".rb"), '\n')};
        for (const auto& row : rows)
>>>>>>> 4cb3eae8
        {
            const auto rows { Utils::split(Utils::getFileContent(ctx.filePath + "/" + ctx.package + "/" + ctx.version + "/.brew/" + ctx.package + ".rb"), '\n')};

            for (const auto& row : rows)
            {
                auto rowParsed { Utils::trim(row) };

                if (Utils::startsWith(rowParsed, "desc "))
                {
                    Utils::replaceFirst(rowParsed, "desc ", "");
                    Utils::replaceAll(rowParsed, "\"", "");
                    m_description = rowParsed;
                    break;
                }
            }
        }

        ~BrewWrapper() = default;

<<<<<<< HEAD
        std::string name() const override
        {
            return m_name;
        }
        std::string version() const override
        {
            return m_version;
        }
        std::string groups() const override
        {
            return m_groups;
        }
        std::string description() const override
        {
            return m_description;
        }
        std::string architecture() const override
        {
            return m_architecture;
        }
        std::string format() const override
        {
            return m_format;
        }
        std::string osPatch() const override
        {
            return m_osPatch;
        }
    private:
        std::string m_name;
        std::string m_version;
        std::string m_groups;
        std::string m_description;
        std::string m_architecture;
        const std::string m_format;
        std::string m_osPatch;
=======
    std::string name() const override
    {
        return m_name;
    }
    std::string version() const override
    {
        return m_version;
    }
    std::string groups() const override
    {
        return m_groups;
    }
    std::string description() const override
    {
        return m_description;
    }
    std::string architecture() const override
    {
        return m_architecture;
    }
    std::string format() const override
    {
        return m_format;
    }
    std::string osPatch() const override
    {
        return m_osPatch;
    }
    std::string source() const override
    {
        return m_source;
    }
    std::string location() const override
    {
        return m_location;
    }

private:
    std::string m_name;
    std::string m_version;
    std::string m_groups;
    std::string m_description;
    std::string m_architecture;
    const std::string m_format;
    std::string m_osPatch;
    const std::string m_source;
    const std::string m_location;
>>>>>>> 4cb3eae8
};


#endif //_BREW_WRAPPER_H<|MERGE_RESOLUTION|>--- conflicted
+++ resolved
@@ -19,44 +19,36 @@
 
 class BrewWrapper final : public IPackageWrapper
 {
-<<<<<<< HEAD
     public:
         explicit BrewWrapper(const PackageContext& ctx)
-            : m_name{ctx.package}
-            , m_version{Utils::splitIndex(ctx.version, '_', 0)}
-            , m_format{"pkg"}
-=======
-public:
-    explicit BrewWrapper(const PackageContext& ctx)
-      : m_name{ctx.package}
-      , m_version{Utils::splitIndex(ctx.version, '_', 0)}
-      , m_format{"pkg"}
-      , m_source{"homebrew"}
-      , m_location{ctx.filePath}
-    {
-        const auto rows { Utils::split(Utils::getFileContent(ctx.filePath + "/" + ctx.package + "/" + ctx.version + "/.brew/" + ctx.package + ".rb"), '\n')};
-        for (const auto& row : rows)
->>>>>>> 4cb3eae8
+        : m_name{ctx.package}
+        , m_version{Utils::splitIndex(ctx.version, '_', 0)}
+        , m_format{"pkg"}
+        , m_source{"homebrew"}
+        , m_location{ctx.filePath}
         {
             const auto rows { Utils::split(Utils::getFileContent(ctx.filePath + "/" + ctx.package + "/" + ctx.version + "/.brew/" + ctx.package + ".rb"), '\n')};
-
             for (const auto& row : rows)
             {
-                auto rowParsed { Utils::trim(row) };
+                const auto rows { Utils::split(Utils::getFileContent(ctx.filePath + "/" + ctx.package + "/" + ctx.version + "/.brew/" + ctx.package + ".rb"), '\n')};
 
-                if (Utils::startsWith(rowParsed, "desc "))
+                for (const auto& row : rows)
                 {
-                    Utils::replaceFirst(rowParsed, "desc ", "");
-                    Utils::replaceAll(rowParsed, "\"", "");
-                    m_description = rowParsed;
-                    break;
+                    auto rowParsed { Utils::trim(row) };
+
+                    if (Utils::startsWith(rowParsed, "desc "))
+                    {
+                        Utils::replaceFirst(rowParsed, "desc ", "");
+                        Utils::replaceAll(rowParsed, "\"", "");
+                        m_description = rowParsed;
+                        break;
+                    }
                 }
             }
         }
 
         ~BrewWrapper() = default;
 
-<<<<<<< HEAD
         std::string name() const override
         {
             return m_name;
@@ -85,6 +77,15 @@
         {
             return m_osPatch;
         }
+        std::string source() const override
+        {
+            return m_source;
+        }
+        std::string location() const override
+        {
+            return m_location;
+        }
+
     private:
         std::string m_name;
         std::string m_version;
@@ -93,55 +94,8 @@
         std::string m_architecture;
         const std::string m_format;
         std::string m_osPatch;
-=======
-    std::string name() const override
-    {
-        return m_name;
-    }
-    std::string version() const override
-    {
-        return m_version;
-    }
-    std::string groups() const override
-    {
-        return m_groups;
-    }
-    std::string description() const override
-    {
-        return m_description;
-    }
-    std::string architecture() const override
-    {
-        return m_architecture;
-    }
-    std::string format() const override
-    {
-        return m_format;
-    }
-    std::string osPatch() const override
-    {
-        return m_osPatch;
-    }
-    std::string source() const override
-    {
-        return m_source;
-    }
-    std::string location() const override
-    {
-        return m_location;
-    }
-
-private:
-    std::string m_name;
-    std::string m_version;
-    std::string m_groups;
-    std::string m_description;
-    std::string m_architecture;
-    const std::string m_format;
-    std::string m_osPatch;
-    const std::string m_source;
-    const std::string m_location;
->>>>>>> 4cb3eae8
+        const std::string m_source;
+        const std::string m_location;
 };
 
 
