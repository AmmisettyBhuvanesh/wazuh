/*
 * Wazuh SysInfo
 * Copyright (C) 2015-2021, Wazuh Inc.
 * October 7, 2020.
 *
 * This program is free software; you can redistribute it
 * and/or modify it under the terms of the GNU General Public
 * License (version 2) as published by the FSF - Free Software
 * Foundation.
 */

#include <ws2tcpip.h>
#include <psapi.h>
#include <tlhelp32.h>
#include <winternl.h>
#include <ntstatus.h>
#include <iphlpapi.h>
#include <memory>
#include <list>
#include <set>
#include <system_error>
#include <winternl.h>
#include <ntstatus.h>
#include <netioapi.h>
#include "sysinfoapi.h"
#include "sysInfo.hpp"
#include "cmdHelper.h"
#include "stringHelper.h"
#include "registryHelper.h"
#include "defs.h"
#include "debug_op.h"
#include "osinfo/sysOsInfoWin.h"
#include "windowsHelper.h"
#include "encodingWindowsHelper.h"
#include "network/networkWindowsWrapper.h"
#include "network/networkFamilyDataAFactory.h"
#include "ports/portWindowsWrapper.h"
#include "ports/portImpl.h"
#include "packages/packagesWindowsParserHelper.h"

constexpr int BASEBOARD_INFORMATION_TYPE { 2 };
constexpr auto CENTRAL_PROCESSOR_REGISTRY {"HARDWARE\\DESCRIPTION\\System\\CentralProcessor\\0"};
const std::string UNINSTALL_REGISTRY{"SOFTWARE\\Microsoft\\Windows\\CurrentVersion\\Uninstall"};
constexpr auto SYSTEM_IDLE_PROCESS_NAME {"System Idle Process"};
constexpr auto SYSTEM_PROCESS_NAME {"System"};

class SysInfoProcess final
{
    public:
        SysInfoProcess(const DWORD pId, const HANDLE processHandle)
            : m_pId{ pId },
              m_hProcess{ processHandle },
              m_kernelModeTime{},
              m_userModeTime{}
        {
            setProcessTimes();
            setProcessMemInfo();
        }

        ~SysInfoProcess() = default;

        std::string cmd()
        {
            std::string ret;
            const auto spReadBuff { std::make_unique<char[]>(OS_MAXSTR) };

            // Get full Windows kernel path for the process
            if (spReadBuff && GetProcessImageFileName(m_hProcess, spReadBuff.get(), OS_MAXSTR))
            {
                // Convert Windows kernel path to a valid Win32 filepath
                // E.g.: "\Device\HarddiskVolume1\Windows\system32\notepad.exe" -> "C:\Windows\system32\notepad.exe"
                ntPath2Win32Path(spReadBuff.get(), ret);
            }

            // else: Unable to retrieve executable path from current process.
            return ret;
        }

        ULONGLONG kernelModeTime() const
        {
            return m_kernelModeTime.QuadPart;
        }

        ULONGLONG userModeTime() const
        {
            return m_userModeTime.QuadPart;
        }

        DWORD pageFileUsage() const
        {
            return m_pageFileUsage;
        }

        DWORD virtualSize() const
        {
            return m_virtualSize;
        }

        DWORD sessionId() const
        {
            DWORD ret{};

            if (!ProcessIdToSessionId(m_pId, &ret))
            {
                // Unable to retrieve session ID from current process.
            }

            return ret;
        }

    private:
        using SystemDrivesMap  = std::map<std::string, std::string>;

        void setProcessTimes()
        {
            constexpr auto TO_SECONDS_VALUE { 10000000ULL };
            FILETIME lpCreationTime{};
            FILETIME lpExitTime{};
            FILETIME lpKernelTime{};
            FILETIME lpUserTime{};

            if (GetProcessTimes(m_hProcess, &lpCreationTime, &lpExitTime, &lpKernelTime, &lpUserTime))
            {
                // Copy the kernel mode filetime high and low parts and convert it to seconds
                m_kernelModeTime.LowPart = lpKernelTime.dwLowDateTime;
                m_kernelModeTime.HighPart = lpKernelTime.dwHighDateTime;
                m_kernelModeTime.QuadPart /= TO_SECONDS_VALUE;

                // Copy the user mode filetime high and low parts and convert it to seconds
                m_userModeTime.LowPart = lpUserTime.dwLowDateTime;
                m_userModeTime.HighPart = lpUserTime.dwHighDateTime;
                m_userModeTime.QuadPart /= TO_SECONDS_VALUE;
            }

            // else: Unable to retrieve kernel mode and user mode times from current process.
        }

        void setProcessMemInfo()
        {
            PROCESS_MEMORY_COUNTERS pMemCounters{};

            // Get page file usage and virtual size
            // Reference: https://stackoverflow.com/a/1986486
            if (GetProcessMemoryInfo(m_hProcess, &pMemCounters, sizeof(pMemCounters)))
            {
                m_pageFileUsage = pMemCounters.PagefileUsage;
                m_virtualSize   = pMemCounters.WorkingSetSize + pMemCounters.PagefileUsage;
            }

            // else: Unable to retrieve page file usage from current process
        }

        static SystemDrivesMap getNtWin32DrivesMap()
        {
            SystemDrivesMap ret;

            // Get the total amount of available logical drives
            // The input size must not include the NULL terminator
            auto spLogicalDrives { std::make_unique<char[]>(OS_MAXSTR) };
            auto res { GetLogicalDriveStrings(OS_MAXSTR - 1, spLogicalDrives.get()) };

            if (res <= 0 || res > OS_MAXSTR)
            {
                throw std::system_error
                {
                    static_cast<int>(GetLastError()),
                    std::system_category(),
                    "Unable to parse logical drive strings."
                };
            }

            const auto logicalDrives { Utils::splitNullTerminatedStrings(spLogicalDrives.get()) };

            for (const auto& logicalDrive : logicalDrives)
            {
                const auto normalizedName { logicalDrive.back() == L'\\' ? logicalDrive.substr(0, logicalDrive.length() - 1) : logicalDrive };
                const auto spDosDevice { std::make_unique<char[]>(OS_MAXSTR) };
                res = QueryDosDevice(normalizedName.c_str(), spDosDevice.get(), OS_MAXSTR);

                if (res)
                {
                    // Make the NT Path <-> DOS Path mapping
                    ret[spDosDevice.get()] = logicalDrive;
                }
            }

            return ret;
        }

        bool fillOutput(const SystemDrivesMap& drivesMap, const std::string& ntPath, std::string& outbuf)
        {
            const auto it
            {
                std::find_if(drivesMap.begin(), drivesMap.end(),
                             [&ntPath](const auto & key) -> bool
                {
                    return Utils::startsWith(ntPath, key.first);
                })
            };

            const bool ret { it != drivesMap.end() };

            if (ret)
            {
                outbuf = it->second + ntPath.substr(it->first.size() + 1);
            }

            return ret;
        }

        void ntPath2Win32Path(const std::string& ntPath, std::string& outbuf)
        {
            static SystemDrivesMap s_drivesMap { getNtWin32DrivesMap() };

            if (!fillOutput(s_drivesMap, ntPath, outbuf))
            {
                s_drivesMap = getNtWin32DrivesMap();

                if (!fillOutput(s_drivesMap, ntPath, outbuf))
                {
                    // If after re-fill the drives map DOS drive is not found, NTPath path will
                    // be returned.
                    outbuf = ntPath;
                }
            }
        }

        const DWORD     m_pId;
        HANDLE          m_hProcess;
        ULARGE_INTEGER  m_kernelModeTime;
        ULARGE_INTEGER  m_userModeTime;
        DWORD           m_pageFileUsage;
        DWORD           m_virtualSize;
};

typedef struct RawSMBIOSData
{
    BYTE    Used20CallingMethod;
    BYTE    SMBIOSMajorVersion;
    BYTE    SMBIOSMinorVersion;
    BYTE    DmiRevision;
    DWORD   Length;
    BYTE    SMBIOSTableData[];
} RawSMBIOSData, *PRawSMBIOSData;

typedef struct SMBIOSStructureHeader
{
    BYTE Type;
    BYTE FormattedAreaLength;
    WORD Handle;
} SMBIOSStructureHeader;

typedef struct SMBIOSBasboardInfoStructure
{
    BYTE Type;
    BYTE FormattedAreaLength;
    WORD Handle;
    BYTE Manufacturer;
    BYTE Product;
    BYTE Version;
    BYTE SerialNumber;
} SMBIOSBasboardInfoStructure;

/* Reference: https://www.dmtf.org/sites/default/files/standards/documents/DSP0134_2.6.0.pdf */
static std::string parseRawSmbios(const BYTE* rawData, const DWORD rawDataSize)
{
    std::string serialNumber;
    DWORD offset{0};

    while (offset < rawDataSize && serialNumber.empty())
    {
        SMBIOSStructureHeader header{};
        memcpy(&header, rawData + offset, sizeof(SMBIOSStructureHeader));

        if (BASEBOARD_INFORMATION_TYPE == header.Type)
        {
            SMBIOSBasboardInfoStructure info{};
            memcpy(&info, rawData + offset, sizeof(SMBIOSBasboardInfoStructure));
            offset += info.FormattedAreaLength;

            for (BYTE i = 1; i < info.SerialNumber; ++i)
            {
                const char* tmp{reinterpret_cast<const char*>(rawData + offset)};
                const auto len{ strlen(tmp) };
                offset += len + sizeof(char);
            }

            serialNumber = reinterpret_cast<const char*>(rawData + offset);
        }
        else
        {
            offset += header.FormattedAreaLength;
            bool end{false};

            while (!end)
            {
                const char* tmp{reinterpret_cast<const char*>(rawData + offset)};
                const auto len{strlen(tmp)};
                offset += len + sizeof(char);
                end = !len;
            }
        }
    }

    return serialNumber;
}

static bool isSystemProcess(const DWORD pid)
{
    return pid == 0 || pid == 4;
}

static std::string processName(const PROCESSENTRY32& processEntry)
{
    std::string ret;
    const DWORD pId { processEntry.th32ProcessID };

    if (isSystemProcess(pId))
    {
        ret = (pId == 0) ? SYSTEM_IDLE_PROCESS_NAME : SYSTEM_PROCESS_NAME;
    }
    else
    {
        ret = processEntry.szExeFile;
    }

    return ret;
}

static nlohmann::json getProcessInfo(const PROCESSENTRY32& processEntry)
{
    nlohmann::json jsProcessInfo{};
    const auto pId { processEntry.th32ProcessID };
    const auto processHandle { OpenProcess(PROCESS_QUERY_INFORMATION | PROCESS_VM_READ, FALSE, pId) };

    if (processHandle)
    {
        SysInfoProcess process(pId, processHandle);

        // Current process information
        jsProcessInfo["name"]       = processName(processEntry);
        jsProcessInfo["cmd"]        = (isSystemProcess(pId)) ? "none" : process.cmd();
        jsProcessInfo["stime"]      = process.kernelModeTime();
        jsProcessInfo["size"]       = process.pageFileUsage();
        jsProcessInfo["ppid"]       = processEntry.th32ParentProcessID;
        jsProcessInfo["priority"]   = processEntry.pcPriClassBase;
        jsProcessInfo["pid"]        = std::to_string(pId);
        jsProcessInfo["session"]    = process.sessionId();
        jsProcessInfo["nlwp"]       = processEntry.cntThreads;
        jsProcessInfo["utime"]      = process.userModeTime();
        jsProcessInfo["vm_size"]    = process.virtualSize();
        CloseHandle(processHandle);
    }

    return jsProcessInfo;
}

static void getPackagesFromReg(const HKEY key, const std::string& subKey, std::function<void(nlohmann::json&)> returnCallback, const REGSAM access = 0)
{
    try
    {
        const auto callback
        {
            [&](const std::string & package)
            {
                std::string value;
                nlohmann::json packageJson;
                Utils::Registry packageReg{key, subKey + "\\" + package, access | KEY_READ};

                std::string name;
                std::string version;
                std::string vendor;
                std::string install_time;
                std::string location;
                std::string architecture;

                if (packageReg.string("DisplayName", value))
                {
                    name = value;
                }

                if (packageReg.string("DisplayVersion", value))
                {
                    version = value;
                }

                if (packageReg.string("Publisher", value))
                {
                    vendor = value;
                }

                if (packageReg.string("InstallDate", value))
                {
                    install_time = value;
                }

                if (packageReg.string("InstallLocation", value))
                {
                    location = value;
                }

                if (!name.empty())
                {
                    if (access & KEY_WOW64_32KEY)
                    {
                        architecture = "i686";
                    }
                    else if (access & KEY_WOW64_64KEY)
                    {
                        architecture = "x86_64";
                    }
                    else
                    {
                        architecture = UNKNOWN_VALUE;
                    }

                    packageJson["name"]         = std::move(name);
                    packageJson["version"]      = std::move(version);
                    packageJson["vendor"]       = std::move(vendor);
                    packageJson["install_time"] = std::move(install_time);
                    packageJson["location"]     = std::move(location);
                    packageJson["architecture"] = std::move(architecture);
                    packageJson["format"]       = "win";

                    returnCallback(packageJson);
                }
            }
        };
        Utils::Registry root{key, subKey, access | KEY_ENUMERATE_SUB_KEYS | KEY_READ};
        root.enumerate(callback);
    }
    catch (...)
    {
    }
}

std::string SysInfo::getSerialNumber() const
{
    std::string ret;

    if (Utils::isVistaOrLater())
    {
        static auto pfnGetSystemFirmwareTable{Utils::getSystemFirmwareTableFunctionAddress()};

        if (pfnGetSystemFirmwareTable)
        {
            const auto size {pfnGetSystemFirmwareTable('RSMB', 0, nullptr, 0)};

            if (size)
            {
                const auto spBuff{std::make_unique<unsigned char[]>(size)};

                if (spBuff)
                {
                    // Get raw SMBIOS firmware table
                    if (pfnGetSystemFirmwareTable('RSMB', 0, spBuff.get(), size) == size)
                    {
                        PRawSMBIOSData smbios{reinterpret_cast<PRawSMBIOSData>(spBuff.get())};
                        // Parse SMBIOS structures
                        ret = parseRawSmbios(smbios->SMBIOSTableData, size);
                    }
                }
            }
        }
    }
    else
    {
        const auto rawData{Utils::exec("wmic baseboard get SerialNumber")};
        const auto pos{rawData.find("\r\n")};

        if (pos != std::string::npos)
        {
            ret = Utils::trim(rawData.substr(pos), " \t\r\n");
        }
        else
        {
            ret = UNKNOWN_VALUE;
        }
    }

    return ret;
}

std::string SysInfo::getCpuName() const
{
    Utils::Registry reg(HKEY_LOCAL_MACHINE, CENTRAL_PROCESSOR_REGISTRY);
    return reg.string("ProcessorNameString");
}

int SysInfo::getCpuMHz() const
{
    Utils::Registry reg(HKEY_LOCAL_MACHINE, CENTRAL_PROCESSOR_REGISTRY);
    return reg.dword("~MHz");
}

int SysInfo::getCpuCores() const
{
    SYSTEM_INFO siSysInfo{};
    GetSystemInfo(&siSysInfo);
    return siSysInfo.dwNumberOfProcessors;
}

void SysInfo::getMemory(nlohmann::json& info) const
{
    MEMORYSTATUSEX statex;
    statex.dwLength = sizeof(statex);

    if (GlobalMemoryStatusEx(&statex))
    {
        info["ram_total"] = statex.ullTotalPhys / KByte;
        info["ram_free"] = statex.ullAvailPhys / KByte;
        info["ram_usage"] = statex.dwMemoryLoad;
    }
    else
    {
        throw std::system_error
        {
            static_cast<int>(GetLastError()),
            std::system_category(),
            "Error calling GlobalMemoryStatusEx"
        };
    }
}

static void fillProcessesData(std::function<void(PROCESSENTRY32)> func)
{
    PROCESSENTRY32 processEntry{};
    processEntry.dwSize = sizeof(PROCESSENTRY32);
    const auto processesSnapshot { CreateToolhelp32Snapshot(TH32CS_SNAPPROCESS, 0) };

    if (INVALID_HANDLE_VALUE != processesSnapshot)
    {
        if (Process32First(processesSnapshot, &processEntry))
        {
            do
            {
                func(processEntry);
            }
            while (Process32Next(processesSnapshot, &processEntry));
        }
        else
        {
            CloseHandle(processesSnapshot);
            throw std::system_error
            {
                static_cast<int>(GetLastError()),
                std::system_category(),
                "Unable to retrieve process information from the snapshot."
            };
        }

        CloseHandle(processesSnapshot);

    }
    else
    {
        throw std::system_error
        {
            static_cast<int>(GetLastError()),
            std::system_category(),
            "Unable to create process snapshot."
        };
    }
}

nlohmann::json SysInfo::getProcessesInfo() const
{
    nlohmann::json jsProcessesList{};

    getProcessesInfo([&jsProcessesList](nlohmann::json & data)
    {
        jsProcessesList.push_back(data);
    });

    return jsProcessesList;
}

nlohmann::json SysInfo::getPackages() const
{
    nlohmann::json ret;
    getPackages([&ret](nlohmann::json & data)
    {
<<<<<<< HEAD
        getPackagesFromReg(HKEY_USERS, user + "\\" + UNINSTALL_REGISTRY, ret);
    }
    PackageWindowsHelper::getHotFixFromReg(HKEY_LOCAL_MACHINE, PackageWindowsHelper::WIN_REG_HOTFIX, ret);
    PackageWindowsHelper::getHotFixFromRegNT(HKEY_LOCAL_MACHINE, PackageWindowsHelper::VISTA_REG_HOTFIX, ret);
    PackageWindowsHelper::getHotFixFromRegWOW(HKEY_LOCAL_MACHINE, PackageWindowsHelper::WIN_REG_WOW_HOTFIX, ret);
    PackageWindowsHelper::getHotFixFromRegProduct(HKEY_LOCAL_MACHINE, PackageWindowsHelper::WIN_REG_PRODUCT_HOTFIX, ret);
=======
        ret.push_back(data);
    });
>>>>>>> 48623285
    return ret;
}

nlohmann::json SysInfo::getOsInfo() const
{
    nlohmann::json ret;
    const auto spOsInfoProvider
    {
        std::make_shared<SysOsInfoProviderWindows>()
    };
    SysOsInfo::setOsInfo(spOsInfoProvider, ret);
    return ret;
}

nlohmann::json SysInfo::getNetworks() const
{
    nlohmann::json networks {};
    std::unique_ptr<IP_ADAPTER_INFO, Utils::IPAddressSmartDeleter> adapterInfo;
    std::unique_ptr<IP_ADAPTER_ADDRESSES, Utils::IPAddressSmartDeleter> adaptersAddresses;
    Utils::NetworkWindowsHelper::getAdapters(adaptersAddresses);

    if (!Utils::isVistaOrLater())
    {
        // Get additional IPv4 info - Windows XP only
        Utils::NetworkWindowsHelper::getAdapterInfo(adapterInfo);
    }

    auto rawAdapterAddresses { adaptersAddresses.get() };

    while (rawAdapterAddresses)
    {
        nlohmann::json netInterfaceInfo {};

        if ((IF_TYPE_SOFTWARE_LOOPBACK != rawAdapterAddresses->IfType) ||
                (0 != rawAdapterAddresses->IfIndex || 0 != rawAdapterAddresses->Ipv6IfIndex))
        {
            // Ignore either loopback and invalid IPv4/IPv6 indexes interfaces

            auto unicastAddress { rawAdapterAddresses->FirstUnicastAddress };

            while (unicastAddress)
            {
                const auto lpSockAddr { unicastAddress->Address.lpSockaddr };

                if (lpSockAddr)
                {
                    const auto unicastAddressFamily { lpSockAddr->sa_family };

                    if (AF_INET == unicastAddressFamily)
                    {
                        // IPv4 data
                        FactoryNetworkFamilyCreator<OSType::WINDOWS>::create(std::make_shared<NetworkWindowsInterface>(Utils::NetworkWindowsHelper::IPV4, rawAdapterAddresses, unicastAddress,
                                                                                                                       adapterInfo.get()))->buildNetworkData(netInterfaceInfo);
                    }
                    else if (AF_INET6 == unicastAddressFamily)
                    {
                        // IPv6 data
                        FactoryNetworkFamilyCreator<OSType::WINDOWS>::create(std::make_shared<NetworkWindowsInterface>(Utils::NetworkWindowsHelper::IPV6, rawAdapterAddresses, unicastAddress,
                                                                                                                       adapterInfo.get()))->buildNetworkData(netInterfaceInfo);
                    }
                }

                unicastAddress = unicastAddress->Next;
            }

            // Common data
            FactoryNetworkFamilyCreator<OSType::WINDOWS>::create(std::make_shared<NetworkWindowsInterface>(Utils::NetworkWindowsHelper::COMMON_DATA, rawAdapterAddresses, unicastAddress,
                                                                                                           adapterInfo.get()))->buildNetworkData(netInterfaceInfo);

            networks["iface"].push_back(netInterfaceInfo);
        }

        rawAdapterAddresses = rawAdapterAddresses->Next;
    }

    return networks;
}

template <class T, typename TableClass>
void getTablePorts(TableClass ownerId, int32_t tcpipVersion, std::unique_ptr<T []>& tableList, std::function<DWORD(T*, DWORD*, bool, int32_t, TableClass)> GetTable)
{
    TableClass classId { ownerId };
    DWORD size { 0 };

    if (ERROR_INSUFFICIENT_BUFFER == GetTable(nullptr, &size, true, tcpipVersion, classId))
    {
        tableList = std::make_unique<T []>(size);

        if (tableList)
        {
            if (NO_ERROR != GetTable(tableList.get(), &size, true, tcpipVersion, classId))
            {
                throw std::runtime_error("Error when get table information");
            }
        }
    }
}

template<typename T>
void expandPortData(T data, const std::map<pid_t, std::string>& processDataList, nlohmann::json& result)
{
    if (data)
    {
        for (auto i = 0ul; i < data->dwNumEntries; ++i)
        {
            nlohmann::json port;
            std::make_unique<PortImpl>(std::make_shared<WindowsPortWrapper>(data->table[i], processDataList))->buildPortData(port);
            result.push_back(port);
        }
    }
}

nlohmann::json SysInfo::getPorts() const
{
    nlohmann::json ports;
    std::map<pid_t, std::string> processDataList;
    PortTables portTable;

    fillProcessesData([&processDataList](const auto & processEntry)
    {
        processDataList[processEntry.th32ProcessID] = processEntry.szExeFile;
    });

    getTablePorts<MIB_TCPTABLE_OWNER_PID, TCP_TABLE_CLASS>(
        TCP_TABLE_OWNER_PID_ALL,
        AF_INET,
        portTable.tcp,
        [](MIB_TCPTABLE_OWNER_PID * table, DWORD * size, bool order, int32_t tcpipVersion, TCP_TABLE_CLASS tableClass)
    {
        return GetExtendedTcpTable(table, size, order, tcpipVersion, tableClass, 0);
    } );
    expandPortData(portTable.tcp.get(), processDataList, ports);

    getTablePorts<MIB_TCP6TABLE_OWNER_PID, TCP_TABLE_CLASS>(
        TCP_TABLE_OWNER_PID_ALL,
        AF_INET6,
        portTable.tcp6,
        [](MIB_TCP6TABLE_OWNER_PID * table, DWORD * size, bool order, int32_t tcpipVersion, TCP_TABLE_CLASS tableClass)
    {
        return GetExtendedTcpTable(table, size, order, tcpipVersion, tableClass, 0);
    } );
    expandPortData(portTable.tcp6.get(), processDataList, ports);

    getTablePorts<MIB_UDPTABLE_OWNER_PID, UDP_TABLE_CLASS>(
        UDP_TABLE_OWNER_PID,
        AF_INET,
        portTable.udp,
        [](MIB_UDPTABLE_OWNER_PID * table, DWORD * size, bool order, int32_t tcpipVersion, UDP_TABLE_CLASS tableClass)
    {
        return GetExtendedUdpTable(table, size, order, tcpipVersion, tableClass, 0);
    } );
    expandPortData(portTable.udp.get(), processDataList, ports);

    getTablePorts<MIB_UDP6TABLE_OWNER_PID, UDP_TABLE_CLASS>(
        UDP_TABLE_OWNER_PID,
        AF_INET6,
        portTable.udp6,
        [](MIB_UDP6TABLE_OWNER_PID * table, DWORD * size, bool order, int32_t tcpipVersion, UDP_TABLE_CLASS tableClass)
    {
        return GetExtendedUdpTable(table, size, order, tcpipVersion, tableClass, 0);
    } );
    expandPortData(portTable.udp6.get(), processDataList, ports);

    return ports;
}

void SysInfo::getProcessesInfo(std::function<void(nlohmann::json&)> callback) const
{
    fillProcessesData([&callback](const auto & processEntry)
    {
        auto processInfo = getProcessInfo(processEntry);

        if (!processInfo.empty())
        {
            callback(processInfo);
        }
    });
}

void SysInfo::getPackages(std::function<void(nlohmann::json&)> callback) const
{
    getPackagesFromReg(HKEY_LOCAL_MACHINE, UNINSTALL_REGISTRY, callback, KEY_WOW64_64KEY);
    getPackagesFromReg(HKEY_LOCAL_MACHINE, UNINSTALL_REGISTRY, callback, KEY_WOW64_32KEY);

    for (const auto& user : Utils::Registry{HKEY_USERS, "", KEY_READ | KEY_ENUMERATE_SUB_KEYS}.enumerate())
    {
        getPackagesFromReg(HKEY_USERS, user + "\\" + UNINSTALL_REGISTRY, callback);
    }
}

nlohmann::json SysInfo::getHotfixes() const
{
    nlohmann::json ret;
    PackageWindowsHelper::getHotFixFromReg(HKEY_LOCAL_MACHINE, PackageWindowsHelper::WIN_REG_HOTFIX, ret);
    PackageWindowsHelper::getHotFixFromRegNT(HKEY_LOCAL_MACHINE, PackageWindowsHelper::VISTA_REG_HOTFIX, ret);
    return ret;
}<|MERGE_RESOLUTION|>--- conflicted
+++ resolved
@@ -580,17 +580,8 @@
     nlohmann::json ret;
     getPackages([&ret](nlohmann::json & data)
     {
-<<<<<<< HEAD
-        getPackagesFromReg(HKEY_USERS, user + "\\" + UNINSTALL_REGISTRY, ret);
-    }
-    PackageWindowsHelper::getHotFixFromReg(HKEY_LOCAL_MACHINE, PackageWindowsHelper::WIN_REG_HOTFIX, ret);
-    PackageWindowsHelper::getHotFixFromRegNT(HKEY_LOCAL_MACHINE, PackageWindowsHelper::VISTA_REG_HOTFIX, ret);
-    PackageWindowsHelper::getHotFixFromRegWOW(HKEY_LOCAL_MACHINE, PackageWindowsHelper::WIN_REG_WOW_HOTFIX, ret);
-    PackageWindowsHelper::getHotFixFromRegProduct(HKEY_LOCAL_MACHINE, PackageWindowsHelper::WIN_REG_PRODUCT_HOTFIX, ret);
-=======
         ret.push_back(data);
     });
->>>>>>> 48623285
     return ret;
 }
 
@@ -786,5 +777,7 @@
     nlohmann::json ret;
     PackageWindowsHelper::getHotFixFromReg(HKEY_LOCAL_MACHINE, PackageWindowsHelper::WIN_REG_HOTFIX, ret);
     PackageWindowsHelper::getHotFixFromRegNT(HKEY_LOCAL_MACHINE, PackageWindowsHelper::VISTA_REG_HOTFIX, ret);
+    PackageWindowsHelper::getHotFixFromRegWOW(HKEY_LOCAL_MACHINE, PackageWindowsHelper::WIN_REG_WOW_HOTFIX, ret);
+    PackageWindowsHelper::getHotFixFromRegProduct(HKEY_LOCAL_MACHINE, PackageWindowsHelper::WIN_REG_PRODUCT_HOTFIX, ret);
     return ret;
 }