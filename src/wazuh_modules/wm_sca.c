--- conflicted
+++ resolved
@@ -1060,17 +1060,10 @@
                 /* Get any variable */
                 cJSON_ArrayForEach(variable, variables_policy) {
                     if((var_found = strstr(value,variable->string)) != NULL) {
-<<<<<<< HEAD
                         var_replace = (char *) OSStore_Get(vars, variable->string);
                         file_list = str_replace(variable->string, var_replace, file_list);
                         if (!file_list) {
                             merror("Invalid variable: '%s'. Skipping check.", variable->string);
-=======
-                        var_replace = (char *) OSStore_Get(vars, var_found);
-                        file_list = str_replace(var_found, var_replace, value);
-                        if (!file_list) {
-                            merror("Invalid variable: '%s'. Skipping check.", var_found);
->>>>>>> 30844904
                             continue;
                         } 
                     }
@@ -1104,17 +1097,10 @@
                     /* Get any variable */
                     cJSON_ArrayForEach(variable, variables_policy) {
                         if ((var_found = strstr(value,variable->string)) != NULL) {
-<<<<<<< HEAD
                             var_replace = (char *) OSStore_Get(vars, variable->string);
                             f_value = str_replace(variable->string, var_replace, f_value);
                             if (!f_value) {
                                 merror("Invalid variable: '%s'. Skipping check.", variable->string);
-=======
-                            var_replace = (char *) OSStore_Get(vars, var_found);
-                            f_value = str_replace(var_found, var_replace, value);
-                            if (!f_value) {
-                                merror("Invalid variable: '%s'. Skipping check.", var_found);
->>>>>>> 30844904
                                 continue;
                             }
                         }
@@ -1146,17 +1132,10 @@
                 /* Get any variable */
                 cJSON_ArrayForEach(variable, variables_policy) {
                     if ((var_found = strstr(value,variable->string)) != NULL) {
-<<<<<<< HEAD
                         var_replace = (char *) OSStore_Get(vars, variable->string);
                         f_value = str_replace(variable->string, var_replace, f_value);
                         if (!f_value) {
                             merror("Invalid variable: '%s'. Skipping check.", variable->string);
-=======
-                        var_replace = (char *) OSStore_Get(vars, var_found);
-                        f_value = str_replace(var_found, var_replace, value);
-                        if (!f_value) {
-                            merror("Invalid variable: '%s'. Skipping check.", var_found);
->>>>>>> 30844904
                             continue;
                         }
                     }
@@ -1343,10 +1322,6 @@
         char *var_value;
         os_strdup(variable->valuestring, var_value);
         OSStore_Put(vars, variable->string, var_value);
-<<<<<<< HEAD
-=======
-        
->>>>>>> 30844904
 
     }
 
@@ -3151,11 +3126,7 @@
 static char *str_replace(char *search , char *replace , char *subject) {
 	char  *p = NULL , *old = NULL , *new_subject = NULL ;
 	int c = 0 , search_size;
-<<<<<<< HEAD
 	mdebug1("Replacing variables: %s, command",search);
-=======
-	
->>>>>>> 30844904
 	search_size = strlen(search);
 	
 	//Count how many occurences
@@ -3171,10 +3142,6 @@
 	
 	//Set it to blank
 	strcpy(new_subject , "");
-<<<<<<< HEAD
-=======
-	
->>>>>>> 30844904
 	//The start position
 	old = subject;
 	
@@ -3191,9 +3158,5 @@
 	
 	//Copy the part after the last search match
 	strcpy(new_subject + strlen(new_subject) , old);
-<<<<<<< HEAD
-=======
-	
->>>>>>> 30844904
 	return new_subject;
 }