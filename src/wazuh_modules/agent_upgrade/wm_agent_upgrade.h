/*
 * Wazuh Module for Agent Upgrading
 * Copyright (C) 2015-2020, Wazuh Inc.
 * July 15, 2020.
 *
 * This program is free software; you can redistribute it
 * and/or modify it under the terms of the GNU General Public
 * License (version 2) as published by the FSF - Free Software
 * Foundation.
 */

#ifndef WM_AGENT_UPGRADE_H
#define WM_AGENT_UPGRADE_H

#define WM_AGENT_UPGRADE_LOGTAG ARGV0 ":" AGENT_UPGRADE_WM_NAME
#define WM_AGENT_UPGRADE_MODULE_NAME "upgrade_module"
#define WM_UPGRADE_MINIMAL_VERSION_SUPPORT "v3.0.0"
#define WM_UPGRADE_SUCCESS_VALIDATE 0
#define MANAGER_ID 0

typedef struct _wm_agent_upgrade {
    int enabled:1;
} wm_agent_upgrade;

typedef enum _wm_upgrade_error_code {
    WM_UPGRADE_SUCCESS = 0,
    WM_UPGRADE_PARSING_ERROR,
    WM_UPGRADE_PARSING_REQUIRED_PARAMETER,
    WM_UPGRADE_TASK_CONFIGURATIONS,
    WM_UPGRADE_TASK_MANAGER_COMMUNICATION,
    WM_UPGRADE_TASK_MANAGER_FAILURE,
<<<<<<< HEAD
    WM_UPGRADE_UPGRADE_ALREADY_IN_PROGRESS,
    WM_UPGRADE_UNKNOWN_ERROR,
    WM_UPGRADE_GLOBAL_DB_FAILURE
=======
    WM_UPGRADE_UPGRADE_ALREADY_ON_PROGRESS,
    WM_UPGRADE_UNKNOWN_ERROR,
    WM_UPGRADE_NOT_MINIMAL_VERSION_SUPPORTED,
    WM_UPGRADE_VERSION_SAME_MANAGER,
    WM_UPGRADE_NEW_VERSION_LEES_OR_EQUAL_THAT_CURRENT,
    WM_UPGRADE_NEW_VERSION_GREATER_MASTER,
    WM_UPGRADE_NOT_AGENT_IN_DB,
    WM_UPGRADE_INVALID_ACTION_FOR_MANAGER,
    WM_UPGRADE_AGENT_IS_NOT_ACTIVE,
    WM_UPGRADE_VERSION_QUERY_ERROR
>>>>>>> 5d6a1d39
} wm_upgrade_error_code;

typedef enum _wm_upgrade_command {
    WM_UPGRADE_UPGRADE = 0,
    WM_UPGRADE_UPGRADE_CUSTOM,
    WM_UPGRADE_UPGRADE_RESULT
} wm_upgrade_command;

/**
 * Definition of upgrade task to be run
 * */
typedef struct _wm_upgrade_task {
    char *wpk_repository;        ///> url to a wpk_repository
    char *custom_version;        ///> upgrade to a custom version
    bool use_http;               ///> when enabled uses http instead of https to connect to repository
    bool force_upgrade;          ///> when enabled forces upgrade
} wm_upgrade_task;

/**
 * Definition of upgrade custom task to be run
 * */
typedef struct _wm_upgrade_custom_task {
    char *custom_file_path;      ///> sets a custom file path. Should be available in all worker nodes
    char *custom_installer;      ///> sets a custom installer script. Should be available in all worker nodes
} wm_upgrade_custom_task;

/**
 * Definition of the structure that will represent a certain task
 * */
typedef struct _wm_task_info {
    int task_id;                 ///> task_id associated with the task
    wm_upgrade_command command;  ///> command that has been requested
    void *task;                  ///> pointer to a task structure (depends on command)
} wm_task_info;

/**
 * Definition of the structure with the information of a certain agent
 * */
typedef struct _wm_agent_info {
    int agent_id;                ///> agent_id of the agent
    char *platform;              ///> platform of the agent
    char *major_version;         ///> OS major version of the agent
    char *minor_version;         ///> OS minor version of the agent
    char *architecture;          ///> architecture of the agent
    char *wazuh_version;         ///> wazuh version of the agent
    int last_keep_alive;         ///> last_keep_alive of the agent
} wm_agent_info;

/**
 * Definition of the structure that will represent an agent executing a certain task
 * */
typedef struct _wm_agent_task {
    wm_agent_info *agent_info;   ///> pointer to agent_info structure
    wm_task_info *task_info;     ///> pointer to task_info structure
} wm_agent_task;

extern const char* upgrade_error_codes[];
extern const wm_context WM_AGENT_UPGRADE_CONTEXT;   // Context

// Parse XML configuration
int wm_agent_upgrade_read(xml_node **nodes, wmodule *module);

/**
 * Process and upgrade command. Create the task for each agent_id, dispatches to task manager and
 * then starts upgrading process.
 * @param agent_ids array with the list of agents id
 * @param task pointer to a wm_upgrade_task structure
 * @return string with the response
 * */
char* wm_agent_upgrade_process_upgrade_command(const int* agent_ids, wm_upgrade_task* task);

/**
 * Process and upgrade custom command. Create the task for each agent_id, dispatches to task manager and
 * then starts upgrading process.
 * @param agent_ids array with the list of agents id
 * @param task pointer to a wm_upgrade_custom_task structure
 * @return string with the response
 * */
char* wm_agent_upgrade_process_upgrade_custom_command(const int* agent_ids, wm_upgrade_custom_task* task);

/**
 * @WIP
 * Process and upgrade_result command.
 * @param agent_ids array with the list of agents id
 * @return string with the response
 * */
char* wm_agent_upgrade_process_upgrade_result_command(const int* agent_ids);

/**
 * Check if agent exist
 * @param agent_id Id of agent to validate
 * @return return_code
 * @retval WM_UPGRADE_SUCCESS_VALIDATE
 * @retval WM_UPGRADE_NOT_AGENT_IN_DB
 * @retval WM_UPGRADE_INVALID_ACTION_FOR_MANAGER
 * */
int wm_agent_upgrade_validate_id(int agent_id);

/**
 * Check if agent version is valid to upgrade
 * @param agent_id Id of agent to validate
 * @param task pointer to task with the params
 * @param command wm_upgrade_command with the selected upgrade type
 * @return return_code
 * @retval WM_UPGRADE_SUCCESS_VALIDATE
 * @retval WM_UPGRADE_NOT_MINIMAL_VERSION_SUPPORTED
 * @retval WM_UPGRADE_VERSION_SAME_MANAGER
 * @retval WM_UPGRADE_NEW_VERSION_LEES_OR_EQUAL_THAT_CURRENT
 * @retval WM_UPGRADE_NEW_VERSION_GREATER_MASTER)
 * @retval WM_UPGRADE_VERSION_QUERY_ERROR
 * */
int wm_agent_upgrade_validate_agent_version(int agent_id, void *task, wm_upgrade_command command);

/**
 * Check if agent status is active
 * @param agent_id Id of agent to validate
 * @return return_code
 * @retval WM_UPGRADE_SUCCESS_VALIDATE
 * @retval WM_UPGRADE_AGENT_IS_NOT_ACTIVE
 * */
int wm_agent_upgrade_validate_status(int agent_id);

#endif<|MERGE_RESOLUTION|>--- conflicted
+++ resolved
@@ -29,13 +29,9 @@
     WM_UPGRADE_TASK_CONFIGURATIONS,
     WM_UPGRADE_TASK_MANAGER_COMMUNICATION,
     WM_UPGRADE_TASK_MANAGER_FAILURE,
-<<<<<<< HEAD
     WM_UPGRADE_UPGRADE_ALREADY_IN_PROGRESS,
     WM_UPGRADE_UNKNOWN_ERROR,
-    WM_UPGRADE_GLOBAL_DB_FAILURE
-=======
-    WM_UPGRADE_UPGRADE_ALREADY_ON_PROGRESS,
-    WM_UPGRADE_UNKNOWN_ERROR,
+    WM_UPGRADE_GLOBAL_DB_FAILURE,
     WM_UPGRADE_NOT_MINIMAL_VERSION_SUPPORTED,
     WM_UPGRADE_VERSION_SAME_MANAGER,
     WM_UPGRADE_NEW_VERSION_LEES_OR_EQUAL_THAT_CURRENT,
@@ -44,7 +40,6 @@
     WM_UPGRADE_INVALID_ACTION_FOR_MANAGER,
     WM_UPGRADE_AGENT_IS_NOT_ACTIVE,
     WM_UPGRADE_VERSION_QUERY_ERROR
->>>>>>> 5d6a1d39
 } wm_upgrade_error_code;
 
 typedef enum _wm_upgrade_command {
@@ -144,6 +139,15 @@
 int wm_agent_upgrade_validate_id(int agent_id);
 
 /**
+ * Check if agent status is active
+ * @param agent_id Id of agent to validate
+ * @return return_code
+ * @retval WM_UPGRADE_SUCCESS_VALIDATE
+ * @retval WM_UPGRADE_AGENT_IS_NOT_ACTIVE
+ * */
+int wm_agent_upgrade_validate_status(int agent_id);
+
+/**
  * Check if agent version is valid to upgrade
  * @param agent_id Id of agent to validate
  * @param task pointer to task with the params
@@ -158,13 +162,4 @@
  * */
 int wm_agent_upgrade_validate_agent_version(int agent_id, void *task, wm_upgrade_command command);
 
-/**
- * Check if agent status is active
- * @param agent_id Id of agent to validate
- * @return return_code
- * @retval WM_UPGRADE_SUCCESS_VALIDATE
- * @retval WM_UPGRADE_AGENT_IS_NOT_ACTIVE
- * */
-int wm_agent_upgrade_validate_status(int agent_id);
-
 #endif