/*
 * Wazuh Module for System inventory for Linux
 * Copyright (C) 2017 Wazuh Inc.
 * Sep, 2017.
 *
 * This program is a free software; you can redistribute it
 * and/or modify it under the terms of the GNU General Public
 * License (version 2) as published by the FSF - Free Software
 * Foundation.
*/

#include "syscollector.h"

#if defined(__MACH__) || defined(__FreeBSD__) || defined(__OpenBSD__)

#include <sys/types.h>
#include <sys/sysctl.h>
#include <sys/vmmeter.h>
#include <sys/sysctl.h>
#include <sys/socket.h>
#include <net/if.h>
#include <net/if_dl.h>
#include <netinet/in.h>
#include <arpa/inet.h>
#include <net/if_types.h>
#include <ifaddrs.h>
#include <string.h>

hw_info *get_system_bsd();    // Get system information

#if defined(__FreeBSD__)

// Get installed programs inventory

void sys_packages_bsd(int queue_fd, const char* LOCATION){

    char read_buff[OS_MAXSTR];
    char *command;
    FILE *output;
    int i;
    int ID = os_random();
    char *timestamp;
    time_t now;
    struct tm localtm;
    int status;

    // Define time to sleep between messages sent
    int usec = 1000000 / wm_max_eps;

    now = time(NULL);
    localtime_r(&now, &localtm);

    os_calloc(OS_MAXSTR, sizeof(char), timestamp);

    snprintf(timestamp,OS_MAXSTR,"%d/%02d/%02d %02d:%02d:%02d",
            localtm.tm_year + 1900, localtm.tm_mon + 1,
            localtm.tm_mday, localtm.tm_hour, localtm.tm_min, localtm.tm_sec);

    mtdebug1(WM_SYS_LOGTAG, "Starting installed packages inventory.");

    /* Set positive random ID for each event */

    if (ID < 0)
        ID = -ID;

    os_calloc(OS_MAXSTR + 1, sizeof(char), command);
    snprintf(command, OS_MAXSTR, "%s", "pkg query -a '\%n|%m|%v|%q|\%c'");

    memset(read_buff, 0, OS_MAXSTR);

    if ((output = popen(command, "r"))){

        while(fgets(read_buff, OS_MAXSTR, output)){

            cJSON *object = cJSON_CreateObject();
            cJSON *package = cJSON_CreateObject();
            cJSON_AddStringToObject(object, "type", "package");
            cJSON_AddNumberToObject(object, "ID", ID);
            cJSON_AddStringToObject(object, "timestamp", timestamp);
            cJSON_AddItemToObject(object, "package", package);
            cJSON_AddStringToObject(package, "format", "pkg");

            char *string;
            char ** parts = NULL;

            parts = OS_StrBreak('|', read_buff, 5);
            cJSON_AddStringToObject(package, "name", parts[0]);
            cJSON_AddStringToObject(package, "vendor", parts[1]);
            cJSON_AddStringToObject(package, "version", parts[2]);
            cJSON_AddStringToObject(package, "architecture", parts[3]);

            char ** description = NULL;
            description = OS_StrBreak('\n', parts[4], 2);
            cJSON_AddStringToObject(package, "description", description[0]);
            for (i=0; description[i]; i++){
                free(description[i]);
            }
            for (i=0; parts[i]; i++){
                free(parts[i]);
            }
            free(description);
            free(parts);

            string = cJSON_PrintUnformatted(object);
<<<<<<< HEAD
            mtdebug2(WM_SYS_LOGTAG, "sys_packages_bsd() sending '%s'", string);
            SendMSG(queue_fd, string, LOCATION, SYSCOLLECTOR_MQ);
=======
            mtdebug2(WM_SYS_LOGTAG, "sys_programs_bsd() sending '%s'", string);
            wm_sendmsg(usec, queue_fd, string, LOCATION, SYSCOLLECTOR_MQ);
>>>>>>> ca26a58c
            cJSON_Delete(object);

            free(string);
        }

        if (status = pclose(output), status) {
            mtwarn(WM_SYS_LOGTAG, "Command 'pkg' returned %d getting software inventory.", status);
        }
    }else{
        mtwarn(WM_SYS_LOGTAG, "Unable to execute command '%s' to get software inventory.", command);
    }
    free(command);

    cJSON *object = cJSON_CreateObject();
    cJSON_AddStringToObject(object, "type", "package_end");
    cJSON_AddNumberToObject(object, "ID", ID);
    cJSON_AddStringToObject(object, "timestamp", timestamp);

    char *string;
    string = cJSON_PrintUnformatted(object);
<<<<<<< HEAD
    mtdebug2(WM_SYS_LOGTAG, "sys_packages_bsd() sending '%s'", string);
    SendMSG(queue_fd, string, LOCATION, SYSCOLLECTOR_MQ);
=======
    mtdebug2(WM_SYS_LOGTAG, "sys_programs_bsd() sending '%s'", string);
    wm_sendmsg(usec, queue_fd, string, LOCATION, SYSCOLLECTOR_MQ);
>>>>>>> ca26a58c
    cJSON_Delete(object);
    free(string);
    free(timestamp);
}

#endif

// Get hardware inventory

void sys_hw_bsd(int queue_fd, const char* LOCATION){

    char *string;
    int ID = os_random();
    char *timestamp;
    time_t now;
    struct tm localtm;
    int status;

    now = time(NULL);
    localtime_r(&now, &localtm);

    os_calloc(OS_MAXSTR, sizeof(char), timestamp);

    snprintf(timestamp,OS_MAXSTR,"%d/%02d/%02d %02d:%02d:%02d",
            localtm.tm_year + 1900, localtm.tm_mon + 1,
            localtm.tm_mday, localtm.tm_hour, localtm.tm_min, localtm.tm_sec);

    if (ID < 0)
        ID = -ID;

    mtdebug1(WM_SYS_LOGTAG, "Starting Hardware inventory");

    cJSON *object = cJSON_CreateObject();
    cJSON *hw_inventory = cJSON_CreateObject();
    cJSON_AddStringToObject(object, "type", "hardware");
    cJSON_AddNumberToObject(object, "ID", ID);
    cJSON_AddStringToObject(object, "timestamp", timestamp);
    cJSON_AddItemToObject(object, "inventory", hw_inventory);

    /* Motherboard serial-number */
#if defined(__OpenBSD__)

    char serial[OS_MAXSTR];
    int mib[2];
    size_t len;
    mib[0] = CTL_HW;
    mib[1] = HW_SERIALNO;
    len = sizeof(serial);
    if (!sysctl(mib, 2, &serial, &len, NULL, 0)){
        cJSON_AddStringToObject(hw_inventory, "board_serial", serial);
    }else{
        mtdebug1(WM_SYS_LOGTAG, "sysctl failed getting serial number due to (%s)", strerror(errno));
    }

#elif defined(__MACH__)

    char *serial_str = NULL;
    char *serial = NULL;
    char *command;
    FILE *output;
    size_t buf_length = 1024;
    char read_buff[buf_length];
    int i;

    memset(read_buff, 0, buf_length);
    command = "system_profiler SPHardwareDataType | grep Serial";
    if (output = popen(command, "r"), output) {
        if(!fgets(read_buff, buf_length, output)){
            mtwarn(WM_SYS_LOGTAG, "Unable to execute command '%s'.", command);
            serial = strdup("unknown");
        }else{
            char ** parts = NULL;
            parts = OS_StrBreak('\n', read_buff, 2);
            if (parts[0]){
                serial_str = strdup(parts[0]);
                parts = OS_StrBreak(':', serial_str, 2);
                if (parts[1]){
                    serial = strdup(parts[1]);
                }else{
                    serial = strdup("unknown");
                }
            }else{
                serial = strdup("unknown");
            }
            for (i=0; parts[i]; i++){
                free(parts[i]);
            }
            free(parts);
        }
        cJSON_AddStringToObject(hw_inventory, "board_serial", serial);

        if (status = pclose(output), status) {
            mtwarn(WM_SYS_LOGTAG, "Command 'system_profiler' returned %d getting board serial.", status);
        }
    } else {
        mtwarn(WM_SYS_LOGTAG, "Couldn't get board serial for hardware inventory.");
    }

#else
    cJSON_AddStringToObject(hw_inventory, "board_serial", "unknown");
#endif

    /* Get CPU and memory information */
    hw_info *sys_info;
    if (sys_info = get_system_bsd(), sys_info){
        cJSON_AddStringToObject(hw_inventory, "cpu_name", w_strtrim(sys_info->cpu_name));
        cJSON_AddNumberToObject(hw_inventory, "cpu_cores", sys_info->cpu_cores);
        cJSON_AddNumberToObject(hw_inventory, "cpu_MHz", sys_info->cpu_MHz);
        cJSON_AddNumberToObject(hw_inventory, "ram_total", sys_info->ram_total);
        cJSON_AddNumberToObject(hw_inventory, "ram_free", sys_info->ram_free);

        free(sys_info->cpu_name);
    }

    /* Send interface data in JSON format */
    string = cJSON_PrintUnformatted(object);
    mtdebug2(WM_SYS_LOGTAG, "sys_hw_bsd() sending '%s'", string);
    SendMSG(queue_fd, string, LOCATION, SYSCOLLECTOR_MQ);
    cJSON_Delete(object);

    free(string);
    free(timestamp);
}

hw_info *get_system_bsd(){

    hw_info *info;
    os_calloc(1, sizeof(hw_info), info);

    int mib[2];
    size_t len;

    /* CPU Name */
    char cpu_name[1024];
    mib[0] = CTL_HW;
    mib[1] = HW_MODEL;
    len = sizeof(cpu_name);
    if (!sysctl(mib, 2, &cpu_name, &len, NULL, 0)){
        info->cpu_name = strdup(cpu_name);
    }else{
        info->cpu_name = strdup("unknown");
        mtdebug1(WM_SYS_LOGTAG, "sysctl failed getting CPU name due to (%s)", strerror(errno));
    }

    /* Number of cores */
    unsigned int cpu_cores;
    mib[0] = CTL_HW;
    mib[1] = HW_NCPU;
    len = sizeof(cpu_cores);
    if (!sysctl(mib, 2, &cpu_cores, &len, NULL, 0)){
        info->cpu_cores = (int)cpu_cores;
    }else{
        mtdebug1(WM_SYS_LOGTAG, "sysctl failed getting CPU cores due to (%s)", strerror(errno));
    }

    /* CPU clockrate (MHz) */
#if defined(__OpenBSD__)

    unsigned long cpu_MHz;
    mib[0] = CTL_HW;
    mib[1] = HW_CPUSPEED;
    len = sizeof(cpu_MHz);
    if (!sysctl(mib, 2, &cpu_MHz, &len, NULL, 0)){
        info->cpu_MHz = (double)cpu_MHz/1000000.0;
    }else{
        mtdebug1(WM_SYS_LOGTAG, "sysctl failed getting CPU clockrate due to (%s)", strerror(errno));
    }

#elif defined(__FreeBSD__) || defined(__MACH__)

    char *clockrate;
    clockrate = calloc(CLOCK_LENGTH, sizeof(char));

#if defined(__FreeBSD__)
    snprintf(clockrate, CLOCK_LENGTH-1, "%s", "hw.clockrate");
#elif defined(__MACH__)
    snprintf(clockrate, CLOCK_LENGTH-1, "%s", "hw.cpufrequency");
#endif

    unsigned long cpu_MHz;
    len = sizeof(cpu_MHz);
    if (!sysctlbyname(clockrate, &cpu_MHz, &len, NULL, 0)){
        info->cpu_MHz = (double)cpu_MHz/1000000.0;
    }else{
        mtdebug1(WM_SYS_LOGTAG, "sysctl failed getting CPU clockrate due to (%s)", strerror(errno));
    }

    free(clockrate);

#endif

    /* Total memory RAM */
    long cpu_ram;
    mib[0] = CTL_HW;
    mib[1] = HW_PHYSMEM;
    len = sizeof(cpu_ram);
    if (!sysctl(mib, 2, &cpu_ram, &len, NULL, 0)){
        int cpu_ram_kb = cpu_ram / 1024;
        info->ram_total = cpu_ram_kb;
    }else{
        mtdebug1(WM_SYS_LOGTAG, "sysctl failed getting total RAM due to (%s)", strerror(errno));
    }

    /* Free memory RAM */
#if defined(__FreeBSD__)

    u_int page_size;
    struct vmtotal vmt;

    len = sizeof(vmt);

    if (!sysctlbyname("vm.vmtotal", &vmt, &len, NULL, 0))
        mtdebug1(WM_SYS_LOGTAG, "sysctl failed getting vm.vmtotal due to (%s)", strerror(errno));

    len = sizeof(page_size);

    if (!sysctlbyname("vm.stats.vm.v_page_size", &page_size, &len, NULL, 0)){
        mtdebug1(WM_SYS_LOGTAG, "sysctl failed getting free memory due to (%s)", strerror(errno));
    }else{
        long cpu_free_kb = (vmt.t_free * (u_int64_t)page_size) / 1024;
        info->ram_free = cpu_free_kb;
    }

#endif

    return info;

}

// Get network inventory

void sys_network_bsd(int queue_fd, const char* LOCATION){

    char ** ifaces_list;
    int i = 0, j = 0, found;
    struct ifaddrs *ifaddrs_ptr, *ifa;
    int family;
    int ID = os_random();
    char *timestamp;
    time_t now;
    struct tm localtm;

    // Define time to sleep between messages sent
    int usec = 1000000 / wm_max_eps;

    now = time(NULL);
    localtime_r(&now, &localtm);

    os_calloc(OS_MAXSTR, sizeof(char), timestamp);

    snprintf(timestamp,OS_MAXSTR,"%d/%02d/%02d %02d:%02d:%02d",
            localtm.tm_year + 1900, localtm.tm_mon + 1,
            localtm.tm_mday, localtm.tm_hour, localtm.tm_min, localtm.tm_sec);

    if (ID < 0)
        ID = -ID;

    mtdebug1(WM_SYS_LOGTAG, "Starting network inventory.");

    if (getifaddrs(&ifaddrs_ptr) == -1){
        mterror(WM_SYS_LOGTAG, "getifaddrs() failed.");
        return;
    }

    for (ifa = ifaddrs_ptr; ifa; ifa = ifa->ifa_next){
        i++;
    }
    os_calloc(i, sizeof(char *), ifaces_list);

    /* Create interfaces list */
    for (ifa = ifaddrs_ptr; ifa; ifa = ifa->ifa_next){
        found = 0;
        for (i=0; i<=j; i++){
            if (!ifaces_list[i]){
                if (ifa->ifa_flags & IFF_LOOPBACK)
                    found = 1;

                break;

            }else if (!strcmp(ifaces_list[i], ifa->ifa_name)){
                    found = 1;
                    break;
            }
        }
        if (!found){

            ifaces_list[j] = strdup(ifa->ifa_name);
            j++;
        }
    }

    if(!ifaces_list[j-1]){
        mterror(WM_SYS_LOGTAG, "Not found any interface. Network inventory suspended.");
        return;
    }

    for (i=0; i<j; i++){

        char *string;

        cJSON *object = cJSON_CreateObject();
        cJSON *interface = cJSON_CreateObject();
        cJSON_AddStringToObject(object, "type", "network");
        cJSON_AddNumberToObject(object, "ID", ID);
        cJSON_AddStringToObject(object, "timestamp", timestamp);
        cJSON_AddItemToObject(object, "iface", interface);
        cJSON_AddStringToObject(interface, "name", ifaces_list[i]);

        for (ifa = ifaddrs_ptr; ifa; ifa = ifa->ifa_next){

            if (strcmp(ifaces_list[i], ifa->ifa_name)){
                continue;
            }
            if (ifa->ifa_flags & IFF_LOOPBACK) {
                continue;
            }

            family = ifa->ifa_addr->sa_family;

            if (family == AF_INET){

                cJSON *ipv4 = cJSON_CreateObject();
                cJSON_AddItemToObject(interface, "IPv4", ipv4);

                if (ifa->ifa_addr){

                    void * addr_ptr;
                    /* IPv4 Address */

                    addr_ptr = &((struct sockaddr_in *) ifa->ifa_addr)->sin_addr;

                    char host[NI_MAXHOST];
                    inet_ntop(ifa->ifa_addr->sa_family,
                            addr_ptr,
                            host,
                            sizeof (host));

                    cJSON_AddStringToObject(ipv4, "address", host);

                    /* Netmask Address */
                    addr_ptr = &((struct sockaddr_in *) ifa->ifa_netmask)->sin_addr;

                    char netmask[NI_MAXHOST];
                    inet_ntop(ifa->ifa_netmask->sa_family,
                            addr_ptr,
                            netmask,
                            sizeof (netmask));

                    cJSON_AddStringToObject(ipv4, "netmask", netmask);

                    /* Broadcast Address */
                    addr_ptr = &((struct sockaddr_in *) ifa->ifa_dstaddr)->sin_addr;

                    char broadaddr[NI_MAXHOST];
                    inet_ntop(ifa->ifa_dstaddr->sa_family,
                            addr_ptr,
                            broadaddr,
                            sizeof (broadaddr));

                    cJSON_AddStringToObject(ipv4, "broadcast", broadaddr);

                    /* No DHCP state is collected in BSD */
                    cJSON_AddStringToObject(ipv4, "DHCP", "unknown");
                }

            } else if (family == AF_INET6){

                cJSON *ipv6 = cJSON_CreateObject();
                cJSON_AddItemToObject(interface, "IPv6", ipv6);

                if (ifa->ifa_addr){

                    void * addr_ptr;

                    /* IPv6 Address */
                    addr_ptr = &((struct sockaddr_in6 *) ifa->ifa_addr)->sin6_addr;

                    char host[NI_MAXHOST];
                    inet_ntop(ifa->ifa_addr->sa_family,
                            addr_ptr,
                            host,
                            sizeof (host));

                    cJSON_AddStringToObject(ipv6, "address", host);

                    /* Netmask address */
                    if (ifa->ifa_netmask){
                        addr_ptr = &((struct sockaddr_in6 *) ifa->ifa_netmask)->sin6_addr;

                        char netmask6[NI_MAXHOST];
                        inet_ntop(ifa->ifa_netmask->sa_family,
                                addr_ptr,
                                netmask6,
                                sizeof (netmask6));

                        cJSON_AddStringToObject(ipv6, "netmask", netmask6);
                    }

                    /* Broadcast address */
                    if (ifa->ifa_dstaddr){
                        addr_ptr = &((struct sockaddr_in6 *) ifa->ifa_dstaddr)->sin6_addr;

                        char broadaddr6[NI_MAXHOST];
                        inet_ntop(ifa->ifa_dstaddr->sa_family,
                                addr_ptr,
                                broadaddr6,
                                sizeof (broadaddr6));

                        cJSON_AddStringToObject(ipv6, "broadcast", broadaddr6);
                    }

                    /* No DHCP state is collected in BSD */
                    cJSON_AddStringToObject(ipv6, "DHCP", "unknown");
                }

            } else if (family == AF_LINK && ifa->ifa_data != NULL){

                char * type;
                char * state;

                struct sockaddr_dl * sdl;
                sdl = (struct sockaddr_dl *) ifa->ifa_addr;

                os_calloc(TYPE_LENGTH + 1, sizeof(char), type);
                snprintf(type, TYPE_LENGTH, "%s", "unknown");

                /* IF Type */
                if (sdl->sdl_type == IFT_ETHER){
                    snprintf(type, TYPE_LENGTH, "%s", "ethernet");
                }else if (sdl->sdl_type == IFT_ISO88023){
                    snprintf(type, TYPE_LENGTH, "%s", "CSMA/CD");
                }else if (sdl->sdl_type == IFT_ISO88024 || sdl->sdl_type == IFT_ISO88025){
                    snprintf(type, TYPE_LENGTH, "%s", "token ring");
                }else if (sdl->sdl_type == IFT_FDDI){
                    snprintf(type, TYPE_LENGTH, "%s", "FDDI");
                }else if (sdl->sdl_type == IFT_PPP){
                    snprintf(type, TYPE_LENGTH, "%s", "point-to-point");
                }else if (sdl->sdl_type == IFT_ATM){
                    snprintf(type, TYPE_LENGTH, "%s", "ATM");
                }else{
                    snprintf(type, TYPE_LENGTH, "%s", "unknown");
                }

                cJSON_AddStringToObject(interface, "type", type);
                free(type);

                os_calloc(STATE_LENGTH + 1, sizeof(char), state);

                /* Oper status based on flags */
                if (ifa->ifa_flags & IFF_UP){
                    snprintf(state, STATE_LENGTH, "%s", "up");
                }else{
                    snprintf(state, STATE_LENGTH, "%s", "down");
                }
                cJSON_AddStringToObject(interface, "state", state);
                free(state);

                /* MAC address */
                char MAC[MAC_LENGTH] = "";
                char *mac_addr = &MAC[0];
                int mac_offset;

                for (mac_offset = 0; mac_offset < 6; mac_offset++){
                    unsigned char byte;
                    byte = (unsigned char)(LLADDR(sdl)[mac_offset]);
                    mac_addr += sprintf(mac_addr, "%.2X", byte);
                    if (mac_offset != 5){
                        mac_addr += sprintf(mac_addr, "%c", ':');
                    }
                }
                cJSON_AddStringToObject(interface, "MAC", MAC);

                /* Stats and other information */
                struct if_data *stats = ifa->ifa_data;
                cJSON_AddNumberToObject(interface, "tx_packets", stats->ifi_opackets);
                cJSON_AddNumberToObject(interface, "rx_packets", stats->ifi_ipackets);
                cJSON_AddNumberToObject(interface, "tx_bytes", stats->ifi_obytes);
                cJSON_AddNumberToObject(interface, "rx_bytes", stats->ifi_ibytes);

                cJSON_AddNumberToObject(interface, "MTU", stats->ifi_mtu);

            }
        }

        /* Send interface data in JSON format */
        string = cJSON_PrintUnformatted(object);
        mtdebug2(WM_SYS_LOGTAG, "sys_network_bsd() sending '%s'", string);
        wm_sendmsg(usec, queue_fd, string, LOCATION, SYSCOLLECTOR_MQ);
        cJSON_Delete(object);
        free(string);
    }

    freeifaddrs(ifaddrs_ptr);
    for (i=0; ifaces_list[i]; i++){
        free(ifaces_list[i]);
    }
    free(ifaces_list);

    cJSON *object = cJSON_CreateObject();
    cJSON_AddStringToObject(object, "type", "network_end");
    cJSON_AddNumberToObject(object, "ID", ID);
    cJSON_AddStringToObject(object, "timestamp", timestamp);

    char *string;
    string = cJSON_PrintUnformatted(object);
    mtdebug2(WM_SYS_LOGTAG, "sys_network_bsd() sending '%s'", string);
    wm_sendmsg(usec, queue_fd, string, LOCATION, SYSCOLLECTOR_MQ);
    cJSON_Delete(object);
    free(string);
    free(timestamp);

}

#endif /* __BSD__ */<|MERGE_RESOLUTION|>--- conflicted
+++ resolved
@@ -102,13 +102,9 @@
             free(parts);
 
             string = cJSON_PrintUnformatted(object);
-<<<<<<< HEAD
+
             mtdebug2(WM_SYS_LOGTAG, "sys_packages_bsd() sending '%s'", string);
-            SendMSG(queue_fd, string, LOCATION, SYSCOLLECTOR_MQ);
-=======
-            mtdebug2(WM_SYS_LOGTAG, "sys_programs_bsd() sending '%s'", string);
             wm_sendmsg(usec, queue_fd, string, LOCATION, SYSCOLLECTOR_MQ);
->>>>>>> ca26a58c
             cJSON_Delete(object);
 
             free(string);
@@ -129,13 +125,8 @@
 
     char *string;
     string = cJSON_PrintUnformatted(object);
-<<<<<<< HEAD
     mtdebug2(WM_SYS_LOGTAG, "sys_packages_bsd() sending '%s'", string);
-    SendMSG(queue_fd, string, LOCATION, SYSCOLLECTOR_MQ);
-=======
-    mtdebug2(WM_SYS_LOGTAG, "sys_programs_bsd() sending '%s'", string);
     wm_sendmsg(usec, queue_fd, string, LOCATION, SYSCOLLECTOR_MQ);
->>>>>>> ca26a58c
     cJSON_Delete(object);
     free(string);
     free(timestamp);
