/*
 * Wazuh SysCollector
 * Copyright (C) 2015-2021, Wazuh Inc.
 * October 7, 2020.
 *
 * This program is free software; you can redistribute it
 * and/or modify it under the terms of the GNU General Public
 * License (version 2) as published by the FSF - Free Software
 * Foundation.
 */
#include "syscollector.h"
#include "syscollector.hpp"
#include "json.hpp"
#include <iostream>
#include "stringHelper.h"
#include "hashHelper.h"
#include "timeHelper.h"

#define TRY_CATCH_TASK(task)                                            \
do                                                                      \
{                                                                       \
    try                                                                 \
    {                                                                   \
        if(!m_stopping)                                                 \
        {                                                               \
            task();                                                     \
        }                                                               \
    }                                                                   \
    catch(const std::exception& ex)                                     \
    {                                                                   \
        if(m_logFunction)                                               \
        {                                                               \
            m_logFunction(SYS_LOG_ERROR, std::string{ex.what()});       \
        }                                                               \
    }                                                                   \
}while(0)

constexpr auto OS_SQL_STATEMENT
{
    R"(CREATE TABLE dbsync_osinfo (
    hostname TEXT,
    architecture TEXT,
    os_name TEXT,
    os_version TEXT,
    os_codename TEXT,
    os_major TEXT,
    os_minor TEXT,
    os_patch TEXT,
    os_build TEXT,
    os_platform TEXT,
    sysname TEXT,
    release TEXT,
    version TEXT,
    os_release TEXT,
    checksum TEXT,
    PRIMARY KEY (os_name)) WITHOUT ROWID;)"
};

constexpr auto OS_SYNC_CONFIG_STATEMENT
{
    R"(
    {
        "decoder_type":"JSON_RANGE",
        "table":"dbsync_osinfo",
        "component":"syscollector_osinfo",
        "index":"os_name",
        "checksum_field":"checksum",
        "no_data_query_json": {
                "row_filter":"WHERE os_name BETWEEN '?' and '?' ORDER BY os_name",
                "column_list":["*"],
                "distinct_opt":false,
                "order_by_opt":""
        },
        "count_range_query_json": {
                "row_filter":"WHERE os_name BETWEEN '?' and '?' ORDER BY os_name",
                "count_field_name":"count",
                "column_list":["count(*) AS count "],
                "distinct_opt":false,
                "order_by_opt":""
        },
        "row_data_query_json": {
                "row_filter":"WHERE os_name ='?'",
                "column_list":["*"],
                "distinct_opt":false,
                "order_by_opt":""
        },
        "range_checksum_query_json": {
                "row_filter":"WHERE os_name BETWEEN '?' and '?' ORDER BY os_name",
                "column_list":["*"],
                "distinct_opt":false,
                "order_by_opt":""
        }
    }
    )"
};

constexpr auto OS_START_CONFIG_STATEMENT
{
    R"({"table":"dbsync_osinfo",
        "first_query":
            {
                "column_list":["os_name"],
                "row_filter":" ",
                "distinct_opt":false,
                "order_by_opt":"os_name DESC",
                "count_opt":1
            },
        "last_query":
            {
                "column_list":["os_name"],
                "row_filter":" ",
                "distinct_opt":false,
                "order_by_opt":"os_name ASC",
                "count_opt":1
            },
        "component":"syscollector_osinfo",
        "index":"os_name",
        "last_event":"last_event",
        "checksum_field":"checksum",
        "range_checksum_query_json":
            {
                "row_filter":"WHERE os_name BETWEEN '?' and '?' ORDER BY os_name",
                "column_list":["os_name, checksum"],
                "distinct_opt":false,
                "order_by_opt":"",
                "count_opt":100
            }
        })"
};

constexpr auto HW_SQL_STATEMENT
{
    R"(CREATE TABLE dbsync_hwinfo (
    board_serial TEXT,
    cpu_name TEXT,
    cpu_cores INTEGER,
    cpu_mhz DOUBLE,
    ram_total INTEGER,
    ram_free INTEGER,
    ram_usage INTEGER,
    checksum TEXT,
    PRIMARY KEY (board_serial)) WITHOUT ROWID;)"
};

constexpr auto HW_SYNC_CONFIG_STATEMENT
{
    R"(
    {
        "decoder_type":"JSON_RANGE",
        "table":"dbsync_hwinfo",
        "component":"syscollector_hwinfo",
        "index":"board_serial",
        "checksum_field":"checksum",
        "no_data_query_json": {
                "row_filter":"WHERE board_serial BETWEEN '?' and '?' ORDER BY board_serial",
                "column_list":["*"],
                "distinct_opt":false,
                "order_by_opt":""
        },
        "count_range_query_json": {
                "row_filter":"WHERE board_serial BETWEEN '?' and '?' ORDER BY board_serial",
                "count_field_name":"count",
                "column_list":["count(*) AS count "],
                "distinct_opt":false,
                "order_by_opt":""
        },
        "row_data_query_json": {
                "row_filter":"WHERE board_serial ='?'",
                "column_list":["*"],
                "distinct_opt":false,
                "order_by_opt":""
        },
        "range_checksum_query_json": {
                "row_filter":"WHERE board_serial BETWEEN '?' and '?' ORDER BY board_serial",
                "column_list":["*"],
                "distinct_opt":false,
                "order_by_opt":""
        }
    }
    )"
};

constexpr auto HW_START_CONFIG_STATEMENT
{
    R"({"table":"dbsync_hwinfo",
        "first_query":
            {
                "column_list":["board_serial"],
                "row_filter":" ",
                "distinct_opt":false,
                "order_by_opt":"board_serial DESC",
                "count_opt":1
            },
        "last_query":
            {
                "column_list":["board_serial"],
                "row_filter":" ",
                "distinct_opt":false,
                "order_by_opt":"board_serial ASC",
                "count_opt":1
            },
        "component":"syscollector_hwinfo",
        "index":"board_serial",
        "last_event":"last_event",
        "checksum_field":"checksum",
        "range_checksum_query_json":
            {
                "row_filter":"WHERE board_serial BETWEEN '?' and '?' ORDER BY board_serial",
                "column_list":["board_serial, checksum"],
                "distinct_opt":false,
                "order_by_opt":"",
                "count_opt":100
            }
        })"
};


constexpr auto HOTFIXES_SQL_STATEMENT
{
    R"(CREATE TABLE dbsync_hotfixes(
    hotfix TEXT,
    checksum TEXT,
    PRIMARY KEY (hotfix)) WITHOUT ROWID;)"
};

constexpr auto HOTFIXES_SYNC_CONFIG_STATEMENT
{
    R"(
    {
        "decoder_type":"JSON_RANGE",
        "table":"dbsync_hotfixes",
        "component":"syscollector_hotfixes",
        "index":"hotfix",
        "checksum_field":"checksum",
        "no_data_query_json": {
                "row_filter":"WHERE hotfix BETWEEN '?' and '?' ORDER BY hotfix",
                "column_list":["*"],
                "distinct_opt":false,
                "order_by_opt":""
        },
        "count_range_query_json": {
                "row_filter":"WHERE hotfix BETWEEN '?' and '?' ORDER BY hotfix",
                "count_field_name":"count",
                "column_list":["count(*) AS count "],
                "distinct_opt":false,
                "order_by_opt":""
        },
        "row_data_query_json": {
                "row_filter":"WHERE hotfix ='?'",
                "column_list":["*"],
                "distinct_opt":false,
                "order_by_opt":""
        },
        "range_checksum_query_json": {
                "row_filter":"WHERE hotfix BETWEEN '?' and '?' ORDER BY hotfix",
                "column_list":["*"],
                "distinct_opt":false,
                "order_by_opt":""
        }
    }
    )"
};

constexpr auto HOTFIXES_START_CONFIG_STATEMENT
{
    R"({"table":"dbsync_hotfixes",
        "first_query":
            {
                "column_list":["hotfix"],
                "row_filter":" ",
                "distinct_opt":false,
                "order_by_opt":"hotfix DESC",
                "count_opt":1
            },
        "last_query":
            {
                "column_list":["hotfix"],
                "row_filter":" ",
                "distinct_opt":false,
                "order_by_opt":"hotfix ASC",
                "count_opt":1
            },
        "component":"syscollector_hotfixes",
        "index":"hotfix",
        "last_event":"last_event",
        "checksum_field":"checksum",
        "range_checksum_query_json":
            {
                "row_filter":"WHERE hotfix BETWEEN '?' and '?' ORDER BY hotfix",
                "column_list":["hotfix, checksum"],
                "distinct_opt":false,
                "order_by_opt":"",
                "count_opt":100
            }
        })"
};

constexpr auto PACKAGES_SQL_STATEMENT
{
    R"(CREATE TABLE dbsync_packages(
    name TEXT,
    version TEXT,
    vendor TEXT,
    install_time TEXT,
    location TEXT,
    architecture TEXT,
    groups TEXT,
    description TEXT,
    size INTEGER,
    priority TEXT,
    multiarch TEXT,
    source TEXT,
    format TEXT,
    checksum TEXT,
    item_id TEXT,
    PRIMARY KEY (name,version,architecture)) WITHOUT ROWID;)"
};
static const std::vector<std::string> PACKAGES_ITEM_ID_FIELDS{"name", "version", "architecture"};

constexpr auto PACKAGES_SYNC_CONFIG_STATEMENT
{
    R"(
    {
        "decoder_type":"JSON_RANGE",
        "table":"dbsync_packages",
        "component":"syscollector_packages",
        "index":"item_id",
        "checksum_field":"checksum",
        "no_data_query_json": {
                "row_filter":"WHERE item_id BETWEEN '?' and '?' ORDER BY item_id",
                "column_list":["*"],
                "distinct_opt":false,
                "order_by_opt":""
        },
        "count_range_query_json": {
                "row_filter":"WHERE item_id BETWEEN '?' and '?' ORDER BY item_id",
                "count_field_name":"count",
                "column_list":["count(*) AS count "],
                "distinct_opt":false,
                "order_by_opt":""
        },
        "row_data_query_json": {
                "row_filter":"WHERE item_id ='?'",
                "column_list":["*"],
                "distinct_opt":false,
                "order_by_opt":""
        },
        "range_checksum_query_json": {
                "row_filter":"WHERE item_id BETWEEN '?' and '?' ORDER BY item_id",
                "column_list":["*"],
                "distinct_opt":false,
                "order_by_opt":""
        }
    }
    )"
};

constexpr auto PACKAGES_START_CONFIG_STATEMENT
{
    R"({"table":"dbsync_packages",
        "first_query":
            {
                "column_list":["item_id"],
                "row_filter":" ",
                "distinct_opt":false,
                "order_by_opt":"item_id DESC",
                "count_opt":1
            },
        "last_query":
            {
                "column_list":["item_id"],
                "row_filter":" ",
                "distinct_opt":false,
                "order_by_opt":"item_id ASC",
                "count_opt":1
            },
        "component":"syscollector_packages",
        "index":"item_id",
        "last_event":"last_event",
        "checksum_field":"checksum",
        "range_checksum_query_json":
            {
                "row_filter":"WHERE item_id BETWEEN '?' and '?' ORDER BY item_id",
                "column_list":["item_id, checksum"],
                "distinct_opt":false,
                "order_by_opt":"",
                "count_opt":100
            }
        })"
};

constexpr auto PROCESSES_START_CONFIG_STATEMENT
{
    R"({"table":"dbsync_processes",
        "first_query":
            {
                "column_list":["pid"],
                "row_filter":" ",
                "distinct_opt":false,
                "order_by_opt":"pid DESC",
                "count_opt":1
            },
        "last_query":
            {
                "column_list":["pid"],
                "row_filter":" ",
                "distinct_opt":false,
                "order_by_opt":"pid ASC",
                "count_opt":1
            },
        "component":"syscollector_processes",
        "index":"pid",
        "last_event":"last_event",
        "checksum_field":"checksum",
        "range_checksum_query_json":
            {
                "row_filter":"WHERE pid BETWEEN '?' and '?' ORDER BY pid",
                "column_list":["pid, checksum"],
                "distinct_opt":false,
                "order_by_opt":"",
                "count_opt":1000
            }
        })"
};

constexpr auto PROCESSES_SYNC_CONFIG_STATEMENT
{
    R"(
    {
        "decoder_type":"JSON_RANGE",
        "table":"dbsync_processes",
        "component":"syscollector_processes",
        "index":"pid",
        "checksum_field":"checksum",
        "no_data_query_json": {
                "row_filter":"WHERE pid BETWEEN '?' and '?' ORDER BY pid",
                "column_list":["*"],
                "distinct_opt":false,
                "order_by_opt":""
        },
        "count_range_query_json": {
                "row_filter":"WHERE pid BETWEEN '?' and '?' ORDER BY pid",
                "count_field_name":"count",
                "column_list":["count(*) AS count "],
                "distinct_opt":false,
                "order_by_opt":""
        },
        "row_data_query_json": {
                "row_filter":"WHERE pid ='?'",
                "column_list":["*"],
                "distinct_opt":false,
                "order_by_opt":""
        },
        "range_checksum_query_json": {
                "row_filter":"WHERE pid BETWEEN '?' and '?' ORDER BY pid",
                "column_list":["*"],
                "distinct_opt":false,
                "order_by_opt":""
        }
    }
    )"
};

constexpr auto PROCESSES_SQL_STATEMENT
{
    R"(CREATE TABLE dbsync_processes (
    pid TEXT,
    name TEXT,
    state TEXT,
    ppid BIGINT,
    utime BIGINT,
    stime BIGINT,
    cmd TEXT,
    argvs TEXT,
    euser TEXT,
    ruser TEXT,
    suser TEXT,
    egroup TEXT,
    rgroup TEXT,
    sgroup TEXT,
    fgroup TEXT,
    priority BIGINT,
    nice BIGINT,
    size BIGINT,
    vm_size BIGINT,
    resident BIGINT,
    share BIGINT,
    start_time BIGINT,
    pgrp BIGINT,
    session BIGINT,
    nlwp BIGINT,
    tgid BIGINT,
    tty BIGINT,
    processor BIGINT,
    checksum TEXT,
    PRIMARY KEY (pid)) WITHOUT ROWID;)"
};

constexpr auto PORTS_START_CONFIG_STATEMENT
{
    R"({"table":"dbsync_ports",
        "first_query":
            {
                "column_list":["item_id"],
                "row_filter":" ",
                "distinct_opt":false,
                "order_by_opt":"item_id DESC",
                "count_opt":1
            },
        "last_query":
            {
                "column_list":["item_id"],
                "row_filter":" ",
                "distinct_opt":false,
                "order_by_opt":"item_id ASC",
                "count_opt":1
            },
        "component":"syscollector_ports",
        "index":"item_id",
        "last_event":"last_event",
        "checksum_field":"checksum",
        "range_checksum_query_json":
            {
                "row_filter":"WHERE item_id BETWEEN '?' and '?' ORDER BY item_id",
                "column_list":["item_id, checksum"],
                "distinct_opt":false,
                "order_by_opt":"",
                "count_opt":1000
            }
        })"
};

constexpr auto PORTS_SYNC_CONFIG_STATEMENT
{
    R"(
    {
        "decoder_type":"JSON_RANGE",
        "table":"dbsync_ports",
        "component":"syscollector_ports",
        "index":"item_id",
        "checksum_field":"checksum",
        "no_data_query_json": {
                "row_filter":"WHERE item_id BETWEEN '?' and '?' ORDER BY item_id",
                "column_list":["*"],
                "distinct_opt":false,
                "order_by_opt":""
        },
        "count_range_query_json": {
                "row_filter":"WHERE item_id BETWEEN '?' and '?' ORDER BY item_id",
                "count_field_name":"count",
                "column_list":["count(*) AS count "],
                "distinct_opt":false,
                "order_by_opt":""
        },
        "row_data_query_json": {
                "row_filter":"WHERE item_id ='?'",
                "column_list":["*"],
                "distinct_opt":false,
                "order_by_opt":""
        },
        "range_checksum_query_json": {
                "row_filter":"WHERE item_id BETWEEN '?' and '?' ORDER BY item_id",
                "column_list":["*"],
                "distinct_opt":false,
                "order_by_opt":""
        }
    }
    )"
};

constexpr auto PORTS_SQL_STATEMENT
{
    R"(CREATE TABLE dbsync_ports (
       protocol TEXT,
       local_ip TEXT,
       local_port BIGINT,
       remote_ip TEXT,
       remote_port BIGINT,
       tx_queue BIGINT,
       rx_queue BIGINT,
       inode BIGINT,
       state TEXT,
       pid BIGINT,
       process TEXT,
       checksum TEXT,
       item_id TEXT,
       PRIMARY KEY (inode, protocol, local_ip, local_port)) WITHOUT ROWID;)"
};
static const std::vector<std::string> PORTS_ITEM_ID_FIELDS{"inode", "protocol", "local_ip", "local_port"};

constexpr auto NETIFACE_START_CONFIG_STATEMENT
{
    R"({"table":"dbsync_network_iface",
        "first_query":
            {
                "column_list":["item_id"],
                "row_filter":" ",
                "distinct_opt":false,
                "order_by_opt":"item_id DESC",
                "count_opt":1
            },
        "last_query":
            {
                "column_list":["item_id"],
                "row_filter":" ",
                "distinct_opt":false,
                "order_by_opt":"item_id ASC",
                "count_opt":1
            },
        "component":"syscollector_network_iface",
        "index":"item_id",
        "last_event":"last_event",
        "checksum_field":"checksum",
        "range_checksum_query_json":
            {
                "row_filter":"WHERE item_id BETWEEN '?' and '?' ORDER BY item_id",
                "column_list":["item_id, checksum"],
                "distinct_opt":false,
                "order_by_opt":"",
                "count_opt":1000
            }
        })"
};

constexpr auto NETIFACE_SYNC_CONFIG_STATEMENT
{
    R"(
    {
        "decoder_type":"JSON_RANGE",
        "table":"dbsync_network_iface",
        "component":"syscollector_network_iface",
        "index":"item_id",
        "checksum_field":"checksum",
        "no_data_query_json": {
                "row_filter":"WHERE item_id BETWEEN '?' and '?' ORDER BY item_id",
                "column_list":["*"],
                "distinct_opt":false,
                "order_by_opt":""
        },
        "count_range_query_json": {
                "row_filter":"WHERE item_id BETWEEN '?' and '?' ORDER BY item_id",
                "count_field_name":"count",
                "column_list":["count(*) AS count "],
                "distinct_opt":false,
                "order_by_opt":""
        },
        "row_data_query_json": {
                "row_filter":"WHERE item_id ='?'",
                "column_list":["*"],
                "distinct_opt":false,
                "order_by_opt":""
        },
        "range_checksum_query_json": {
                "row_filter":"WHERE item_id BETWEEN '?' and '?' ORDER BY item_id",
                "column_list":["*"],
                "distinct_opt":false,
                "order_by_opt":""
        }
    }
    )"
};

constexpr auto NETIFACE_SQL_STATEMENT
{
    R"(CREATE TABLE dbsync_network_iface (
       name TEXT,
       adapter TEXT,
       type TEXT,
       state TEXT,
       mtu INTEGER,
       mac TEXT,
       tx_packets INTEGER,
       rx_packets INTEGER,
       tx_bytes INTEGER,
       rx_bytes INTEGER,
       tx_errors INTEGER,
       rx_errors INTEGER,
       tx_dropped INTEGER,
       rx_dropped INTEGER,
       checksum TEXT,
       item_id TEXT,
       PRIMARY KEY (name,adapter,type)) WITHOUT ROWID;)"
};
static const std::vector<std::string> NETIFACE_ITEM_ID_FIELDS{"name", "adapter", "type"};

constexpr auto NETPROTO_START_CONFIG_STATEMENT
{
    R"({"table":"dbsync_network_protocol",
        "first_query":
            {
                "column_list":["item_id"],
                "row_filter":" ",
                "distinct_opt":false,
                "order_by_opt":"item_id DESC",
                "count_opt":1
            },
        "last_query":
            {
                "column_list":["item_id"],
                "row_filter":" ",
                "distinct_opt":false,
                "order_by_opt":"item_id ASC",
                "count_opt":1
            },
        "component":"syscollector_network_protocol",
        "index":"item_id",
        "last_event":"last_event",
        "checksum_field":"checksum",
        "range_checksum_query_json":
            {
                "row_filter":"WHERE item_id BETWEEN '?' and '?' ORDER BY item_id",
                "column_list":["item_id, checksum"],
                "distinct_opt":false,
                "order_by_opt":"",
                "count_opt":1000
            }
        })"
};

constexpr auto NETPROTO_SYNC_CONFIG_STATEMENT
{
    R"(
    {
        "decoder_type":"JSON_RANGE",
        "table":"dbsync_network_protocol",
        "component":"syscollector_network_protocol",
        "index":"item_id",
        "checksum_field":"checksum",
        "no_data_query_json": {
                "row_filter":"WHERE item_id BETWEEN '?' and '?' ORDER BY item_id",
                "column_list":["*"],
                "distinct_opt":false,
                "order_by_opt":""
        },
        "count_range_query_json": {
                "row_filter":"WHERE item_id BETWEEN '?' and '?' ORDER BY item_id",
                "count_field_name":"count",
                "column_list":["count(*) AS count "],
                "distinct_opt":false,
                "order_by_opt":""
        },
        "row_data_query_json": {
                "row_filter":"WHERE item_id ='?'",
                "column_list":["*"],
                "distinct_opt":false,
                "order_by_opt":""
        },
        "range_checksum_query_json": {
                "row_filter":"WHERE item_id BETWEEN '?' and '?' ORDER BY item_id",
                "column_list":["*"],
                "distinct_opt":false,
                "order_by_opt":""
        }
    }
    )"
};

constexpr auto NETPROTO_SQL_STATEMENT
{
    R"(CREATE TABLE dbsync_network_protocol (
       iface TEXT,
       type TEXT,
       gateway TEXT,
       dhcp TEXT NOT NULL CHECK (dhcp IN ('enabled', 'disabled', 'unknown', 'BOOTP')) DEFAULT 'unknown',
       metric TEXT,
       checksum TEXT,
       item_id TEXT,
       PRIMARY KEY (iface,type)) WITHOUT ROWID;)"
};
static const std::vector<std::string> NETPROTO_ITEM_ID_FIELDS{"iface", "type"};

constexpr auto NETADDRESS_START_CONFIG_STATEMENT
{
    R"({"table":"dbsync_network_address",
        "first_query":
            {
                "column_list":["item_id"],
                "row_filter":" ",
                "distinct_opt":false,
                "order_by_opt":"item_id DESC",
                "count_opt":1
            },
        "last_query":
            {
                "column_list":["item_id"],
                "row_filter":" ",
                "distinct_opt":false,
                "order_by_opt":"item_id ASC",
                "count_opt":1
            },
        "component":"syscollector_network_address",
        "index":"item_id",
        "last_event":"last_event",
        "checksum_field":"checksum",
        "range_checksum_query_json":
            {
                "row_filter":"WHERE item_id BETWEEN '?' and '?' ORDER BY item_id",
                "column_list":["item_id, checksum"],
                "distinct_opt":false,
                "order_by_opt":"",
                "count_opt":1000
            }
        })"
};

constexpr auto NETADDRESS_SYNC_CONFIG_STATEMENT
{
    R"(
    {
        "decoder_type":"JSON_RANGE",
        "table":"dbsync_network_address",
        "component":"syscollector_network_address",
        "index":"item_id",
        "checksum_field":"checksum",
        "no_data_query_json": {
                "row_filter":"WHERE item_id BETWEEN '?' and '?' ORDER BY item_id",
                "column_list":["*"],
                "distinct_opt":false,
                "order_by_opt":""
        },
        "count_range_query_json": {
                "row_filter":"WHERE item_id BETWEEN '?' and '?' ORDER BY item_id",
                "count_field_name":"count",
                "column_list":["count(*) AS count "],
                "distinct_opt":false,
                "order_by_opt":""
        },
        "row_data_query_json": {
                "row_filter":"WHERE item_id ='?'",
                "column_list":["*"],
                "distinct_opt":false,
                "order_by_opt":""
        },
        "range_checksum_query_json": {
                "row_filter":"WHERE item_id BETWEEN '?' and '?' ORDER BY item_id",
                "column_list":["*"],
                "distinct_opt":false,
                "order_by_opt":""
        }
    }
    )"
};

constexpr auto NETADDR_SQL_STATEMENT
{
    R"(CREATE TABLE dbsync_network_address (
       iface TEXT,
       proto INTEGER,
       address TEXT,
       netmask TEXT,
       broadcast TEXT,
       checksum TEXT,
       item_id TEXT,
       PRIMARY KEY (iface,proto,address)) WITHOUT ROWID;)"
};
static const std::vector<std::string> NETADDRESS_ITEM_ID_FIELDS{"iface", "proto", "address"};

constexpr auto NET_IFACE_TABLE    { "dbsync_network_iface"    };
constexpr auto NET_PROTOCOL_TABLE { "dbsync_network_protocol" };
constexpr auto NET_ADDRESS_TABLE  { "dbsync_network_address"  };
constexpr auto PACKAGES_TABLE     { "dbsync_packages"         };
constexpr auto HOTFIXES_TABLE     { "dbsync_hotfixes"         };
constexpr auto PORTS_TABLE        { "dbsync_ports"            };
constexpr auto PROCESSES_TABLE    { "dbsync_processes"        };
constexpr auto OS_TABLE           { "dbsync_osinfo"           };
constexpr auto HW_TABLE           { "dbsync_hwinfo"           };


static std::string getItemId(const nlohmann::json& item, const std::vector<std::string>& idFields)
{
    Utils::HashData hash;

    for (const auto& field : idFields)
    {
        const auto& value{item.at(field)};

        if (value.is_string())
        {
            const auto& valueString{value.get<std::string>()};
            hash.update(valueString.c_str(), valueString.size());
        }
        else
        {
            const auto& valueNumber{value.get<unsigned long>()};
            const auto valueString{std::to_string(valueNumber)};
            hash.update(valueString.c_str(), valueString.size());
        }
    }

    return Utils::asciiToHex(hash.hash());
}

static std::string getItemChecksum(const nlohmann::json& item)
{
    const auto content{item.dump()};
    Utils::HashData hash;
    hash.update(content.c_str(), content.size());
    return Utils::asciiToHex(hash.hash());
}

static void removeKeysWithEmptyValue(nlohmann::json& input)
{
    for (auto& data : input)
    {
        for (auto it = data.begin(); it != data.end(); )
        {
            if (it.value().type() == nlohmann::detail::value_t::string &&
                    it.value().get_ref<const std::string&>().empty())
            {
                it = data.erase(it);
            }
            else
            {
                ++it;
            }
        }
    }
}

static bool isElementDuplicated(const nlohmann::json& input, const std::pair<std::string, std::string>& keyValue)
{
    const auto it
    {
        std::find_if (input.begin(), input.end(), [&keyValue](const auto & elem)
        {
            return elem.at(keyValue.first) == keyValue.second;
        })
    };
    return it != input.end();
}

void Syscollector::updateAndNotifyChanges(const std::string& table,
                                          const nlohmann::json& input)
{
    const std::map<ReturnTypeCallback, std::string> operationsMap
    {
        // LCOV_EXCL_START
        {MODIFIED, "MODIFIED"},
        {DELETED, "DELETED"},
        {INSERTED, "INSERTED"},
        {MAX_ROWS, "MAX_ROWS"},
        {DB_ERROR, "DB_ERROR"},
        {SELECTED, "SELECTED"},
        // LCOV_EXCL_STOP
    };
    constexpr auto queueSize{4096};
    const auto callback
    {
        [this, table, operationsMap](ReturnTypeCallback result, const nlohmann::json & data)
        {
            if (result == DB_ERROR)
            {
                m_logFunction(SYS_LOG_ERROR, data.dump());
            }
            else if (m_notify && !m_stopping)
            {
                if (data.is_array())
                {
                    for (const auto& item : data)
                    {
                        nlohmann::json msg;
                        msg["type"] = table;
                        msg["operation"] = operationsMap.at(result);
                        msg["data"] = item;
                        msg["data"]["scan_time"] = m_scanTime;
                        removeKeysWithEmptyValue(msg["data"]);
                        const auto msgToSend{msg.dump()};
                        m_reportDiffFunction(msgToSend);
                        m_logFunction(SYS_LOG_DEBUG_VERBOSE, "Delta sent: " + msgToSend);
                    }
                }
                else
                {
                    // LCOV_EXCL_START
                    nlohmann::json msg;
                    msg["type"] = table;
                    msg["operation"] = operationsMap.at(result);
                    msg["data"] = data;
                    msg["data"]["scan_time"] = m_scanTime;
                    removeKeysWithEmptyValue(msg["data"]);
                    const auto msgToSend{msg.dump()};
                    m_reportDiffFunction(msgToSend);
                    m_logFunction(SYS_LOG_DEBUG_VERBOSE, "Delta sent: " + msgToSend);
                    // LCOV_EXCL_STOP
                }
            }
        }
    };
    DBSyncTxn txn
    {
        m_spDBSync->handle(),
        nlohmann::json{table},
        0,
        queueSize,
        callback
    };
    txn.syncTxnRow(input);
    txn.getDeletedRows(callback);
}

Syscollector::Syscollector()
    : m_intervalValue { 0 }
    , m_scanOnStart { false }
    , m_hardware { false }
    , m_os { false }
    , m_network { false }
    , m_packages { false }
    , m_ports { false }
    , m_portsAll { false }
    , m_processes { false }
    , m_hotfixes { false }
    , m_stopping { true }
    , m_notify { false }
{}

std::string Syscollector::getCreateStatement() const
{
    std::string ret;
<<<<<<< HEAD

    if (m_os)
    {
        ret += OS_SQL_STATEMENT;
    }

    if (m_hardware)
    {
        ret += HW_SQL_STATEMENT;
    }

    if (m_packages)
    {
        ret += PACKAGES_SQL_STATEMENT;

        if (m_hotfixes)
        {
            ret += HOTFIXES_SQL_STATEMENT;
        }
    }

    if (m_processes)
    {
        ret += PROCESSES_SQL_STATEMENT;
    }

    if (m_ports)
    {
        ret += PORTS_SQL_STATEMENT;
    }

    if (m_network)
    {
        ret += NETIFACE_SQL_STATEMENT;
        ret += NETPROTO_SQL_STATEMENT;
        ret += NETADDR_SQL_STATEMENT;
    }

=======
    ret += OS_SQL_STATEMENT;
    ret += HW_SQL_STATEMENT;
    ret += PACKAGES_SQL_STATEMENT;
    ret += HOTFIXES_SQL_STATEMENT;
    ret += PROCESSES_SQL_STATEMENT;
    ret += PORTS_SQL_STATEMENT;
    ret += NETIFACE_SQL_STATEMENT;
    ret += NETPROTO_SQL_STATEMENT;
    ret += NETADDR_SQL_STATEMENT;
>>>>>>> 41138918
    return ret;
}


void Syscollector::registerWithRsync()
{
    const auto reportSyncWrapper
    {
        [this](const std::string & dataString)
        {
            auto jsonData(nlohmann::json::parse(dataString));
            auto it{jsonData.find("data")};

            if (!m_stopping)
            {
                if (it != jsonData.end())
                {
                    auto& data{*it};
                    it = data.find("attributes");

                    if (it != data.end())
                    {
                        auto& fieldData { *it };
                        removeKeysWithEmptyValue(fieldData);
                        fieldData["scan_time"] = Utils::getCurrentTimestamp();
                        const auto msgToSend{jsonData.dump()};
                        m_reportSyncFunction(msgToSend);
                        m_logFunction(SYS_LOG_DEBUG_VERBOSE, "Sync sent: " + msgToSend);
                    }
                    else
                    {
                        m_reportSyncFunction(dataString);
                        m_logFunction(SYS_LOG_DEBUG_VERBOSE, "Sync sent: " + dataString);
                    }
                }
                else
                {
                    //LCOV_EXCL_START
                    m_reportSyncFunction(dataString);
                    m_logFunction(SYS_LOG_DEBUG_VERBOSE, "Sync sent: " + dataString);
                    //LCOV_EXCL_STOP
                }
            }
        }
    };

    if (m_os)
    {
        m_spRsync->registerSyncID("syscollector_osinfo",
                                  m_spDBSync->handle(),
                                  nlohmann::json::parse(OS_SYNC_CONFIG_STATEMENT),
                                  reportSyncWrapper);
    }

    if (m_hardware)
    {
        m_spRsync->registerSyncID("syscollector_hwinfo",
                                  m_spDBSync->handle(),
                                  nlohmann::json::parse(HW_SYNC_CONFIG_STATEMENT),
                                  reportSyncWrapper);
    }

    if (m_processes)
    {
        m_spRsync->registerSyncID("syscollector_processes",
                                  m_spDBSync->handle(),
                                  nlohmann::json::parse(PROCESSES_SYNC_CONFIG_STATEMENT),
                                  reportSyncWrapper);
    }

    if (m_packages)
    {
        m_spRsync->registerSyncID("syscollector_packages",
                                  m_spDBSync->handle(),
                                  nlohmann::json::parse(PACKAGES_SYNC_CONFIG_STATEMENT),
                                  reportSyncWrapper);

        if (m_hotfixes)
        {
            m_spRsync->registerSyncID("syscollector_hotfixes",
                                      m_spDBSync->handle(),
                                      nlohmann::json::parse(HOTFIXES_SYNC_CONFIG_STATEMENT),
                                      reportSyncWrapper);
        }
    }

    if (m_ports)
    {
        m_spRsync->registerSyncID("syscollector_ports",
                                  m_spDBSync->handle(),
                                  nlohmann::json::parse(PORTS_SYNC_CONFIG_STATEMENT),
                                  reportSyncWrapper);
    }

    if (m_network)
    {
        m_spRsync->registerSyncID("syscollector_network_iface",
                                  m_spDBSync->handle(),
                                  nlohmann::json::parse(NETIFACE_SYNC_CONFIG_STATEMENT),
                                  reportSyncWrapper);
        m_spRsync->registerSyncID("syscollector_network_protocol",
                                  m_spDBSync->handle(),
                                  nlohmann::json::parse(NETPROTO_SYNC_CONFIG_STATEMENT),
                                  reportSyncWrapper);
        m_spRsync->registerSyncID("syscollector_network_address",
                                  m_spDBSync->handle(),
                                  nlohmann::json::parse(NETADDRESS_SYNC_CONFIG_STATEMENT),
                                  reportSyncWrapper);
    }
}
void Syscollector::init(const std::shared_ptr<ISysInfo>& spInfo,
                        const std::function<void(const std::string&)> reportDiffFunction,
                        const std::function<void(const std::string&)> reportSyncFunction,
                        const std::function<void(const syscollector_log_level_t, const std::string&)> logFunction,
                        const std::string& dbPath,
                        const std::string& normalizerConfigPath,
                        const std::string& normalizerType,
                        const unsigned int interval,
                        const bool scanOnStart,
                        const bool hardware,
                        const bool os,
                        const bool network,
                        const bool packages,
                        const bool ports,
                        const bool portsAll,
                        const bool processes,
                        const bool hotfixes,
                        const bool notifyOnFirstScan)
{
    m_spInfo = spInfo;
    m_reportDiffFunction = reportDiffFunction;
    m_reportSyncFunction = reportSyncFunction;
    m_logFunction = logFunction;
    m_intervalValue = interval;
    m_scanOnStart = scanOnStart;
    m_hardware = hardware;
    m_os = os;
    m_network = network;
    m_packages = packages;
    m_ports = ports;
    m_portsAll = portsAll;
    m_processes = processes;
    m_hotfixes = hotfixes;
    m_notify = notifyOnFirstScan;

    std::unique_lock<std::mutex> lock{m_mutex};
    m_stopping = false;
    m_spDBSync = std::make_unique<DBSync>(HostType::AGENT, DbEngineType::SQLITE3, dbPath, getCreateStatement());
    m_spRsync = std::make_unique<RemoteSync>();
    m_spNormalizer = std::make_unique<SysNormalizer>(normalizerConfigPath, normalizerType);
    registerWithRsync();
    syncLoop(lock);
}

void Syscollector::destroy()
{
    std::unique_lock<std::mutex> lock{m_mutex};
    m_stopping = true;
    m_cv.notify_all();
    lock.unlock();
}

nlohmann::json Syscollector::getHardwareData()
{
    nlohmann::json ret;
    ret[0] = m_spInfo->hardware();
    ret[0]["checksum"] = getItemChecksum(ret[0]);
    return ret;
}

void Syscollector::scanHardware()
{
    if (m_hardware)
    {
        m_logFunction(SYS_LOG_DEBUG_VERBOSE, "Starting hardware scan");
        nlohmann::json input;
        input["table"] = HW_TABLE;
        input["data"] = getHardwareData();
        updateAndNotifyChanges(HW_TABLE, input);
        m_logFunction(SYS_LOG_DEBUG_VERBOSE, "Ending hardware scan");
    }
}

void Syscollector::syncHardware()
{
    m_spRsync->startSync(m_spDBSync->handle(), nlohmann::json::parse(HW_START_CONFIG_STATEMENT), m_reportSyncFunction);
}

nlohmann::json Syscollector::getOSData()
{
    nlohmann::json ret;
    ret[0] = m_spInfo->os();
    ret[0]["checksum"] = std::to_string(std::chrono::system_clock::now().time_since_epoch().count());
    return ret;
}

void Syscollector::scanOs()
{
    if (m_os)
    {
        m_logFunction(SYS_LOG_DEBUG_VERBOSE, "Starting os scan");
        nlohmann::json input;
        input["table"] = OS_TABLE;
        input["data"] = getOSData();
        updateAndNotifyChanges(OS_TABLE, input);
        m_logFunction(SYS_LOG_DEBUG_VERBOSE, "Ending os scan");
    }
}

void Syscollector::syncOs()
{
    m_spRsync->startSync(m_spDBSync->handle(), nlohmann::json::parse(OS_START_CONFIG_STATEMENT), m_reportSyncFunction);
}

nlohmann::json Syscollector::getNetworkData()
{
    nlohmann::json ret;
    const auto& networks { m_spInfo->networks() };
    nlohmann::json ifaceTableDataList {};
    nlohmann::json protoTableDataList {};
    nlohmann::json addressTableDataList {};

    if (!networks.is_null())
    {
        const auto& itIface { networks.find("iface") };

        if (networks.end() != itIface)
        {
            for (const auto& item : itIface.value())
            {
                // Split the resulting networks data into the specific DB tables
                // "dbsync_network_iface" table data to update and notify
                nlohmann::json ifaceTableData {};
                ifaceTableData["name"]       = item.at("name");
                ifaceTableData["adapter"]    = item.at("adapter");
                ifaceTableData["type"]       = item.at("type");
                ifaceTableData["state"]      = item.at("state");
                ifaceTableData["mtu"]        = item.at("mtu");
                ifaceTableData["mac"]        = item.at("mac");
                ifaceTableData["tx_packets"] = item.at("tx_packets");
                ifaceTableData["rx_packets"] = item.at("rx_packets");
                ifaceTableData["tx_errors"]  = item.at("tx_errors");
                ifaceTableData["rx_errors"]  = item.at("rx_errors");
                ifaceTableData["tx_bytes"]   = item.at("tx_bytes");
                ifaceTableData["rx_bytes"]   = item.at("rx_bytes");
                ifaceTableData["tx_dropped"] = item.at("tx_dropped");
                ifaceTableData["rx_dropped"] = item.at("rx_dropped");
                ifaceTableData["checksum"]   = getItemChecksum(ifaceTableData);
                ifaceTableData["item_id"]    = getItemId(ifaceTableData, NETIFACE_ITEM_ID_FIELDS);
                ifaceTableDataList.push_back(std::move(ifaceTableData));

                // "dbsync_network_protocol" table data to update and notify
                nlohmann::json protoTableData {};
                protoTableData["iface"]   = item.at("name");
                protoTableData["type"]    = item.at("type");
                protoTableData["gateway"] = item.at("gateway");

                if (item.find("IPv4") != item.end())
                {
                    for (auto addressTableData : item.at("IPv4"))
                    {
                        protoTableData["dhcp"]    = addressTableData.at("dhcp");
                        protoTableData["metric"]  = addressTableData.at("metric");

                        // "dbsync_network_address" table data to update and notify
                        addressTableData["iface"]     = item.at("name");
                        addressTableData["proto"]     = 0;
                        addressTableData["checksum"]  = getItemChecksum(addressTableData);
                        addressTableData["item_id"]   = getItemId(addressTableData, NETADDRESS_ITEM_ID_FIELDS);
                        addressTableDataList.push_back(std::move(addressTableData));
                    }
                }

                if (item.find("IPv6") != item.end())
                {
                    for (auto addressTableData : item.at("IPv6"))
                    {
                        protoTableData["dhcp"]    = addressTableData.at("dhcp");
                        protoTableData["metric"]  = addressTableData.at("metric");

                        // "dbsync_network_address" table data to update and notify
                        addressTableData["iface"]     = item.at("name");
                        addressTableData["proto"]     = 1;
                        addressTableData["checksum"]  = getItemChecksum(addressTableData);
                        addressTableData["item_id"]   = getItemId(addressTableData, NETADDRESS_ITEM_ID_FIELDS);
                        addressTableDataList.push_back(std::move(addressTableData));
                    }
                }

                protoTableData["checksum"]  = getItemChecksum(protoTableData);
                protoTableData["item_id"]   = getItemId(protoTableData, NETPROTO_ITEM_ID_FIELDS);
                protoTableDataList.push_back(std::move(protoTableData));
            }
<<<<<<< HEAD

            ret[NET_IFACE_TABLE] = ifaceTableDataList;
            ret[NET_PROTOCOL_TABLE] = protoTableDataList;
            ret[NET_ADDRESS_TABLE] = addressTableDataList;
=======
            ret[NET_IFACE_TABLE] = std::move(ifaceTableDataList);
            ret[NET_PROTOCOL_TABLE] = std::move(protoTableDataList);
            ret[NET_ADDRESS_TABLE] = std::move(addressTableDataList);
>>>>>>> 41138918
        }
    }

    return ret;
}

void Syscollector::scanNetwork()
{
    if (m_network)
    {
        m_logFunction(SYS_LOG_DEBUG_VERBOSE, "Starting network scan");
<<<<<<< HEAD
        const auto& networkData{getNetworkData()};

        if (!networkData.is_null())
        {
            const auto itIface { networkData.find(NET_IFACE_TABLE) };

=======
        auto networkData(getNetworkData());
        if (!networkData.is_null())
        {
            auto itIface { networkData.find(NET_IFACE_TABLE) };
>>>>>>> 41138918
            if (itIface != networkData.end())
            {
                nlohmann::json input;
                input["table"] = NET_IFACE_TABLE;
                input["data"] = std::move(*itIface);
                updateAndNotifyChanges(NET_IFACE_TABLE, input);
            }
<<<<<<< HEAD

            const auto itProtocol { networkData.find(NET_PROTOCOL_TABLE) };

=======
            auto itProtocol { networkData.find(NET_PROTOCOL_TABLE) };
>>>>>>> 41138918
            if (itProtocol != networkData.end())
            {
                nlohmann::json input;
                input["table"] = NET_PROTOCOL_TABLE;
                input["data"] = std::move(*itProtocol);
                updateAndNotifyChanges(NET_PROTOCOL_TABLE, input);
            }
<<<<<<< HEAD

            const auto itAddress { networkData.find(NET_ADDRESS_TABLE) };

=======
            auto itAddress { networkData.find(NET_ADDRESS_TABLE) };
>>>>>>> 41138918
            if (itAddress != networkData.end())
            {
                nlohmann::json input;
                input["table"] = NET_ADDRESS_TABLE;
                input["data"] = std::move(*itAddress);
                updateAndNotifyChanges(NET_ADDRESS_TABLE, input);
            }
        }

        m_logFunction(SYS_LOG_DEBUG_VERBOSE, "Ending network scan");
    }
}

void Syscollector::syncNetwork()
{
    m_spRsync->startSync(m_spDBSync->handle(), nlohmann::json::parse(NETIFACE_START_CONFIG_STATEMENT), m_reportSyncFunction);
    m_spRsync->startSync(m_spDBSync->handle(), nlohmann::json::parse(NETPROTO_START_CONFIG_STATEMENT), m_reportSyncFunction);
    m_spRsync->startSync(m_spDBSync->handle(), nlohmann::json::parse(NETADDRESS_START_CONFIG_STATEMENT), m_reportSyncFunction);
}

nlohmann::json Syscollector::getPackagesData()
{
    nlohmann::json ret;
    nlohmann::json packagesList;
    nlohmann::json hotfixesList;
    auto packagesData (m_spInfo->packages());

    if (!packagesData.is_null())
    {
<<<<<<< HEAD
        const auto& normalizedPackagesData
        {
            m_spNormalizer->normalize("packages", m_spNormalizer->removeExcluded("packages", packagesData))
        };

        for (auto item : normalizedPackagesData)
=======
        m_spNormalizer->removeExcluded("packages", packagesData);
        m_spNormalizer->normalize("packages", packagesData);
        for (auto& item : packagesData)
>>>>>>> 41138918
        {
            item["checksum"] = getItemChecksum(item);

            if (item.find("hotfix") != item.end())
            {
                hotfixesList.push_back(std::move(item));
            }
            else
            {
                const auto itemId{ getItemId(item, PACKAGES_ITEM_ID_FIELDS) };
                const auto it
                {
                    std::find_if(packagesList.begin(), packagesList.end(), [&itemId](const auto & elem)
                    {
                        return elem.at("item_id") == itemId;
                    })
                };

                if (packagesList.end() == it)
                {
                    item["item_id"] = itemId;
                    packagesList.push_back(std::move(item));
                }
            }
        }
<<<<<<< HEAD

        ret[HOTFIXES_TABLE] = hotfixesList;
        ret[PACKAGES_TABLE] = packagesList;
=======
        ret[HOTFIXES_TABLE] = std::move(hotfixesList);
        ret[PACKAGES_TABLE] = std::move(packagesList);
>>>>>>> 41138918
    }

    return ret;
}

void Syscollector::scanPackages()
{
    if (m_packages)
    {
        m_logFunction(SYS_LOG_DEBUG_VERBOSE, "Starting packages scan");
<<<<<<< HEAD
        const auto& packagesData { getPackagesData() };

        if (!packagesData.is_null())
        {
            const auto itPackages { packagesData.find(PACKAGES_TABLE) };

=======
        auto packagesData (getPackagesData());
        if (!packagesData.is_null())
        {
            auto itPackages { packagesData.find(PACKAGES_TABLE) };
>>>>>>> 41138918
            if (itPackages != packagesData.end())
            {
                nlohmann::json input;
                input["table"] = PACKAGES_TABLE;
                input["data"] = std::move(*itPackages);
                updateAndNotifyChanges(PACKAGES_TABLE, input);
            }

            if (m_hotfixes)
            {
<<<<<<< HEAD
                const auto itHotFixes { packagesData.find(HOTFIXES_TABLE) };

=======
                auto itHotFixes { packagesData.find(HOTFIXES_TABLE) };
>>>>>>> 41138918
                if (itHotFixes != packagesData.end())
                {
                    nlohmann::json input;
                    input["table"] = HOTFIXES_TABLE;
                    input["data"] = std::move(*itHotFixes);
                    updateAndNotifyChanges(HOTFIXES_TABLE, input);
                }
            }
        }

        m_logFunction(SYS_LOG_DEBUG_VERBOSE, "Ending packages scan");
    }
}

void Syscollector::syncPackages()
{
<<<<<<< HEAD
    if (m_packages)
    {
        m_spRsync->startSync(m_spDBSync->handle(), nlohmann::json::parse(PACKAGES_START_CONFIG_STATEMENT), m_reportSyncFunction);

        if (m_hotfixes)
        {
            m_spRsync->startSync(m_spDBSync->handle(), nlohmann::json::parse(HOTFIXES_START_CONFIG_STATEMENT), m_reportSyncFunction);
        }
    }
=======
    m_spRsync->startSync(m_spDBSync->handle(), nlohmann::json::parse(PACKAGES_START_CONFIG_STATEMENT), m_reportSyncFunction);
    m_spRsync->startSync(m_spDBSync->handle(), nlohmann::json::parse(HOTFIXES_START_CONFIG_STATEMENT), m_reportSyncFunction);
>>>>>>> 41138918
}

nlohmann::json Syscollector::getPortsData()
{
    nlohmann::json ret;
    constexpr auto PORT_LISTENING_STATE { "listening" };
    constexpr auto TCP_PROTOCOL { "tcp" };
    constexpr auto UDP_PROTOCOL { "udp" };
    const auto& data { m_spInfo->ports() };

    if (!data.is_null())
    {
        const auto& itPorts { data.find("ports") };

        if (data.end() != itPorts)
        {
            for (auto item : itPorts.value())
            {
                const auto protocol { item.at("protocol").get_ref<const std::string&>() };

                if (Utils::startsWith(protocol, TCP_PROTOCOL))
                {
                    // All ports.
                    if (m_portsAll)
                    {
                        const auto& itemId { getItemId(item, PORTS_ITEM_ID_FIELDS) };

                        if (!isElementDuplicated(ret, std::make_pair("item_id", itemId)))
                        {
                            item["checksum"] = getItemChecksum(item);
                            item["item_id"] = itemId;
                            ret.push_back(item);
                        }
                    }
                    else
                    {
                        // Only listening ports.
                        const auto isListeningState { item.at("state") == PORT_LISTENING_STATE };

                        if (isListeningState)
                        {
                            const auto& itemId { getItemId(item, PORTS_ITEM_ID_FIELDS) };

                            if (!isElementDuplicated(ret, std::make_pair("item_id", itemId)))
                            {
                                item["checksum"] = getItemChecksum(item);
                                item["item_id"] = itemId;
                                ret.push_back(item);
                            }
                        }
                    }
                }
                else if (Utils::startsWith(protocol, UDP_PROTOCOL))
                {
                    const auto& itemId { getItemId(item, PORTS_ITEM_ID_FIELDS) };

                    if (!isElementDuplicated(ret, std::make_pair("item_id", itemId)))
                    {
                        item["checksum"] = getItemChecksum(item);
                        item["item_id"] = itemId;
                        ret.push_back(item);
                    }
                }
            }
        }
    }

    return ret;
}

void Syscollector::scanPorts()
{
    if (m_ports)
    {
        m_logFunction(SYS_LOG_DEBUG_VERBOSE, "Starting ports scan");
        nlohmann::json input;
        input["table"] = PORTS_TABLE;
        input["data"] = getPortsData();
        updateAndNotifyChanges(PORTS_TABLE, input);
        m_logFunction(SYS_LOG_DEBUG_VERBOSE, "Ending ports scan");
    }
}

void Syscollector::syncPorts()
{
    m_spRsync->startSync(m_spDBSync->handle(), nlohmann::json::parse(PORTS_START_CONFIG_STATEMENT), m_reportSyncFunction);
}

nlohmann::json Syscollector::getProcessesData()
{
    nlohmann::json ret;
<<<<<<< HEAD
    const auto& processes{m_spInfo->processes()};

=======
    auto processes(m_spInfo->processes());
>>>>>>> 41138918
    if (!processes.is_null())
    {
        for (auto& item : processes)
        {
            item["checksum"] = getItemChecksum(item);
            ret.push_back(std::move(item));
        }
    }

    return ret;
}

void Syscollector::scanProcesses()
{
    if (m_processes)
    {
        m_logFunction(SYS_LOG_DEBUG_VERBOSE, "Starting processes scan");
        nlohmann::json input;
        input["table"] = PROCESSES_TABLE;
        input["data"] = getProcessesData();
        updateAndNotifyChanges(PROCESSES_TABLE, input);
        m_logFunction(SYS_LOG_DEBUG_VERBOSE, "Ending processes scan");
    }
}

void Syscollector::syncProcesses()
{
    m_spRsync->startSync(m_spDBSync->handle(), nlohmann::json::parse(PROCESSES_START_CONFIG_STATEMENT), m_reportSyncFunction);
}

void Syscollector::scan()
{
    m_logFunction(SYS_LOG_INFO, "Starting evaluation.");
    m_scanTime = Utils::getCurrentTimestamp();
    TRY_CATCH_TASK(scanHardware);
    TRY_CATCH_TASK(scanOs);
    TRY_CATCH_TASK(scanNetwork);
    TRY_CATCH_TASK(scanPackages);
    TRY_CATCH_TASK(scanPorts);
    TRY_CATCH_TASK(scanProcesses);
    m_notify = true;
    m_logFunction(SYS_LOG_INFO, "Evaluation finished.");
}

void Syscollector::sync()
{
    m_logFunction(SYS_LOG_DEBUG, "Starting syscollector sync");
    TRY_CATCH_TASK(syncHardware);
    TRY_CATCH_TASK(syncOs);
    TRY_CATCH_TASK(syncNetwork);
    TRY_CATCH_TASK(syncPackages);
    TRY_CATCH_TASK(syncPorts);
    TRY_CATCH_TASK(syncProcesses);
    m_logFunction(SYS_LOG_DEBUG, "Ending syscollector sync");
}

void Syscollector::syncLoop(std::unique_lock<std::mutex>& lock)
{
    m_logFunction(SYS_LOG_INFO, "Module started.");

    if (m_scanOnStart)
    {
        scan();
        sync();
    }

    while (!m_cv.wait_for(lock, std::chrono::seconds{m_intervalValue}, [&]()
{
    return m_stopping;
}))
    {
        scan();
        sync();
    }
    m_spRsync.reset(nullptr);
    m_spDBSync.reset(nullptr);
}

void Syscollector::push(const std::string& data)
{
    std::unique_lock<std::mutex> lock{m_mutex};

    if (!m_stopping)
    {
        auto rawData{data};
        Utils::replaceFirst(rawData, "dbsync ", "");
        const auto buff{reinterpret_cast<const uint8_t*>(rawData.c_str())};

        try
        {
            m_spRsync->pushMessage(std::vector<uint8_t> {buff, buff + rawData.size()});
            m_logFunction(SYS_LOG_DEBUG_VERBOSE, "Message pushed: " + data);
        }
        // LCOV_EXCL_START
        catch (const std::exception& ex)
        {
            m_logFunction(SYS_LOG_ERROR, ex.what());
        }
    }

    // LCOV_EXCL_STOP
}<|MERGE_RESOLUTION|>--- conflicted
+++ resolved
@@ -1016,46 +1016,6 @@
 std::string Syscollector::getCreateStatement() const
 {
     std::string ret;
-<<<<<<< HEAD
-
-    if (m_os)
-    {
-        ret += OS_SQL_STATEMENT;
-    }
-
-    if (m_hardware)
-    {
-        ret += HW_SQL_STATEMENT;
-    }
-
-    if (m_packages)
-    {
-        ret += PACKAGES_SQL_STATEMENT;
-
-        if (m_hotfixes)
-        {
-            ret += HOTFIXES_SQL_STATEMENT;
-        }
-    }
-
-    if (m_processes)
-    {
-        ret += PROCESSES_SQL_STATEMENT;
-    }
-
-    if (m_ports)
-    {
-        ret += PORTS_SQL_STATEMENT;
-    }
-
-    if (m_network)
-    {
-        ret += NETIFACE_SQL_STATEMENT;
-        ret += NETPROTO_SQL_STATEMENT;
-        ret += NETADDR_SQL_STATEMENT;
-    }
-
-=======
     ret += OS_SQL_STATEMENT;
     ret += HW_SQL_STATEMENT;
     ret += PACKAGES_SQL_STATEMENT;
@@ -1065,7 +1025,6 @@
     ret += NETIFACE_SQL_STATEMENT;
     ret += NETPROTO_SQL_STATEMENT;
     ret += NETADDR_SQL_STATEMENT;
->>>>>>> 41138918
     return ret;
 }
 
@@ -1359,16 +1318,10 @@
                 protoTableData["item_id"]   = getItemId(protoTableData, NETPROTO_ITEM_ID_FIELDS);
                 protoTableDataList.push_back(std::move(protoTableData));
             }
-<<<<<<< HEAD
-
-            ret[NET_IFACE_TABLE] = ifaceTableDataList;
-            ret[NET_PROTOCOL_TABLE] = protoTableDataList;
-            ret[NET_ADDRESS_TABLE] = addressTableDataList;
-=======
+
             ret[NET_IFACE_TABLE] = std::move(ifaceTableDataList);
             ret[NET_PROTOCOL_TABLE] = std::move(protoTableDataList);
             ret[NET_ADDRESS_TABLE] = std::move(addressTableDataList);
->>>>>>> 41138918
         }
     }
 
@@ -1380,19 +1333,12 @@
     if (m_network)
     {
         m_logFunction(SYS_LOG_DEBUG_VERBOSE, "Starting network scan");
-<<<<<<< HEAD
-        const auto& networkData{getNetworkData()};
-
-        if (!networkData.is_null())
-        {
-            const auto itIface { networkData.find(NET_IFACE_TABLE) };
-
-=======
         auto networkData(getNetworkData());
+
         if (!networkData.is_null())
         {
             auto itIface { networkData.find(NET_IFACE_TABLE) };
->>>>>>> 41138918
+
             if (itIface != networkData.end())
             {
                 nlohmann::json input;
@@ -1400,13 +1346,9 @@
                 input["data"] = std::move(*itIface);
                 updateAndNotifyChanges(NET_IFACE_TABLE, input);
             }
-<<<<<<< HEAD
-
-            const auto itProtocol { networkData.find(NET_PROTOCOL_TABLE) };
-
-=======
+
             auto itProtocol { networkData.find(NET_PROTOCOL_TABLE) };
->>>>>>> 41138918
+
             if (itProtocol != networkData.end())
             {
                 nlohmann::json input;
@@ -1414,13 +1356,9 @@
                 input["data"] = std::move(*itProtocol);
                 updateAndNotifyChanges(NET_PROTOCOL_TABLE, input);
             }
-<<<<<<< HEAD
-
-            const auto itAddress { networkData.find(NET_ADDRESS_TABLE) };
-
-=======
+
             auto itAddress { networkData.find(NET_ADDRESS_TABLE) };
->>>>>>> 41138918
+
             if (itAddress != networkData.end())
             {
                 nlohmann::json input;
@@ -1450,18 +1388,10 @@
 
     if (!packagesData.is_null())
     {
-<<<<<<< HEAD
-        const auto& normalizedPackagesData
-        {
-            m_spNormalizer->normalize("packages", m_spNormalizer->removeExcluded("packages", packagesData))
-        };
-
-        for (auto item : normalizedPackagesData)
-=======
         m_spNormalizer->removeExcluded("packages", packagesData);
         m_spNormalizer->normalize("packages", packagesData);
+
         for (auto& item : packagesData)
->>>>>>> 41138918
         {
             item["checksum"] = getItemChecksum(item);
 
@@ -1487,14 +1417,9 @@
                 }
             }
         }
-<<<<<<< HEAD
-
-        ret[HOTFIXES_TABLE] = hotfixesList;
-        ret[PACKAGES_TABLE] = packagesList;
-=======
+
         ret[HOTFIXES_TABLE] = std::move(hotfixesList);
         ret[PACKAGES_TABLE] = std::move(packagesList);
->>>>>>> 41138918
     }
 
     return ret;
@@ -1505,19 +1430,12 @@
     if (m_packages)
     {
         m_logFunction(SYS_LOG_DEBUG_VERBOSE, "Starting packages scan");
-<<<<<<< HEAD
-        const auto& packagesData { getPackagesData() };
-
-        if (!packagesData.is_null())
-        {
-            const auto itPackages { packagesData.find(PACKAGES_TABLE) };
-
-=======
         auto packagesData (getPackagesData());
+
         if (!packagesData.is_null())
         {
             auto itPackages { packagesData.find(PACKAGES_TABLE) };
->>>>>>> 41138918
+
             if (itPackages != packagesData.end())
             {
                 nlohmann::json input;
@@ -1528,12 +1446,8 @@
 
             if (m_hotfixes)
             {
-<<<<<<< HEAD
-                const auto itHotFixes { packagesData.find(HOTFIXES_TABLE) };
-
-=======
                 auto itHotFixes { packagesData.find(HOTFIXES_TABLE) };
->>>>>>> 41138918
+
                 if (itHotFixes != packagesData.end())
                 {
                     nlohmann::json input;
@@ -1550,20 +1464,8 @@
 
 void Syscollector::syncPackages()
 {
-<<<<<<< HEAD
-    if (m_packages)
-    {
-        m_spRsync->startSync(m_spDBSync->handle(), nlohmann::json::parse(PACKAGES_START_CONFIG_STATEMENT), m_reportSyncFunction);
-
-        if (m_hotfixes)
-        {
-            m_spRsync->startSync(m_spDBSync->handle(), nlohmann::json::parse(HOTFIXES_START_CONFIG_STATEMENT), m_reportSyncFunction);
-        }
-    }
-=======
     m_spRsync->startSync(m_spDBSync->handle(), nlohmann::json::parse(PACKAGES_START_CONFIG_STATEMENT), m_reportSyncFunction);
     m_spRsync->startSync(m_spDBSync->handle(), nlohmann::json::parse(HOTFIXES_START_CONFIG_STATEMENT), m_reportSyncFunction);
->>>>>>> 41138918
 }
 
 nlohmann::json Syscollector::getPortsData()
@@ -1655,12 +1557,8 @@
 nlohmann::json Syscollector::getProcessesData()
 {
     nlohmann::json ret;
-<<<<<<< HEAD
-    const auto& processes{m_spInfo->processes()};
-
-=======
     auto processes(m_spInfo->processes());
->>>>>>> 41138918
+
     if (!processes.is_null())
     {
         for (auto& item : processes)
