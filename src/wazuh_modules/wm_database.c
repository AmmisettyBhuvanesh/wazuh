--- conflicted
+++ resolved
@@ -278,12 +278,6 @@
 
 // Synchronize agents
 void wm_sync_agents() {
-<<<<<<< HEAD
-=======
-    unsigned int i;
-    char * group;
-    char cidr[IPSIZE + 1];
->>>>>>> ed299a32
     keystore keys = KEYSTORE_INITIALIZER;
     clock_t clock0 = clock();
     struct timespec spec0;
@@ -341,7 +335,7 @@
  */
 void sync_keys_with_wdb(keystore *keys) {
     keyentry *entry;
-    char cidr[20];
+    char cidr[IPSIZE + 1];
     int *agents;
     unsigned int i;
 
@@ -358,19 +352,11 @@
             continue;
         }
 
-<<<<<<< HEAD
         char* group = wdb_get_agent_group(atoi(entry->id), &wdb_wmdb_sock);
-        if (wdb_insert_agent(id, entry->name, NULL, OS_CIDRtoStr(entry->ip, cidr, 20) ?
+
+        if (wdb_insert_agent(id, entry->name, NULL, OS_CIDRtoStr(entry->ip, cidr, IPSIZE) ?
                              entry->ip->ip : cidr, entry->raw_key, group, 1, &wdb_wmdb_sock)) {
-=======
-        if (get_agent_group(entry->id, group, OS_SIZE_65536 + 1) < 0) {
-            *group = 0;
-        }
-
-        if (wdb_insert_agent(id, entry->name, NULL, OS_CIDRtoStr(entry->ip, cidr, IPSIZE) ?
-                             entry->ip->ip : cidr, entry->raw_key, *group ? group : NULL,1, &wdb_wmdb_sock)) {
->>>>>>> ed299a32
-            // The agent already exists, update group only.
+            // The agent already exists
             mtdebug2(WM_DATABASE_LOGTAG, "The agent %s '%s' already exist in the database.", entry->id, entry->name);
         }
         os_free(group);
