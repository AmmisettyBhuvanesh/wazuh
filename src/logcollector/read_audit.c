/* Copyright (C) 2015-2019, Wazuh Inc.
 * All right reserved.
 *
 * This program is free software; you can redistribute it
 * and/or modify it under the terms of the GNU General Public
 * License (version 2) as published by the FSF - Free Software
 * Foundation
 */

#include "shared.h"
#include "logcollector.h"

#define MAX_CACHE 16
#define MAX_HEADER 64

/* Compile message from cache and send through queue */
static void audit_send_msg(char **cache, int top, const char *file, int drop_it, logtarget * targets) {
    int i;
    size_t n = 0;
    size_t z;
    char message[OS_MAXSTR];

    for (i = 0; i < top; i++) {
        z = strlen(cache[i]);

        if (n + z + 1 < OS_MAXSTR) {
            if (n > 0)
                message[n++] = ' ';

            strncpy(message + n, cache[i], z);
        }

        n += z;
        free(cache[i]);
    }

    if (!drop_it) {
        message[n] = '\0';
        w_msg_hash_queues_push(message, (char *)file, strlen(message) + 1, targets, LOCALFILE_MQ);
    }
}

void *read_audit(logreader *lf, int *rc, int drop_it) {
    char *cache[MAX_CACHE];
    char header[MAX_HEADER] = { '\0' };
    int icache = 0;
    char buffer[OS_MAXSTR];
    char *id;
    char *p;
    size_t z;
    int64_t offset = 0;
    int64_t rbytes = 0;

    int lines = 0;

    *rc = 0;

<<<<<<< HEAD
    for (offset = w_ftell(lf->fp); fgets(buffer, OS_MAXSTR, lf->fp) && (!log_config.max_lines || lines < log_config.max_lines); offset += rbytes) {
=======
    for (offset = w_ftell(lf->fp); fgets(buffer, OS_MAXSTR, lf->fp) && (!maximum_lines || lines < maximum_lines) && offset >= 0; offset += rbytes) {
>>>>>>> 3080af72
        rbytes = w_ftell(lf->fp) - offset;

        /* Flow control */
        if (rbytes <= 0) {
            break;
        }

        lines++;

        if (buffer[rbytes - 1] == '\n') {
            buffer[rbytes - 1] = '\0';

            if ((int64_t)strlen(buffer) != rbytes - 1)
            {
                mdebug2("Line in '%s' contains some zero-bytes (valid=" FTELL_TT " / total=" FTELL_TT "). Dropping line.", lf->file, FTELL_INT64 strlen(buffer), FTELL_INT64 rbytes - 1);
                continue;
            }
        } else {
            if (rbytes == OS_MAXSTR - 1) {
                // Message too large, discard line
                for (offset += rbytes; fgets(buffer, OS_MAXSTR, lf->fp); offset += rbytes) {
                    rbytes = w_ftell(lf->fp) - offset;

                    /* Flow control */
                    if (rbytes <= 0) {
                        break;
                    }

                    if (buffer[rbytes - 1] == '\n') {
                        break;
                    }
                }
            } else if (feof(lf->fp)) {
                mdebug2("Message not complete. Trying again: '%s'", buffer);

                if (fseek(lf->fp, offset, SEEK_SET) < 0) {
                   merror(FSEEK_ERROR, lf->file, errno, strerror(errno));
                   break;
               }
            }

            break;
        }

        // Extract header: "type=\.* msg=audit(\d+.\d+:\d+):"

        if (strncmp(buffer, "type=", 5) || !((id = strstr(buffer + 5, "msg=audit(")) && (p = strstr(id += 10, "): ")))) {
            merror("Discarding audit message because of invalid syntax.");
            break;
        }

        z = p - id;

        if (strncmp(id, header, z)) {
            // Current message belongs to another event: send cached messages
            if (icache > 0)
                audit_send_msg(cache, icache, lf->file, drop_it, lf->log_target);

            // Store current event
            *cache = strdup(buffer);
            icache = 1;
            strncpy(header, id, z < MAX_HEADER ? z : MAX_HEADER - 1);
        } else {
            // The header is the same: store
            if (icache == MAX_CACHE)
                merror("Discarding audit message because cache is full.");
            else
                cache[icache++] = strdup(buffer);
        }
    }

    if (icache > 0)
        audit_send_msg(cache, icache, lf->file, drop_it, lf->log_target);

    mdebug2("Read %d lines from %s", lines, lf->file);
    return NULL;
}<|MERGE_RESOLUTION|>--- conflicted
+++ resolved
@@ -55,11 +55,7 @@
 
     *rc = 0;
 
-<<<<<<< HEAD
-    for (offset = w_ftell(lf->fp); fgets(buffer, OS_MAXSTR, lf->fp) && (!log_config.max_lines || lines < log_config.max_lines); offset += rbytes) {
-=======
-    for (offset = w_ftell(lf->fp); fgets(buffer, OS_MAXSTR, lf->fp) && (!maximum_lines || lines < maximum_lines) && offset >= 0; offset += rbytes) {
->>>>>>> 3080af72
+    for (offset = w_ftell(lf->fp); fgets(buffer, OS_MAXSTR, lf->fp) && (!log_config.max_lines || lines < log_config.max_lines) && offset >= 0; offset += rbytes) {
         rbytes = w_ftell(lf->fp) - offset;
 
         /* Flow control */
