--- conflicted
+++ resolved
@@ -25,22 +25,6 @@
 def printFail(msg):
     print('\033[91m' + msg + '\033[0m')
 
-<<<<<<< HEAD
-headerDic = {\
-'tests':            '=================== Running Tests       ===================',\
-'valgrind':         '=================== Running Valgrind    ===================',\
-'cppcheck':         '=================== Running cppcheck    ===================',\
-'asan':             '=================== Running ASAN        ===================',\
-'scanbuild':        '=================== Running Scanbuild   ===================',\
-'testtool':         '=================== Running TEST TOOL   ===================',\
-'cleanfolder':      '=================== Clean build Folders ===================',\
-'configurecmake':   '=================== Running CMake Conf  ===================',\
-'make':             '=================== Compiling library   ===================',\
-'clean':            '=================== Cleaning library    ===================',\
-'rtr':              '=================== Running RTR checks  ===================',\
-'coverage':         '=================== Running Coverage    ===================',\
-'AStyle':           '=================== Running AStyle      ===================',\
-=======
 
 headerDic = {
     'tests':            '=================== Running Tests       ===================',
@@ -55,7 +39,6 @@
     'rtr':              '=================== Running RTR checks  ===================',
     'coverage':         '=================== Running Coverage    ===================',
     'AStyle':           '=================== Running AStyle      ===================',
->>>>>>> c1104b41
 }
 
 smokeTestsDic = {
@@ -381,7 +364,6 @@
         errorString = 'Error Running Cleanfolder: additional folder not exist in delete folder dictionary.'
         raise ValueError(errorString)
 
-<<<<<<< HEAD
 def cleanAll():
     out = subprocess.run("make clean", stdout=subprocess.PIPE, stderr=subprocess.PIPE, shell=True)
     if out.returncode == 0:
@@ -445,8 +427,6 @@
         printFail('[MakeTarget: FAILED]')
         errorString = 'Error Running MakeTarget: ' + str(out.returncode)
         raise ValueError(errorString)
-=======
->>>>>>> c1104b41
 
 def configureCMake(moduleName, debugMode, testMode, withAsan):
     printHeader(moduleName, 'configurecmake')
