/* Copyright (C) 2015, Wazuh Inc.
 * Copyright (C) 2009 Trend Micro Inc.
 * All right reserved.
 *
 * This program is free software; you can redistribute it
 * and/or modify it under the terms of the GNU General Public
 * License (version 2) as published by the FSF - Free Software
 * Foundation
 */

#include "shared.h"
#include "remoted.h"
#include "state.h"
#include "remoted_op.h"
#include "wazuh_db/helpers/wdb_global_helpers.h"
#include "os_net/os_net.h"
#include "shared_download.h"
#include "os_crypto/sha256/sha256_op.h"
#include <pthread.h>

#if defined(__FreeBSD__) || defined(__MACH__) || defined(__sun__)
#define HOST_NAME_MAX 64
#endif

#ifdef WAZUH_UNIT_TESTING
// Remove STATIC qualifier from tests
  #define STATIC
#else
  #define STATIC static
#endif

/* Internal structures */
typedef struct _file_time {
    char *name;
    time_t m_time;
} file_time;

typedef struct group_t {
    char *name;
    OSHash *f_time;
    os_md5 merged_sum;
    bool has_changed;
    bool exists;
} group_t;

static OSHash *invalid_files;

static const char *IGNORE_LIST[] = { SHAREDCFG_FILENAME, NULL };

/* Internal functions prototypes */

/**
<<<<<<< HEAD
 * @brief Process group, update file time structure and create merged.mg file
 * @param group Group name
 * @param _f_time File time table to update
 * @param _merged_sum Merged sum to update
 * @param sharedcfg_dir Group directory
 * @param create_merged Flag indicating if merged.mg needs to be created
 * @param is_multigroup Flag indicating if this is a multigroup
 */
STATIC void c_group(const char *group, OSHash **_f_time, os_md5 *_merged_sum, char *sharedcfg_dir, bool create_merged, bool is_multigroup);

/**
 * @brief Process multigroup, update file time structure and create merged.mg file
 * @param multi_group Multigroup name
 * @param _f_time File time table to update
 * @param _merged_sum Merged sum to update
 * @param hash_multigroup Multigroup hash
 * @param create_merged Flag indicating if merged.mg needs to be created
 */
STATIC void c_multi_group(char *multi_group, OSHash **_f_time, os_md5 *_merged_sum, char *hash_multigroup, bool create_merged);

/**
 * @brief Process groups and multigroups files
 * @param initial_scan Flag indicating if it is the first scan
 */
STATIC void c_files(bool initial_scan);

/**
 * @brief Analize and generate new groups, update existing groups
 */
STATIC void process_groups();

/**
 * @brief Analize and generate new multigroups, update existing multigroups
 */
STATIC void process_multi_groups();

/**
 * @brief Delete all groups that no longer exist
 */
STATIC void process_deleted_groups();

/**
 * @brief Delete all multigroups that no longer exist
 * @param initial_scan Flag indicating if it is the first scan
 */
STATIC void process_deleted_multi_groups(bool initial_scan);

/**
 * @brief Add file time structure to group hash table
 * @param _f_time File time table to update
 * @param name File name
 * @param m_time File last modified time
 */
STATIC void ftime_add(OSHash **_f_time, const char *name, const time_t m_time);

/**
 * @brief Find a group structure from a file name and md5
 * @param md5 MD5 of the file
 * @param group_name Array to store the group name if exists
 * @return Group structure if exists, NULL otherwise
 */
STATIC group_t* find_group_from_sum(const char * md5, char group_name[OS_SIZE_65536]);

/**
 * @brief Find a multigroup structure from a file name and md5
 * @param md5 MD5 of the file
 * @param multigroup_name Array to store the multigroup name if exists
 * @return Multigroup structure if exists, NULL otherwise
 */
STATIC group_t* find_multi_group_from_sum(const char * md5, char multigroup_name[OS_SIZE_65536]);

/**
 * @brief Compare and check if the file time has changed
 * @param old_time File time table of previous scan
 * @param new_time File time table of new scan
 * @return true Changed
 * @return false Didn't change
 */
STATIC bool ftime_changed(OSHash *old_time, OSHash *new_time);

/**
 * @brief Check if any group of a given multigroup has changed
 * @param multi_group Multigroup name
 * @return true Any group changed
 * @return false Groups didn't change
 */
STATIC bool group_changed(const char *multi_group);

/**
=======
>>>>>>> fb4b5df7
 * @brief Get agent group
 * @param agent_id. Agent id to assign a group
 * @param msg. Message from agent to process and validate current configuration files
 * @param group. Name of the found group, it will include the name of the group or 'default' group or NULL if it fails.
 * @param wdb_sock Wazuh-DB socket.
 * @return OS_SUCCESS if it found or assigned a group, OS_INVALID otherwise
 */
STATIC int lookfor_agent_group(const char *agent_id, char *msg, char **group, int *wdb_sock);

/**
 * @brief Redirect the request to the master node to assign a group
 * @param agent_id. Agent id to assign a group
 * @param md5. MD5 sum used if guessing is enabled
 * @return JSON* with group name if successful, NULL otherwise
 */
STATIC cJSON *assign_group_to_agent_worker(const char *agent_id, const char *md5);

/**
 * @brief Send a shared file to an agent
 * @param agent_id ID of the destination agent
 * @param group Name of the group where the file is located
 * @param name Name of the file
 * @param sum MD5 of the file
 * @param sharedcfg_dir Directory where the file is located
 * @return OS_SUCCESS if the file was sent, OS_INVALID otherwise
 */
static int send_file_toagent(const char *agent_id, const char *group, const char *name, const char *sum, char *sharedcfg_dir);

/**
 * @brief Validate files to be shared with agents, update invalid file hash table
 * @param src_path Source path of the files to validate
 * @param finalfp Handler of temporal file
 * @param _f_time File time table to update
 * @param create_merged Flag indicating if merged.mg needs to be created
 * @param is_multigroup Flag indicating if this is a multigroup
 * @param path_offset Variable that indicates the necessary offset for the MergeAppendFile function
 * @return 1 on shared file creation success, 0 on shared file creation failure
 */
STATIC int validate_shared_files(const char *src_path, FILE *finalfp, OSHash **_f_time, bool create_merged, bool is_multigroup, int path_offset);

/**
 * @brief Copy the contents of one directory to another
 * @param src_path Source path of the files to copy
 * @param dst_path Destination path of the files
 * @param group Group name
 */
STATIC void copy_directory(const char *src_path, const char *dst_path, char *group);

/* Groups structures */
static OSHash *groups;
static OSHash *multi_groups;

static time_t _stime;
int INTERVAL;

/* Use disk storage to create temporal merged files */
int disk_storage = 0;

/* For the last message tracking */
static w_linked_queue_t *pending_queue;
OSHash *pending_data;

/* pthread mutex variables */
static pthread_mutex_t lastmsg_mutex = PTHREAD_MUTEX_INITIALIZER;
static pthread_mutex_t files_mutex = PTHREAD_MUTEX_INITIALIZER;

/* Hash table for multigroups */
OSHash *m_hash;

/* Interval polling */
static int poll_interval_time = 0;

/* This variable is used to prevent flooding when group files exceed the maximum size */
static int reported_path_size_exceeded = 0;

// Frees data in m_hash table
void cleaner(void* data) {
    os_free(data);
}

// Frees file time structure
void free_file_time(void *data) {
    if (data) {
        file_time *f_time = (file_time *)data;
        os_free(f_time->name);
        os_free(f_time);
    }
}

/* Save a control message received from an agent
 * wait_for_msgs (other thread) is going to deal with it
 * (only if message changed)
 */
void save_controlmsg(const keyentry * key, char *r_msg, size_t msg_length, int *wdb_sock)
{
    char msg_ack[OS_FLSIZE + 1] = "";
    char *msg = NULL;
    char *end = NULL;
    pending_data_t *data = NULL;
    agent_info_data *agent_data = NULL;
    const char * agent_ip_label = "#\"_agent_ip\":";
    const char * manager_label = "#\"_manager_hostname\":";
    const char * node_label = "#\"_node_name\":";
    const char * version_label = "#\"_wazuh_version\":";
    int is_startup = 0;
    int is_shutdown = 0;
    int agent_id = 0;
    int result = 0;

    if (strncmp(r_msg, HC_REQUEST, strlen(HC_REQUEST)) == 0) {
        char * counter = r_msg + strlen(HC_REQUEST);
        char * payload = NULL;

        if (payload = strchr(counter, ' '), !payload) {
            merror("Request control format error.");
            mdebug2("r_msg = \"%s\"", r_msg);
            return;
        }

        *(payload++) = '\0';

        req_save(counter, payload, msg_length - (payload - r_msg));

        rem_inc_recv_ctrl_request(key->id);
        return;
    }

    /* Filter UTF-8 characters */
    char * clean = w_utf8_filter(r_msg, true);
    r_msg = clean;

    if ((strcmp(r_msg, HC_STARTUP) == 0) || (strcmp(r_msg, HC_SHUTDOWN) == 0)) {
        char aux_ip[IPSIZE + 1] = {0};
        switch (key->peer_info.ss_family) {
        case AF_INET:
            get_ipv4_string(((struct sockaddr_in *)&(key->peer_info))->sin_addr, aux_ip, IPSIZE);
            break;
        case AF_INET6:
            get_ipv6_string(((struct sockaddr_in6 *)&(key->peer_info))->sin6_addr, aux_ip, IPSIZE);
            break;
        default:
            break;
        }
        if (strcmp(r_msg, HC_STARTUP) == 0) {
            mdebug1("Agent %s sent HC_STARTUP from '%s'", key->name, aux_ip);
            is_startup = 1;
            rem_inc_recv_ctrl_startup(key->id);
        } else {
            mdebug1("Agent %s sent HC_SHUTDOWN from '%s'", key->name, aux_ip);
            is_shutdown = 1;
            rem_inc_recv_ctrl_shutdown(key->id);
        }
    } else {
        /* Clean msg and shared files (remove random string) */
        msg = r_msg;

        if ((r_msg = strchr(r_msg, '\n'))) {
            /* Forward to random string (pass shared files) */
            for (r_msg++; (end = strchr(r_msg, '\n')); r_msg = end + 1);
            *r_msg = '\0';
        } else {
            mwarn("Invalid message from agent: '%s' (%s)", key->name, key->id);
            os_free(clean);
            return;
        }

        rem_inc_recv_ctrl_keepalive(key->id);
    }

    if (is_shutdown == 0) {
        /* Reply to the agent except on shutdown message*/
        snprintf(msg_ack, OS_FLSIZE, "%s%s", CONTROL_HEADER, HC_ACK);
        if (send_msg(key->id, msg_ack, -1) >= 0) {
            rem_inc_send_ack(key->id);
        }
    }

    w_mutex_lock(&lastmsg_mutex);

    /* Check if there is a keep alive already for this agent */
    if (data = OSHash_Get(pending_data, key->id), data && data->changed && data->message && msg && strcmp(data->message, msg) == 0) {
        w_mutex_unlock(&lastmsg_mutex);

        agent_id = atoi(key->id);

        result = wdb_update_agent_keepalive(agent_id, AGENT_CS_ACTIVE, logr.worker_node ? "syncreq" : "synced", wdb_sock);

        if (OS_SUCCESS != result) {
            mwarn("Unable to save last keepalive and set connection status as active for agent: %s", key->id);
        }
    } else {
        if (!data) {
            os_calloc(1, sizeof(pending_data_t), data);

            if (OSHash_Add(pending_data, key->id, data) != 2) {
                merror("Couldn't add pending data into hash table.");
                w_mutex_unlock(&lastmsg_mutex);
                os_free(data);
                os_free(clean);
                return;
            }
        }

        if (is_startup) {
            w_mutex_unlock(&lastmsg_mutex);

            agent_id = atoi(key->id);

            result = wdb_update_agent_keepalive(agent_id, AGENT_CS_PENDING, logr.worker_node ? "syncreq" : "synced", wdb_sock);

            if (OS_SUCCESS != result) {
                mwarn("Unable to save last keepalive and set connection status as pending for agent: %s", key->id);
            }
        } else if (is_shutdown) {
            w_mutex_unlock(&lastmsg_mutex);

            agent_id = atoi(key->id);

            result = wdb_update_agent_connection_status(agent_id, AGENT_CS_DISCONNECTED, logr.worker_node ? "syncreq" : "synced", wdb_sock);

            if (OS_SUCCESS != result) {
                mwarn("Unable to set connection status as disconnected for agent: %s", key->id);
            } else {
                /* Generate alert */
                char srcmsg[OS_SIZE_256];
                char msg[OS_SIZE_1024];

                memset(srcmsg, '\0', OS_SIZE_256);
                memset(msg, '\0', OS_SIZE_1024);

                snprintf(srcmsg, OS_SIZE_256, "[%s] (%s) %s", key->id, key->name, key->ip->ip);
                snprintf(msg, OS_SIZE_1024, AG_STOP_MSG, key->name, key->ip->ip);

                /* Send stopped message */
                if (SendMSG(logr.m_queue, msg, srcmsg, SECURE_MQ) < 0) {
                    merror(QUEUE_ERROR, DEFAULTQUEUE, strerror(errno));

                    // Try to reconnect infinitely
                    logr.m_queue = StartMQ(DEFAULTQUEUE, WRITE, INFINITE_OPENQ_ATTEMPTS);

                    minfo("Successfully reconnected to '%s'", DEFAULTQUEUE);

                    if (SendMSG(logr.m_queue, msg, srcmsg, SECURE_MQ) < 0) {
                        // Something went wrong sending a message after an immediate reconnection...
                        merror(QUEUE_ERROR, DEFAULTQUEUE, strerror(errno));
                    }
                }
            }
        } else {
            /* Update message */
            mdebug2("save_controlmsg(): inserting '%s'", msg);

            os_free(data->message);
            os_free(data->group);
            memset(&data->merged_sum, 0, sizeof(os_md5));

            os_strdup(msg, data->message);

            if (OS_SUCCESS == lookfor_agent_group(key->id, data->message, &data->group, wdb_sock)) {
                group_t *aux = NULL;

                w_mutex_lock(&files_mutex);

                if (aux = OSHash_Get_ex(groups, data->group), !aux) {
                    if (aux = OSHash_Get_ex(multi_groups, data->group), !aux) {
                        mdebug1("No such group '%s' for agent '%s'", data->group, key->id);
                    }
                }

                if (aux && aux->merged_sum[0]) {
                    // Copy sum before unlock mutex
                    memcpy(data->merged_sum, aux->merged_sum, sizeof(os_md5));
                }

                w_mutex_unlock(&files_mutex);
            } else {
                merror("Error getting group for agent '%s'", key->id);
            }

            w_mutex_unlock(&lastmsg_mutex);

            /* Parsing msg */
            os_calloc(1, sizeof(agent_info_data), agent_data);

            result = parse_agent_update_msg(msg, agent_data);

            if (OS_SUCCESS != result) {
                merror("Error parsing message for agent '%s'", key->id);
                wdb_free_agent_info_data(agent_data);
                os_free(clean);
                return;
            }

            // Appending system labels
            os_calloc(HOST_NAME_MAX, sizeof(char), agent_data->manager_host);

            if (gethostname(agent_data->manager_host, HOST_NAME_MAX) < 0) {
                mwarn("Unable to get hostname due to: '%s'", strerror(errno));
            } else {
                wm_strcat(&agent_data->labels, manager_label, agent_data->labels ? '\n' : 0);
                wm_strcat(&agent_data->labels, agent_data->manager_host, 0);
            }

            if (agent_data->agent_ip) {
                wm_strcat(&agent_data->labels, agent_ip_label, agent_data->labels ? '\n' : 0);
                wm_strcat(&agent_data->labels, agent_data->agent_ip, 0);
            }

            if (node_name) {
                wm_strcat(&agent_data->labels, node_label, agent_data->labels ? '\n' : 0);
                wm_strcat(&agent_data->labels, node_name, 0);
                os_strdup(node_name, agent_data->node_name);
            }

            if (agent_data->version) {
                wm_strcat(&agent_data->labels, version_label, agent_data->labels ? '\n' : 0);
                wm_strcat(&agent_data->labels, agent_data->version, 0);
            }

            agent_data->id = atoi(key->id);
            os_strdup(AGENT_CS_ACTIVE, agent_data->connection_status);
            os_strdup(logr.worker_node ? "syncreq" : "synced", agent_data->sync_status);

            w_mutex_lock(&lastmsg_mutex);

            if (data->merged_sum[0] && (!agent_data->merged_sum || (strcmp(data->merged_sum, agent_data->merged_sum) != 0))) {
                /* Mark data as changed and insert into queue */
                if (!data->changed) {
                    char *id;
                    os_strdup(key->id, id);
                    linked_queue_push_ex(pending_queue, id);

                    data->changed = 1;
                }
                os_strdup("not synced", agent_data->group_config_status);
            } else {
                os_strdup("synced", agent_data->group_config_status);
            }

            w_mutex_unlock(&lastmsg_mutex);

            // Updating version and keepalive in global.db
            result = wdb_update_agent_data(agent_data, wdb_sock);

            if (OS_INVALID == result) {
                mdebug1("Unable to update information in global.db for agent: %s", key->id);
            }

            wdb_free_agent_info_data(agent_data);
        }
    }

    os_free(clean);
}

/* Assign a group to an agent without group */
cJSON *assign_group_to_agent(const char *agent_id, const char *md5) {
    cJSON *result = NULL;
    char* group = NULL;

    os_calloc(OS_SIZE_65536 + 1, sizeof(char), group);

    mdebug2("Agent '%s' with file '%s' MD5 '%s'", agent_id, SHAREDCFG_FILENAME, md5);

    w_mutex_lock(&files_mutex);

    if (!guess_agent_group || (!find_group_from_file(SHAREDCFG_FILENAME, md5, group) && !find_multi_group_from_file(SHAREDCFG_FILENAME, md5, group))) {
        // If the group could not be guessed, set to "default"
        // or if the user requested not to guess the group, through the internal
        // option 'guess_agent_group', set to "default"
        strncpy(group, "default", OS_SIZE_65536);
    }

    w_mutex_unlock(&files_mutex);

    wdb_set_agent_groups_csv(atoi(agent_id),
                            group,
                            WDB_GROUP_MODE_EMPTY_ONLY,
                            w_is_single_node(NULL) ? "synced" : "syncreq",
                            NULL);

    mdebug2("Group assigned: '%s'", group);

    result = cJSON_CreateObject();
    cJSON_AddStringToObject(result, "group", group);

    os_free(group);
    return result;
}

STATIC cJSON *assign_group_to_agent_worker(const char *agent_id, const char *md5) {
    char response[OS_MAXSTR] = "";
    char *request = NULL;
    cJSON *payload_json = NULL;
    cJSON *response_json = NULL;
    cJSON *data_json = NULL;

    cJSON *message_json = cJSON_CreateObject();
    cJSON *parameters_json = cJSON_CreateObject();

    cJSON_AddStringToObject(parameters_json, "agent", agent_id);
    cJSON_AddStringToObject(parameters_json, "md5", md5);

    cJSON_AddStringToObject(message_json, "command", "assigngroup");
    cJSON_AddItemToObject(message_json, "parameters", parameters_json);

    payload_json = w_create_sendsync_payload("remoted", message_json);

    request = cJSON_PrintUnformatted(payload_json);

    mdebug2("Sending message to master node: '%s'", request);

    w_send_clustered_message("sendsync", request, response);

    mdebug2("Message received from master node: '%s'", response);

    response_json = cJSON_Parse(response);

    data_json = cJSON_Duplicate(cJSON_GetObjectItem(response_json, "data"), 1);

    os_free(request);
    cJSON_Delete(payload_json);
    cJSON_Delete(response_json);

    return data_json;
}

/* Generate merged file for groups */
STATIC void c_group(const char *group, OSHash **_f_time, os_md5 *_merged_sum, char *sharedcfg_dir, bool create_merged, bool is_multigroup) {
    os_md5 md5sum;
    os_md5 md5sum_tmp;
    struct stat attrib;
    char merged[PATH_MAX + 1];
    char merged_tmp[PATH_MAX + 1];
    char group_path[PATH_MAX + 1];
    FILE *finalfp = NULL;
    char *finalbuf = NULL;
    size_t finalsize = 0;
    int merged_ok = 1;
    remote_files_group *r_group = NULL;

    if ((*_f_time) = OSHash_Create(), (*_f_time) == NULL) {
        merror_exit("OSHash_Create() failed");
    }

    snprintf(merged, PATH_MAX + 1, "%s/%s/%s", sharedcfg_dir, group, SHAREDCFG_FILENAME);
    snprintf(merged_tmp, PATH_MAX + 1, "%s/%s/%s.tmp", sharedcfg_dir, group, SHAREDCFG_FILENAME);

    if (create_merged && (r_group = w_parser_get_group(group), r_group)) {
        if (r_group->current_polling_time <= 0) {
            r_group->current_polling_time = r_group->poll;

            char *file_url;
            char *file_name;
            char destination_path[PATH_MAX + 1];
            char download_path[PATH_MAX + 1];
            int downloaded;

            // Check if we have merged.mg file in this group
            if (r_group->merge_file_index >= 0) {
                file_url = r_group->files[r_group->merge_file_index].url;
                file_name = SHAREDCFG_FILENAME;
                snprintf(destination_path, PATH_MAX + 1, "%s/%s", DOWNLOAD_DIR, file_name);
                mdebug1("Downloading shared file '%s' from '%s'", merged, file_url);
                downloaded = wurl_request(file_url, destination_path, NULL, NULL, 0);
                w_download_status(downloaded, file_url, destination_path);
                r_group->merged_is_downloaded = !downloaded;

                // Validate the file
                if (r_group->merged_is_downloaded) {
                    // File is invalid
                    if (!TestUnmergeFiles(destination_path, OS_TEXT)) {
                        int fd = unlink(destination_path);

                        merror("The downloaded file '%s' is corrupted.", destination_path);

                        if (fd == -1) {
                            merror("Failed to delete file '%s'", destination_path);
                        }
                        return;
                    }

                    OS_MoveFile(destination_path, merged);
                }
            } else { // Download all files
                int i;

                if (r_group->files) {
                    for (i = 0; r_group->files[i].name; i++) {
                        file_url = r_group->files[i].url;
                        file_name = r_group->files[i].name;
                        snprintf(destination_path, PATH_MAX + 1, "%s/%s/%s", sharedcfg_dir, group, file_name);
                        snprintf(download_path, PATH_MAX + 1, "%s/%s", DOWNLOAD_DIR, file_name);
                        mdebug1("Downloading shared file '%s' from '%s'", destination_path, file_url);
                        downloaded = wurl_request(file_url, download_path, NULL, NULL, 0);

                        if (!w_download_status(downloaded, file_url, destination_path)) {
                            OS_MoveFile(download_path, destination_path);
                        }
                    }
                }
            }
        } else {
            r_group->current_polling_time -= poll_interval_time;
        }
    }

    if ((!r_group || !r_group->merged_is_downloaded) && (!is_multigroup || create_merged)) {
        if (create_merged) {
            if (disk_storage) {
                if (finalfp = fopen(merged_tmp, "w"), finalfp == NULL) {
                    merror("Unable to create merged file: '%s' due to [(%d)-(%s)].", merged_tmp, errno, strerror(errno));
                    return;
                }
            } else {
                if (finalfp = open_memstream(&finalbuf, &finalsize), finalfp == NULL) {
                    merror("Unable to open memory stream due to [(%d)-(%s)].", errno, strerror(errno));
                    os_free(finalbuf);
                    return;
                }
            }
            fprintf(finalfp, "#%s\n", group);
        }

        // Merge ar.conf always
        if (stat(DEFAULTAR, &attrib) == 0) {
            if (create_merged) {
                if (merged_ok = MergeAppendFile(finalfp, DEFAULTAR, -1), merged_ok == 0) {
                    fclose(finalfp);
                    os_free(finalbuf);
                    return;
                }
            }
            if (!is_multigroup) {
                ftime_add(_f_time, DEFAULTAR_FILE, attrib.st_mtime);
            }
        }

        snprintf(group_path, PATH_MAX + 1, "%s/%s", sharedcfg_dir, group);

        merged_ok = validate_shared_files(group_path, finalfp, _f_time, create_merged, is_multigroup, -1);

        if (create_merged) {
            if (merged_ok == 0) {
                fclose(finalfp);
                os_free(finalbuf);
                return;
            }
        }

        if (create_merged) {
            fclose(finalfp);

            if (disk_storage) {
                if (OS_MD5_File(merged_tmp, md5sum_tmp, OS_TEXT) != 0) {
                    merror("Accessing file '%s'", merged_tmp);
                    return;
                }
            } else {
                if (finalbuf) {
                    OS_MD5_Str(finalbuf, finalsize, md5sum_tmp);
                }
            }

            if ((OS_MD5_File(merged, md5sum, OS_TEXT) != 0) || (strcmp(md5sum_tmp, md5sum) != 0)) {
                if (disk_storage) {
                    OS_MoveFile(merged_tmp, merged);
                } else {
                    if (finalfp = fopen(merged, "w"), finalfp == NULL) {
                        merror("Unable to open file: '%s' due to [(%d)-(%s)].", merged, errno, strerror(errno));
                        os_free(finalbuf);
                        return;
                    }
                    fwrite(finalbuf, finalsize, 1, finalfp);
                    fclose(finalfp);
                    os_free(finalbuf);
                }
            } else {
                if (disk_storage) {
                    unlink(merged_tmp);
                } else {
                    os_free(finalbuf);
                }
            }
        }
    }

    if (OS_MD5_File(merged, md5sum, OS_TEXT) == 0) {
        snprintf((*_merged_sum), sizeof((*_merged_sum)), "%s", md5sum);

        if (stat(merged, &attrib) != 0) {
            merror("Unable to get entry attributes '%s'", merged);
        } else {
            ftime_add(_f_time, SHAREDCFG_FILENAME, attrib.st_mtime);
        }
    } else if (create_merged) {
        merror("Accessing file '%s'", merged);
    }
}

/* Generate merged file for multigroups */
STATIC void c_multi_group(char *multi_group, OSHash **_f_time, os_md5 *_merged_sum, char *hash_multigroup, bool create_merged) {
    DIR *dp;
    char *group;
    char *save_ptr = NULL;
    const char delim[2] = ",";
    char multi_path[PATH_MAX] = {0};

    if (!hash_multigroup) {
        return;
    }

    snprintf(multi_path, PATH_MAX, "%s/%s", MULTIGROUPS_DIR, hash_multigroup);

    /* Clean residual files in multi group folder */
    cldir_ex_ignore(multi_path, IGNORE_LIST);

    if (create_merged) {
        /* Get each group of the multi-group */
        group = strtok_r(multi_group, delim, &save_ptr);

        while (group != NULL) {
            /* Now for each group copy the files to the multi-group folder */
            char dir[PATH_MAX + 1] = {0};

            snprintf(dir, PATH_MAX + 1, "%s/%s", SHAREDCFG_DIR, group);

            dp = opendir(SHAREDCFG_DIR);

            if (!dp) {
                mdebug2("Opening directory: '%s': %s", SHAREDCFG_DIR, strerror(errno));
                return;
            }

            copy_directory(dir, multi_path, group);

            group = strtok_r(NULL, delim, &save_ptr);
            closedir(dp);
        }
    }

    /* Open the multi-group files and generate merged */
    dp = opendir(MULTIGROUPS_DIR);

    if (!dp) {
        mdebug2("Opening directory: '%s': %s", MULTIGROUPS_DIR, strerror(errno));
        return;
    }

    c_group(hash_multigroup, _f_time, _merged_sum, MULTIGROUPS_DIR, create_merged, true);

    closedir(dp);

    if (create_merged) {
        /* Clean copied files from groups in multi group folder */
        cldir_ex_ignore(multi_path, IGNORE_LIST);
    }
}

/* Create/update the structure with the files */
STATIC void c_files(bool initial_scan)
{
    mdebug2("Updating shared files.");

    w_mutex_lock(&files_mutex);

    /* Analize groups */
    process_groups();

    /* Analize multigroups */
    process_multi_groups();

    /* Delete residual groups */
    process_deleted_groups();

    /* Delete residual multigroups */
    process_deleted_multi_groups(initial_scan);

    w_mutex_unlock(&files_mutex);

    if (!reported_path_size_exceeded) {
        reported_path_size_exceeded = 1;
    }

    mdebug2("End updating shared files.");
}

STATIC void process_groups() {
    DIR *dp;
    char ** subdir;
    struct dirent *entry = NULL;
    char path[PATH_MAX + 1];

    dp = opendir(SHAREDCFG_DIR);

    if (!dp) {
        mdebug1("Opening directory: '%s': %s", SHAREDCFG_DIR, strerror(errno));
        return;
    }

    while (entry = readdir(dp), entry) {
        // Skip "." and ".."
        if (entry->d_name[0] == '.' && (entry->d_name[1] == '\0' || (entry->d_name[1] == '.' && entry->d_name[2] == '\0'))) {
            continue;
        }

        snprintf(path, PATH_MAX + 1, SHAREDCFG_DIR "/%s", entry->d_name);

        // Try to open directory, avoid TOCTOU hazard
        if (subdir = wreaddir(path), !subdir) {
            if (errno != ENOTDIR) {
                mdebug1("Could not open directory '%s'", path);
            }
            continue;
        }

        group_t *group = NULL;
        if (group = OSHash_Get_ex(groups, entry->d_name), !group) {
            // New group
            os_calloc(1, sizeof(group_t), group);
            if (OSHash_Add_ex(groups, entry->d_name, group) != 2) {
                os_free(group);
                merror("Couldn't add group '%s' to hash table 'groups'", entry->d_name);
            } else {
                group->name = strdup(entry->d_name);
                c_group(entry->d_name, &group->f_time, &group->merged_sum, SHAREDCFG_DIR, !logr.nocmerged, false);
                group->has_changed = true;
                group->exists = true;
            }
        } else {
            OSHash *old_time = group->f_time;
            group->f_time = NULL;
            c_group(entry->d_name, &group->f_time, &group->merged_sum, SHAREDCFG_DIR, false, false);
            if (ftime_changed(old_time, group->f_time)) {
                // Group has changed
                if (!logr.nocmerged) {
                    OSHash_Clean(group->f_time, free_file_time);
                    c_group(entry->d_name, &group->f_time, &group->merged_sum, SHAREDCFG_DIR, true, false);
                }
                group->has_changed = true;
                mdebug2("Group '%s' has changed.", group->name);
            } else {
                // Group didn't change
                group->has_changed = false;
            }
            OSHash_Clean(old_time, free_file_time);
            group->exists = true;
        }

        free_strarray(subdir);
    }

    closedir(dp);
    return;
}

STATIC void process_multi_groups() {
    char ** subdir;
    char path[PATH_MAX + 1];
    OSHashNode *my_node;
    unsigned int i;
    cJSON *group_item = NULL;
    cJSON *chunk_item = NULL;

    cJSON *groups_array = wdb_get_distinct_agent_groups(NULL);

    if (groups_array != NULL) {
        cJSON_ArrayForEach(chunk_item, groups_array) {
            cJSON_ArrayForEach(group_item, chunk_item) {
                char* agent_groups = cJSON_GetStringValue(cJSON_GetObjectItem(group_item, "group"));

                // If we don't duplicate the group_hash, the cJSON_Delete() will remove the string pointer from m_hash
                char* agent_groups_hash = NULL;
                w_strdup(cJSON_GetStringValue(cJSON_GetObjectItem(group_item, "group_hash")), agent_groups_hash);

                // If it's not a multigroup, skip it
                if(agent_groups && agent_groups_hash && strstr(agent_groups, ",")) {
                    if (OSHash_Add_ex(m_hash, agent_groups, agent_groups_hash) != 2) {
                        os_free(agent_groups_hash);
                        mdebug2("Couldn't add multigroup '%s' to hash table 'm_hash'", agent_groups);
                    }
                } else {
                    os_free(agent_groups_hash);
                }
            }
        }
        cJSON_Delete(groups_array);
    }

    for (my_node = OSHash_Begin(m_hash, &i); my_node; my_node = OSHash_Next(m_hash, &i, my_node)) {
        char *key = NULL;
        char *data = NULL;

        os_strdup(my_node->key, key);
        if (my_node->data) {
            os_strdup(my_node->data, data);
        } else {
            os_free(key);
            return;
        }

        snprintf(path, PATH_MAX + 1, MULTIGROUPS_DIR "/%s", data);

        // Try to open directory, avoid TOCTOU hazard
        if (subdir = wreaddir(path), !subdir) {
            switch (errno) {
                case ENOENT:
                    mdebug2("Making multi-group directory: %s", path);

                    int oldmask = umask(0006);
                    int retval = mkdir(path, 0770);
                    umask(oldmask);

                    if (retval < 0) {
                        merror("Cannot create multigroup directory '%s': %s (%d)", path, strerror(errno), errno);
                        os_free(key);
                        os_free(data);
                        continue;
                    }

                    break;

                default:
                    merror("Cannot open multigroup directory '%s': %s (%d)", path, strerror(errno), errno);
                    os_free(key);
                    os_free(data);
                    continue;
            }
        }

        group_t *multigroup = NULL;
        if (multigroup = OSHash_Get_ex(multi_groups, key), !multigroup) {
            // New multigroup
            os_calloc(1, sizeof(group_t), multigroup);
            if (OSHash_Add_ex(multi_groups, key, multigroup) != 2) {
                os_free(multigroup);
                merror("Couldn't add multigroup '%s' to hash table 'multi_groups'", key);
            } else {
                multigroup->name = strdup(key);
                c_multi_group(key, &multigroup->f_time, &multigroup->merged_sum, data, !logr.nocmerged);
                multigroup->exists = true;
            }
        } else {
            if (group_changed(key)) {
                // Multigroup needs to be updated
                OSHash_Clean(multigroup->f_time, free_file_time);
                c_multi_group(key, &multigroup->f_time, &multigroup->merged_sum, data, !logr.nocmerged);
                mdebug2("Multigroup '%s' has changed.", multigroup->name);

            } else {
                OSHash *old_time = multigroup->f_time;
                multigroup->f_time = NULL;
                c_multi_group(key, &multigroup->f_time, &multigroup->merged_sum, data, false);
                if (ftime_changed(old_time, multigroup->f_time)) {
                    // Multigroup was modified from outside
                    if (!logr.nocmerged) {
                        OSHash_Clean(multigroup->f_time, free_file_time);
                        c_multi_group(key, &multigroup->f_time, &multigroup->merged_sum, data, true);
                        mwarn("Multigroup '%s' was modified from outside, so it was regenerated.", multigroup->name);
                    } else {
                        mdebug2("Multigroup '%s' was modified from outside.", multigroup->name);
                    }
                }
                OSHash_Clean(old_time, free_file_time);
            }
            multigroup->exists = true;
        }

        free_strarray(subdir);
        os_free(key);
        os_free(data);
    }

    return;
}

STATIC void process_deleted_groups() {
    OSHashNode *my_node;
    unsigned int i;

    my_node = OSHash_Begin(groups, &i);

    while (my_node) {
        char *key = NULL;
        group_t *group = my_node->data;

        os_strdup(my_node->key, key);

        my_node = OSHash_Next(groups, &i, my_node);

        if (group->exists) {
            group->has_changed = false;
            group->exists = false;
        } else {
            OSHash_Delete_ex(groups, key);
            OSHash_Clean(group->f_time, free_file_time);
            os_free(group->name);
            os_free(group);
        }

        os_free(key);
    }
}

STATIC void process_deleted_multi_groups(bool initial_scan) {
    char multi_path[PATH_MAX] = {0};
    os_sha256 multi_group_hash;
    OSHashNode *my_node;
    unsigned int i;

    if (initial_scan) {
        char **ignore_list;
        int ignore_list_size = 0;

        os_calloc(1, sizeof(char *), ignore_list);

        for (my_node = OSHash_Begin(m_hash, &i); my_node; my_node = OSHash_Next(m_hash, &i, my_node)) {
            os_realloc(ignore_list, (ignore_list_size + 2) * sizeof(char *), ignore_list);
            ignore_list[ignore_list_size] = my_node->data;
            ignore_list[ignore_list_size + 1] = NULL;
            ignore_list_size++;
        }

        cldir_ex_ignore(MULTIGROUPS_DIR, (const char **)ignore_list);
        os_free(ignore_list);
    }

    OSHash_Clean(m_hash, cleaner);
    if (m_hash = OSHash_Create(), m_hash == NULL) {
        merror_exit("OSHash_Create() failed");
    }

    my_node = OSHash_Begin(multi_groups, &i);

    while (my_node) {
        char *key = NULL;
        group_t *multigroup = my_node->data;

        os_strdup(my_node->key, key);

        my_node = OSHash_Next(multi_groups, &i, my_node);

        if (multigroup->exists) {
            multigroup->exists = false;
        } else {
            OS_SHA256_String(multigroup->name, multi_group_hash);
            snprintf(multi_path, PATH_MAX,"%s/%.8s", MULTIGROUPS_DIR, multi_group_hash);
            rmdir_ex(multi_path);
            OSHash_Delete_ex(multi_groups, key);
            OSHash_Clean(multigroup->f_time, free_file_time);
            os_free(multigroup->name);
            os_free(multigroup);
        }

        os_free(key);
    }
}

STATIC int validate_shared_files(const char *src_path, FILE *finalfp, OSHash **_f_time, bool create_merged, bool is_multigroup, int path_offset) {
    char ** files;
    char file[MAX_SHARED_PATH + 1];
    int merged_ok = 1;
    unsigned int i;

    // Try to open directory, avoid TOCTOU hazard
    if (files = wreaddir(src_path), !files) {
        if (errno != ENOTDIR) {
            mdebug1("Could not open directory '%s'", src_path);
        }
        return 1;
    }

    /* Read directory */
    for (i = 0; files[i]; ++i) {
        /* Ignore hidden files  */
        /* Leave the shared config file for later */
        /* Also discard merged.mg.tmp */
        if (files[i][0] == '.' || !strncmp(files[i], SHAREDCFG_FILENAME, strlen(SHAREDCFG_FILENAME))) {
            continue;
        }
        int ignored = 0;
        time_t *modify_time = NULL;
        struct stat attrib;

        if (snprintf(file, MAX_SHARED_PATH + 1, "%s/%s", src_path, files[i]) > MAX_SHARED_PATH) {
            if (!reported_path_size_exceeded) {
                mwarn("Path too long '%s'", file);
            } else {
                mdebug2("Path too long '%s'", file);
            }
            continue;
        }

        if (path_offset < 0) {
            char filename[MAX_SHARED_PATH + 1];
            char * basedir;

            strncpy(filename, file, sizeof(filename));
            filename[sizeof(filename) - 1] = '\0';
            basedir = dirname(filename);
            path_offset = strlen(basedir);

            if (basedir[path_offset - 1] != '/') {
                path_offset++;
            }
        }

        if (stat(file, &attrib) != 0) {
            merror("Unable to get entry attributes '%s'", file);
            continue;
        }

        if (S_ISDIR(attrib.st_mode)) {
            if (merged_ok = validate_shared_files(file, finalfp, _f_time, create_merged, is_multigroup, path_offset), merged_ok == 0) {
                free_strarray(files);
                return 0;
            }
        } else {
            // Is a file
            if (modify_time = (time_t*) OSHash_Get(invalid_files, file), modify_time != NULL) {
                time_t last_modify;

                last_modify = attrib.st_mtime;
                ignored = 1;

                if (*modify_time != last_modify) {
                    *modify_time = last_modify;
                    if (checkBinaryFile(file)) {
                        OSHash_Set(invalid_files, file, modify_time);
                        mdebug1("File '%s' modified but still invalid.", file);
                    } else {
                        os_free(modify_time);
                        OSHash_Delete(invalid_files, file);
                        minfo("File '%s' is valid after last modification.", file);
                        ignored = 0;
                    }
                }
            } else {
                if (checkBinaryFile(file)) {
                    int ret_val;

                    os_calloc(1, sizeof(time_t), modify_time);

                    *modify_time = attrib.st_mtime;
                    ignored = 1;

                    if (ret_val = OSHash_Add(invalid_files, file, modify_time), ret_val != 2) {
                        os_free(modify_time);
                        if (ret_val == 0) {
                            merror("Unable to add file '%s' to hash table of invalid files.", file);
                        }
                    } else {
                        merror("Invalid shared file '%s'. Ignoring it.", file);
                    }
                }
            }

            if (!ignored) {
                if (create_merged) {
                    if (merged_ok = MergeAppendFile(finalfp, file, path_offset), merged_ok == 0) {
                        free_strarray(files);
                        return 0;
                    }
                }
                if (!is_multigroup) {
                    ftime_add(_f_time, file, attrib.st_mtime);
                }
            }
        }
    }
    free_strarray(files);
    return 1;
}

STATIC void copy_directory(const char *src_path, const char *dst_path, char *group) {
    unsigned int i;
    time_t *modify_time = NULL;
    int ignored;
    DIR *dir;
    char ** files;

    if (files = wreaddir(src_path), !files) {
        if (errno != ENOTDIR) {
            mwarn("Could not open directory '%s'. Group folder was deleted.", src_path);
        }
        return;
    }

    for (i = 0; files[i]; ++i) {
        /* Ignore hidden files  */
        /* Leave the shared config file for later */
        /* Also discard merged.mg.tmp */
        if (files[i][0] == '.' || !strncmp(files[i], SHAREDCFG_FILENAME, strlen(SHAREDCFG_FILENAME))) {
            continue;
        }

        char source_path[MAX_SHARED_PATH + 1] = {0};
        char destination_path[MAX_SHARED_PATH + 1] = {0};

        if (snprintf(source_path, MAX_SHARED_PATH + 1, "%s/%s", src_path, files[i]) > MAX_SHARED_PATH ) {
            if (!reported_path_size_exceeded) {
                mwarn("Source path too long '%s'", source_path);
            } else {
                mdebug2("Source path too long '%s'", source_path);
            }
            continue;
        }

        if (snprintf(destination_path, MAX_SHARED_PATH + 1, "%s/%s", dst_path, files[i]) > MAX_SHARED_PATH) {
            if (!reported_path_size_exceeded) {
                mwarn("Destination path too long '%s'", destination_path);
            } else {
                mdebug2("Destination path too long '%s'", destination_path);
            }
            continue;
        }

        /* Is a file */
        if (dir = opendir(source_path), !dir) {
            ignored = 0;

            char agent_conf_chunck_message[PATH_MAX + 1]= {0};

            if (modify_time = (time_t*) OSHash_Get(invalid_files, source_path), modify_time != NULL) {
                ignored = 1;
            }
            if (!ignored) {
                /* If the file is agent.conf, append */
                if (strcmp(files[i],"agent.conf") == 0) {
                    snprintf(agent_conf_chunck_message, PATH_MAX + 1,"<!-- Source file: %s/agent.conf -->\n", group);
                    w_copy_file(source_path, destination_path,'a', agent_conf_chunck_message, 1);
                } else {
                    w_copy_file(source_path, destination_path,'c', NULL, 1);
                }
            }
        } else {
            /* Is a directory */
            mdebug2("Making new directory: %s", files[i]);

            int oldmask = umask(0006);
            int retval = mkdir(destination_path, 0770);
            umask(oldmask);

            if (retval < 0) {
                if (errno != EEXIST) {
                    merror("Cannot create directory '%s': %s (%d)", destination_path, strerror(errno), errno);
                    closedir(dir);
                    continue;
                }
            }

            copy_directory(source_path, destination_path, group);
            closedir(dir);
        }
    }
    free_strarray(files);
    return;
}

STATIC void ftime_add(OSHash **_f_time, const char *name, const time_t m_time) {
    file_time *file = NULL;
    os_calloc(1, sizeof(file_time), file);
    file->m_time = m_time;
    os_strdup(name, file->name);
    if (OSHash_Add_ex((*_f_time), name, file) != 2) {
        os_free(file->name);
        os_free(file);
        merror("Couldn't add file '%s' to group hash table.", name);
    }
}

STATIC group_t* find_group_from_sum(const char * md5, char group_name[OS_SIZE_65536]) {
    group_t *group;
    OSHashNode *my_node;
    unsigned int i;

    my_node = OSHash_Begin(groups, &i);

    while (my_node) {
        group = my_node->data;

        if (!strcmp(group->merged_sum, md5)) {
            snprintf(group_name, OS_SIZE_65536, "%s", group->name);
            return group;
        }

        my_node = OSHash_Next(groups, &i, my_node);
    }

    return NULL;
}

STATIC group_t* find_multi_group_from_sum(const char * md5, char multigroup_name[OS_SIZE_65536]) {
    group_t *multigroup;
    OSHashNode *my_node;
    unsigned int i;

    my_node = OSHash_Begin(multi_groups, &i);

    while (my_node) {
        multigroup = my_node->data;

        if (!strcmp(multigroup->merged_sum, md5)) {
            snprintf(multigroup_name, OS_SIZE_65536, "%s", multigroup->name);
            return multigroup;
        }

        my_node = OSHash_Next(multi_groups, &i, my_node);
    }

    return NULL;
}

STATIC bool ftime_changed(OSHash *old_time, OSHash *new_time) {
    unsigned int size_old, size_new = 0;

    if (!old_time || !new_time) {
        if (!old_time && !new_time) {
            return false;
        } else {
            return true;
        }
    }

    size_old = OSHash_Get_Elem_ex(old_time);
    size_new = OSHash_Get_Elem_ex(new_time);

    if (size_old == size_new) {
        OSHashNode *my_node;
        unsigned int i;

        my_node = OSHash_Begin(old_time, &i);

        while (my_node) {
            file_time *file_old = NULL;
            file_time *file_new = NULL;

            file_old = my_node->data;

            if (file_new = OSHash_Get_ex(new_time, file_old->name), file_new) {
                if (file_old->m_time != file_new->m_time) {
                    return true;
                }
            } else {
                return true;
            }

            my_node = OSHash_Next(old_time, &i, my_node);
        }
    } else {
        return true;
    }

    return false;
}

STATIC bool group_changed(const char *multi_group) {
    char **mgroups = NULL;
    unsigned int i;

    mgroups = OS_StrBreak(MULTIGROUP_SEPARATOR, multi_group, MAX_GROUPS_PER_MULTIGROUP);

    for (i = 0; mgroups[i]; i++) {
        group_t *group = NULL;

        if (group = OSHash_Get_ex(groups, mgroups[i]), !group || !group->exists || group->has_changed) {
            free_strarray(mgroups);
            return true;
        }
    }

    free_strarray(mgroups);
    return false;
}

/* look for agent group */
STATIC int lookfor_agent_group(const char *agent_id, char *msg, char **r_group, int *wdb_sock)
{
    char* group = NULL;
    char *end;
    char *fmsg;
    char *message;

    group = wdb_get_agent_group(atoi(agent_id), wdb_sock);
    if (group) {
        mdebug2("Agent '%s' group is '%s'", agent_id, group);
        *r_group = group;
        return OS_SUCCESS;
    }

    os_strdup(msg, message);
    fmsg = message;

    // Skip agent-info and label data
    if (message = strchr(message, '\n'), !message) {
        merror("Invalid message from agent ID '%s' (strchr \\n)", agent_id);
        os_free(fmsg);
        return OS_INVALID;
    }

    for (message++; (*message == '\"' || *message == '!' || *message == '#') && (end = strchr(message, '\n')); message = end + 1);

    /* Parse message */
    while (*message != '\0') {
        char *md5;
        char *file;

        md5 = message;
        file = message;

        message = strchr(message, '\n');
        if (!message) {
            merror("Invalid message from agent ID '%s' (strchr \\n)", agent_id);
            break;
        }

        *message = '\0';
        message++;

        // Skip labeled data
        if (*md5 == '\"' || *md5 == '!' || *md5 == '#') {
            continue;
        }

        file = strchr(file, ' ');
        if (!file) {
            merror("Invalid message from agent ID '%s' (strchr ' ')", agent_id);
            break;
        }

        *file = '\0';
        file++;

        /* New agents only have merged.mg */
        if (strcmp(file, SHAREDCFG_FILENAME) == 0) {
            cJSON *group_json = NULL;
            cJSON *value = NULL;

<<<<<<< HEAD
            // If group was not got, guess it by matching sum
            os_calloc(OS_SIZE_65536 + 1, sizeof(char), group);
            mdebug2("Agent '%s' with file '%s' MD5 '%s'", agent_id, SHAREDCFG_FILENAME, md5);

            w_mutex_lock(&files_mutex);

            if (!guess_agent_group || (!find_group_from_sum(md5, group) && !find_multi_group_from_sum(md5, group))) {
                // If the group could not be guessed, set to "default"
                // or if the user requested not to guess the group, through the internal
                // option 'guess_agent_group', set to "default"
                strncpy(group, "default", OS_SIZE_65536);
=======
            if (!logr.worker_node) {
                group_json = assign_group_to_agent(agent_id, md5);
            } else {
                group_json = assign_group_to_agent_worker(agent_id, md5);
>>>>>>> fb4b5df7
            }

            value = cJSON_GetObjectItem(group_json, "group");
            if (cJSON_IsString(value) && value->valuestring != NULL) {
                os_strdup(value->valuestring, *r_group);
            } else {
                merror("Agent '%s' invalid or empty group assigned.", agent_id);
                cJSON_Delete(group_json);
                break;
            }

            cJSON_Delete(group_json);
            os_free(fmsg);
            return OS_SUCCESS;
        }
    }

    os_free(fmsg);
    return OS_INVALID;
}

/* Send a file to the agent
 * Returns -1 on error
 */
static int send_file_toagent(const char *agent_id, const char *group, const char *name, const char *sum, char *sharedcfg_dir)
{
    int i = 0;
    size_t n = 0;
    char file[OS_SIZE_1024 + 1];
    char buf[OS_SIZE_1024 + 1];
    FILE *fp;
    os_sha256 multi_group_hash;
    int protocol = -1; // Agent client net protocol

    /* Check if it is multigroup */
    if (strchr(group, MULTIGROUP_SEPARATOR)) {
        OS_SHA256_String(group, multi_group_hash);
        snprintf(file, OS_SIZE_1024, "%s/%.8s/%s", sharedcfg_dir, multi_group_hash, name);
    } else {
        snprintf(file, OS_SIZE_1024, "%s/%s/%s", sharedcfg_dir, group, name);
    }

    fp = fopen(file, "r");
    if (!fp) {
        mdebug1(FOPEN_ERROR, file, errno, strerror(errno));
        return OS_INVALID;
    }

    /* Send the file name first */
    snprintf(buf, OS_SIZE_1024, "%s%s%s %s\n",
             CONTROL_HEADER, FILE_UPDATE_HEADER, sum, name);

    if (send_msg(agent_id, buf, -1) < 0) {
        fclose(fp);
        return OS_INVALID;
    } else {
        rem_inc_send_shared(agent_id);
    }

    /* The following code is used to get the protocol that the client is using in order to answer accordingly */
    key_lock_read();
    protocol = w_get_agent_net_protocol_from_keystore(&keys, agent_id);
    key_unlock();
    if (protocol < 0) {
        merror(AR_NOAGENT_ERROR, agent_id);
        return OS_INVALID;
    }

    /* Send the file contents */
    while ((n = fread(buf, 1, 900, fp)) > 0) {
        buf[n] = '\0';

        if (send_msg(agent_id, buf, -1) < 0) {
            fclose(fp);
            return OS_INVALID;
        } else {
            rem_inc_send_shared(agent_id);
        }
        /* If the protocol being used is UDP, it is necessary to add a delay to avoid flooding */
        if (protocol == REMOTED_NET_PROTOCOL_UDP) {
            /* Sleep 1 every 30 messages -- no flood */
            if (i > 30) {
                sleep(1);
                i = 0;
            }
            i++;
        }
    }

    /* Send the message to close the file */
    snprintf(buf, OS_SIZE_1024, "%s%s", CONTROL_HEADER, FILE_CLOSE_HEADER);

    if (send_msg(agent_id, buf, -1) < 0) {
        fclose(fp);
        return OS_INVALID;
    } else {
        rem_inc_send_shared(agent_id);
    }

    fclose(fp);

    return OS_SUCCESS;
}

/* Wait for new messages to read */
void *wait_for_msgs(__attribute__((unused)) void *none)
{
    pending_data_t *data;

    /* Should never leave this loop */
    while (1) {
        char *group = NULL;
        os_md5 merged_sum;

        memset(&merged_sum, 0, sizeof(os_md5));

        /* Pop data from queue */
        char *agent_id = linked_queue_pop_ex(pending_queue);

        w_mutex_lock(&lastmsg_mutex);

        if (data = OSHash_Get(pending_data, agent_id), data) {
            w_strdup(data->group, group);
            memcpy(merged_sum, data->merged_sum, sizeof(os_md5));
        } else {
            merror("Couldn't get pending data from hash table for agent ID '%s'.", agent_id);
            os_free(agent_id);
            agent_id = NULL;
        }

        w_mutex_unlock(&lastmsg_mutex);

        if (agent_id && group && merged_sum[0]) {
            mdebug1("Sending file '%s/%s' to agent '%s'.", group, SHAREDCFG_FILENAME, agent_id);

            /* If the agent has multi group, change the shared path */
            char *multi_group = strchr(group,MULTIGROUP_SEPARATOR);
            char sharedcfg_dir[128] = {0};

            if (multi_group) {
                strcpy(sharedcfg_dir, MULTIGROUPS_DIR);
            } else {
                strcpy(sharedcfg_dir, SHAREDCFG_DIR);
            }

            if (send_file_toagent(agent_id, group, SHAREDCFG_FILENAME, merged_sum, sharedcfg_dir) < 0) {
                mwarn(SHARED_ERROR, SHAREDCFG_FILENAME, agent_id);
            }

            mdebug2("End sending file '%s/%s' to agent '%s'.", group, SHAREDCFG_FILENAME, agent_id);
        }
        os_free(agent_id);
        os_free(group);

        // Mark message as dispatched
        w_mutex_lock(&lastmsg_mutex);

        if (data) {
            data->changed = 0;
        }

        w_mutex_unlock(&lastmsg_mutex);
    }

    return NULL;
}

/* Update shared files */
void *update_shared_files(__attribute__((unused)) void *none)
{
    INTERVAL = getDefine_Int("remoted", "shared_reload", 1, 18000);

    poll_interval_time = INTERVAL;

    while (1) {
        time_t _ctime = time(0);

        /* Every INTERVAL seconds, re-read the files
         * If something changed, notify all agents
         */

        if ((_ctime - _stime) >= INTERVAL) {
            // Check if the yaml file has changed and reload it
            if (w_yaml_file_has_changed()) {
                w_yaml_file_update_structs();
                w_yaml_create_groups();
            }

            c_files(false);
            _stime = _ctime;
        }

        sleep(1);
    }

    return NULL;
}

void free_pending_data(pending_data_t *data) {
    if (!data) return;
    os_free(data->message);
    os_free(data->group);
    os_free(data);
}

/* Should be called before anything here */
void manager_init()
{
    _stime = time(0);
    m_hash = OSHash_Create();
    invalid_files = OSHash_Create();

    mdebug1("Running manager_init");

    groups = OSHash_Create();
    multi_groups = OSHash_Create();

    disk_storage = getDefine_Int("remoted", "disk_storage", 0, 1);

    /* Run initial groups and multigroups scan */
    c_files(true);

    w_yaml_create_groups();

    pending_queue = linked_queue_init();
    pending_data = OSHash_Create();

    if (!m_hash || !invalid_files || !groups || !multi_groups || !pending_data) {
        merror_exit("OSHash_Create() failed");
    }

    OSHash_SetFreeDataPointer(pending_data, (void (*)(void *))free_pending_data);
}

void manager_free() {
    linked_queue_free(pending_queue);
}<|MERGE_RESOLUTION|>--- conflicted
+++ resolved
@@ -50,7 +50,6 @@
 /* Internal functions prototypes */
 
 /**
-<<<<<<< HEAD
  * @brief Process group, update file time structure and create merged.mg file
  * @param group Group name
  * @param _f_time File time table to update
@@ -140,8 +139,6 @@
 STATIC bool group_changed(const char *multi_group);
 
 /**
-=======
->>>>>>> fb4b5df7
  * @brief Get agent group
  * @param agent_id. Agent id to assign a group
  * @param msg. Message from agent to process and validate current configuration files
@@ -508,7 +505,7 @@
 
     w_mutex_lock(&files_mutex);
 
-    if (!guess_agent_group || (!find_group_from_file(SHAREDCFG_FILENAME, md5, group) && !find_multi_group_from_file(SHAREDCFG_FILENAME, md5, group))) {
+    if (!guess_agent_group || (!find_group_from_sum(md5, group) && !find_multi_group_from_sum(md5, group))) {
         // If the group could not be guessed, set to "default"
         // or if the user requested not to guess the group, through the internal
         // option 'guess_agent_group', set to "default"
@@ -1480,24 +1477,10 @@
             cJSON *group_json = NULL;
             cJSON *value = NULL;
 
-<<<<<<< HEAD
-            // If group was not got, guess it by matching sum
-            os_calloc(OS_SIZE_65536 + 1, sizeof(char), group);
-            mdebug2("Agent '%s' with file '%s' MD5 '%s'", agent_id, SHAREDCFG_FILENAME, md5);
-
-            w_mutex_lock(&files_mutex);
-
-            if (!guess_agent_group || (!find_group_from_sum(md5, group) && !find_multi_group_from_sum(md5, group))) {
-                // If the group could not be guessed, set to "default"
-                // or if the user requested not to guess the group, through the internal
-                // option 'guess_agent_group', set to "default"
-                strncpy(group, "default", OS_SIZE_65536);
-=======
             if (!logr.worker_node) {
                 group_json = assign_group_to_agent(agent_id, md5);
             } else {
                 group_json = assign_group_to_agent_worker(agent_id, md5);
->>>>>>> fb4b5df7
             }
 
             value = cJSON_GetObjectItem(group_json, "group");
