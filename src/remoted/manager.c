--- conflicted
+++ resolved
@@ -142,36 +142,9 @@
  */
 STATIC bool group_changed(const char *multi_group);
 
-/**
- * @brief Get agent group
- * @param agent_id. Agent id to assign a group
- * @param msg. Message from agent to process and validate current configuration files
- * @param group. Name of the found group, it will include the name of the group or 'default' group or NULL if it fails.
- * @return OS_SUCCESS if it found or assigned a group, OS_INVALID otherwise
- */
-<<<<<<< HEAD
 STATIC int lookfor_agent_group(const char *agent_id, char *msg, char **group, int *sock);
-static void read_controlmsg(const char *agent_id, char *msg, char *group);
-static int send_file_toagent(const char *agent_id, const char *group, const char *name, const char *sum,char *sharedcfg_dir);
-static void c_group(const char *group, char ** files, file_sum ***_f_sum,char * sharedcfg_dir);
-static void c_multi_group(char *multi_group,file_sum ***_f_sum,char *hash_multigroup);
-static void c_files(void);
-
-static file_sum** find_sum(const char *group);
-static file_sum ** find_group(const char * file, const char * md5, char group[OS_SIZE_65536]);
-
-/* Global vars */
-=======
-STATIC int lookfor_agent_group(const char *agent_id, char *msg, char **group);
-
-/*
- *  Read queue/agent-groups and delete this group for all the agents.
- *  Returns 0 on success or -1 on error
- */
-static int purge_group(char *group);
 
 /* Groups structures and sizes */
->>>>>>> ed299a32
 static group_t **groups;
 static group_t **multi_groups;
 static int groups_size = 0;
@@ -671,11 +644,7 @@
         group = strtok_r(multi_group, delim, &save_ptr);
 
         /* Delete agent.conf from multi group before appending to it */
-<<<<<<< HEAD
         snprintf(multi_path, PATH_MAX, "%s/%s", MULTIGROUPS_DIR, hash_multigroup);
-=======
-        snprintf(multi_path, PATH_MAX,"%s/%s", MULTIGROUPS_DIR, hash_multigroup);
->>>>>>> ed299a32
         cldir_ex(multi_path);
 
         while (group != NULL) {
@@ -693,15 +662,8 @@
 
             if (files = wreaddir(dir), !files) {
                 if (errno != ENOTDIR) {
-<<<<<<< HEAD
-                    if (!reported_non_existing_group) {
-                        mwarn("Could not open directory '%s'. Group folder was deleted.", dir);
-                    }
+                    mwarn("Could not open directory '%s'. Group folder was deleted.", dir);
                     wdb_remove_group_db(group, NULL);
-=======
-                    mwarn("Could not open directory '%s'. Group folder was deleted.", dir);
-                    purge_group(group);
->>>>>>> ed299a32
                     goto next;
                 }
                 goto next;
@@ -774,18 +736,6 @@
 /* Create/update the structure with the files and checksums */
 STATIC void c_files()
 {
-<<<<<<< HEAD
-    DIR *dp;
-    char ** subdir;
-    struct dirent *entry = NULL;
-    unsigned int p_size = 0;
-    char path[PATH_MAX + 1];
-    int oldmask;
-    int retval;
-    char *key = NULL;
-    char *data = NULL;
-=======
->>>>>>> ed299a32
     mdebug2("Updating shared files sums.");
 
     /* Lock mutex */
@@ -885,7 +835,6 @@
     OSHashNode *my_node;
     unsigned int i;
 
-<<<<<<< HEAD
     int *agents_array = wdb_get_all_agents(false, NULL);
 
     if(agents_array) {
@@ -904,59 +853,11 @@
                 } else {
                     os_free(agent_groups_hash);
                 }
-=======
-    dp = opendir(GROUPS_DIR);
-
-    if (!dp) {
-        mdebug1("Opening directory: '%s': %s", GROUPS_DIR, strerror(errno));
-        return;
-    }
-
-    while (entry = readdir(dp), entry) {
-        FILE *fp = NULL;
-        char groups_info[OS_SIZE_65536 + 1] = {0};
-        os_sha256 multi_group_hash;
-        char * _hash = NULL;
-
-        // Skip "." and ".."
-        if (entry->d_name[0] == '.' && (entry->d_name[1] == '\0' || (entry->d_name[1] == '.' && entry->d_name[2] == '\0'))) {
-            continue;
-        }
-
-        snprintf(path, PATH_MAX + 1, GROUPS_DIR "/%s", entry->d_name);
-
-        fp = fopen(path,"r");
-
-        if (!fp) {
-            mdebug1("At process_multi_groups(): Could not open file '%s'", entry->d_name);
-            continue;
-        } else if (fgets(groups_info, OS_SIZE_65536, fp) != NULL) {
-            // If it's not a multigroup, skip it
-            if (!strstr(groups_info, ",")) {
-                fclose(fp);
-                continue;
-            }
-
-            char *endl = strchr(groups_info, '\n');
-            if (endl) {
-                *endl = '\0';
-            }
-
-            OS_SHA256_String(groups_info, multi_group_hash);
-
-            os_calloc(9, sizeof(char), _hash);
-            snprintf(_hash, 9, "%.8s", multi_group_hash);
->>>>>>> ed299a32
 
                 cJSON_Delete(j_agent_info);
             }
         }
-<<<<<<< HEAD
         os_free(agents_array);
-=======
-
-        fclose(fp);
->>>>>>> ed299a32
     }
 
     for (my_node = OSHash_Begin(m_hash, &i); my_node; my_node = OSHash_Next(m_hash, &i, my_node)) {
@@ -1043,16 +944,7 @@
         os_free(data);
     }
 
-<<<<<<< HEAD
-    os_free(key);
-    os_free(data);
-    /* Unlock mutex */
-    w_mutex_unlock(&files_mutex);
-    mdebug2("End updating shared files sums.");
-=======
-    closedir(dp);
     return;
->>>>>>> ed299a32
 }
 
 STATIC void process_deleted_groups() {
@@ -1269,16 +1161,8 @@
 /* look for agent group */
 STATIC int lookfor_agent_group(const char *agent_id, char *msg, char **r_group, int* wdb_sock)
 {
-<<<<<<< HEAD
     char* group = NULL;
-    file_sum **f_sum = NULL;
     char *end;
-    int ret = OS_INVALID;
-=======
-    char group[OS_SIZE_65536];
-    char *end;
-    agent_group *agt_group;
->>>>>>> ed299a32
     char *message;
     char *fmsg;
 
@@ -1333,19 +1217,6 @@
         *file = '\0';
         file++;
 
-<<<<<<< HEAD
-        // If group was not got, guess it by matching sum
-        os_calloc(OS_SIZE_65536 + 1, sizeof(char), group);
-        /* Lock mutex */
-        w_mutex_lock(&files_mutex);
-        if (!guess_agent_group || groups == NULL || (f_sum = find_group(file, md5, group), !f_sum)) {
-            // If the group could not be guessed, set to "default"
-            // or if the user requested not to guess the group, through the internal
-            // option 'guess_agent_group', set to "default"
-            strncpy(group, "default", OS_SIZE_65536);
-        }
-        mdebug2("Agent '%s' with group '%s' file '%s' MD5 '%s'", agent_id, group, file, md5);
-=======
         /* New agents only have merged.mg */
         if (strcmp(file, SHAREDCFG_FILENAME) == 0) {
 
@@ -1354,7 +1225,6 @@
 
             /* Lock mutex */
             w_mutex_lock(&files_mutex);
->>>>>>> ed299a32
 
             if (!guess_agent_group || !find_group_from_file(file, md5, group) || !find_multi_group_from_file(file, md5, group)) {
                 // If the group could not be guessed, set to "default"
@@ -1363,29 +1233,21 @@
                 strncpy(group, "default", OS_SIZE_65536);
             }
 
-<<<<<<< HEAD
-        wdb_set_agent_groups_csv(atoi(agent_id),
+            /* Unlock mutex */
+            w_mutex_unlock(&files_mutex);
+
+            wdb_set_agent_groups_csv(atoi(agent_id),
                                  group,
                                  WDB_GROUP_MODE_EMPTY_ONLY,
                                  w_is_single_node(NULL) ? "synced" : "syncreq",
                                  NULL);
-
-        *r_group = group;
-        ret = OS_SUCCESS;
-        break;
-=======
-            /* Unlock mutex */
-            w_mutex_unlock(&files_mutex);
-
-            set_agent_group(agent_id, group);
-            os_strdup(group, *r_group);
+            *r_group = group;
 
             mdebug2("Group assigned: '%s'", group);
 
             os_free(fmsg);
             return OS_SUCCESS;
         }
->>>>>>> ed299a32
     }
 
     os_free(fmsg);
@@ -1660,80 +1522,6 @@
     os_free(data);
 }
 
-<<<<<<< HEAD
-=======
-/*
- *  Read queue/agent-groups and delete this group for all the agents.
- *  Returns 0 on success or -1 on error
- */
-static int purge_group(char *group) {
-    DIR *dp;
-    char path[PATH_MAX + 1];
-    struct dirent *entry = NULL;
-    FILE *fp = NULL;
-    char groups_info[OS_SIZE_65536 + 1] = {0};
-    char **mgroups;
-    char *new_groups = NULL;
-    unsigned int i;
-
-    dp = opendir(GROUPS_DIR);
-
-    if (!dp) {
-        mdebug1("At purge_group(): Opening directory: '%s': %s", GROUPS_DIR, strerror(errno));
-        return -1;
-    }
-
-    while (entry = readdir(dp), entry) {
-        // Skip "." and ".."
-        if ((strcmp(entry->d_name, ".") == 0) || (strcmp(entry->d_name, "..") == 0)) {
-            continue;
-        }
-
-        new_groups = NULL;
-
-        snprintf(path, PATH_MAX + 1, GROUPS_DIR "/%s", entry->d_name);
-
-        fp = fopen(path,"r+");
-
-        if (!fp) {
-            mdebug1("At purge_group(): Could not open file '%s'", entry->d_name);
-            closedir(dp);
-            return -1;
-        } else if (fgets(groups_info, OS_SIZE_65536, fp) != NULL) {
-            if (strstr(groups_info, group)) {
-                fclose(fp);
-                fp = fopen(path,"w");
-
-                if (!fp) {
-                    mdebug1("At purge_group(): Could not open file '%s'", entry->d_name);
-                    closedir(dp);
-                    return -1;
-                }
-
-                mgroups = OS_StrBreak(MULTIGROUP_SEPARATOR, groups_info, MAX_GROUPS_PER_MULTIGROUP);
-                for (i=0; mgroups[i] != NULL; i++) {
-                    if (!strcmp(mgroups[i], group)) {
-                        continue;
-                    }
-                    wm_strcat(&new_groups, mgroups[i], MULTIGROUP_SEPARATOR);
-                }
-                if (new_groups) {
-                    fwrite(new_groups, 1, strlen(new_groups), fp);
-                }
-                free_strarray(mgroups);
-            }
-        }
-
-        fclose(fp);
-        fp = NULL;
-    }
-    mdebug2("Group '%s' was deleted. Removing this group from all affected agents...", group);
-    closedir(dp);
-    os_free(new_groups);
-    return 0;
-}
-
->>>>>>> ed299a32
 /* Should be called before anything here */
 void manager_init()
 {
