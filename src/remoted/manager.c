--- conflicted
+++ resolved
@@ -530,15 +530,9 @@
         if (OS_MD5_File(merged, md5sum, OS_TEXT) != 0) {
             (*_f_sum)[0]->sum[0] = '\0';
             merror("Accessing file '%s'", merged);
-<<<<<<< HEAD
         } else {
-            strncpy((*_f_sum)[0]->sum, md5sum, 32);
+            snprintf((*_f_sum)[0]->sum, sizeof((*_f_sum)[0]->sum), "%s", md5sum);
             os_strdup(SHAREDCFG_FILENAME, (*_f_sum)[0]->name);
-=======
-        } else{
-            snprintf(f_sum[0]->sum, sizeof(f_sum[0]->sum), "%s", md5sum);
-            os_strdup(SHAREDCFG_FILENAME, f_sum[0]->name);
->>>>>>> ed299a32
         }
 
         (*_f_sum)[f_size] = NULL;
@@ -552,20 +546,11 @@
         }
 
         if (OS_MD5_File(DEFAULTAR, md5sum, OS_TEXT) == 0) {
-<<<<<<< HEAD
             os_realloc((*_f_sum), (f_size + 2) * sizeof(file_sum *), (*_f_sum));
             os_calloc(1, sizeof(file_sum), (*_f_sum)[f_size]);
-            strncpy((*_f_sum)[f_size]->sum, md5sum, 32);
+            snprintf((*_f_sum)[f_size]->sum, sizeof((*_f_sum)[f_size]->sum), "%s", md5sum);
             os_strdup(DEFAULTAR_FILE, (*_f_sum)[f_size]->name);
             (*_f_sum)[f_size + 1] = NULL;
-=======
-            os_realloc(f_sum, (f_size + 2) * sizeof(file_sum *), f_sum);
-            *_f_sum = f_sum;
-            os_calloc(1, sizeof(file_sum), f_sum[f_size]);
-            snprintf(f_sum[f_size]->sum, sizeof(f_sum[f_size]->sum), "%s", md5sum);
-            os_strdup(DEFAULTAR_FILE, f_sum[f_size]->name);
-            f_sum[f_size + 1] = NULL;
->>>>>>> ed299a32
 
             if (create_merged) {
                 MergeAppendFile(merged_tmp, DEFAULTAR, NULL, -1);
@@ -576,42 +561,7 @@
 
         snprintf(group_path, PATH_MAX + 1, "%s/%s", sharedcfg_dir, group);
 
-<<<<<<< HEAD
         validate_shared_files(group_path, group, merged_tmp, _f_sum, &f_size, create_merged, -1);
-=======
-                    stat(file, &attrib);
-                    *modify_time = attrib.st_mtime;
-                    int ret_val;
-
-                    if (ret_val = OSHash_Add(invalid_files, file, modify_time), ret_val != 2) {
-                        os_free(modify_time);
-                        if (ret_val == 0) {
-                            merror("Unable to add file '%s' to hash table of invalid files.", files[i]);
-                        }
-                    } else {
-                        ignored = 1;
-                        merror("Invalid shared file '%s' in group '%s'. Ignoring it.", files[i], group);
-                    }
-                }
-            }
-
-            if (!ignored) {
-                os_realloc(f_sum, (f_size + 2) * sizeof(file_sum *), f_sum);
-                *_f_sum = f_sum;
-                os_calloc(1, sizeof(file_sum), f_sum[f_size]);
-                snprintf(f_sum[f_size]->sum, sizeof(f_sum[f_size]->sum), "%s", md5sum);
-                os_strdup(files[i], f_sum[f_size]->name);
-
-                if (create_merged) {
-                    MergeAppendFile(merged_tmp, file, NULL, -1);
-                }
-
-                f_size++;
-            }
-        }
-
-        f_sum[f_size] = NULL;
->>>>>>> ed299a32
 
         if (create_merged) {
             OS_MoveFile(merged_tmp, merged);
@@ -625,13 +575,8 @@
             (*_f_sum)[0]->sum[0] = '\0';
         }
 
-<<<<<<< HEAD
-        strncpy((*_f_sum)[0]->sum, md5sum, 32);
+        snprintf((*_f_sum)[0]->sum, sizeof((*_f_sum)[0]->sum), "%s", md5sum);
         os_strdup(SHAREDCFG_FILENAME, (*_f_sum)[0]->name);
-=======
-        snprintf(f_sum[0]->sum, sizeof(f_sum[0]->sum), "%s", md5sum);
-        os_strdup(SHAREDCFG_FILENAME, f_sum[0]->name);
->>>>>>> ed299a32
     }
 }
 
@@ -1138,7 +1083,7 @@
             if (!ignored) {
                 os_realloc(*f_sum, ((*f_size) + 2) * sizeof(file_sum *), *f_sum);
                 os_calloc(1, sizeof(file_sum), (*f_sum)[(*f_size)]);
-                strncpy((*f_sum)[(*f_size)]->sum, md5sum, 32);
+                snprintf((*f_sum)[*f_size]->sum, sizeof((*f_sum)[*f_size]->sum), "%s", md5sum);
                 os_strdup(file, (*f_sum)[(*f_size)]->name);
 
                 if (create_merged) {
