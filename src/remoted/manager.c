/* Copyright (C) 2015-2020, Wazuh Inc.
 * Copyright (C) 2009 Trend Micro Inc.
 * All right reserved.
 *
 * This program is free software; you can redistribute it
 * and/or modify it under the terms of the GNU General Public
 * License (version 2) as published by the FSF - Free Software
 * Foundation
 */

#include "shared.h"
#include "remoted.h"
#include "remoted_op.h"
#include "wazuh_db/wdb.h"
#include "os_crypto/md5/md5_op.h"
#include "os_net/os_net.h"
#include "shared_download.h"
#include "os_crypto/sha256/sha256_op.h"
#include <pthread.h>

#if defined(__FreeBSD__) || defined(__MACH__) || defined(__sun__)
#define HOST_NAME_MAX 64
#endif

/* Internal structures */
typedef struct _file_sum {
    int mark;
    char *name;
    os_md5 sum;
} file_sum;

typedef struct group_t {
    char *group;
    file_sum **f_sum;
} group_t;

static OSHash *invalid_files;

/* Internal functions prototypes */
static void read_controlmsg(const char *agent_id, char *msg);
static int send_file_toagent(const char *agent_id, const char *group, const char *name, const char *sum,char *sharedcfg_dir);
static void c_group(const char *group, char ** files, file_sum ***_f_sum,char * sharedcfg_dir);
static void c_multi_group(char *multi_group,file_sum ***_f_sum,char *hash_multigroup);
static void c_files(void);

/*
 *  Read queue/agent-groups and delete this group for all the agents.
 *  Returns 0 on success or -1 on error
 */
static int purge_group(char *group);

static file_sum** find_sum(const char *group);
static file_sum ** find_group(const char * file, const char * md5, char group[OS_SIZE_65536]);

/* Global vars */
static group_t **groups;
static time_t _stime;
static time_t _clean_time;
int INTERVAL;
int should_clean;

/* For the last message tracking */
static char pending_queue[MAX_AGENTS][9];
static volatile int queue_i = 0;
static volatile int queue_j = 0;
OSHash *pending_data;

/* pthread mutex variables */
static pthread_mutex_t lastmsg_mutex = PTHREAD_MUTEX_INITIALIZER;
static pthread_mutex_t files_mutex = PTHREAD_MUTEX_INITIALIZER;
static pthread_cond_t awake_mutex = PTHREAD_COND_INITIALIZER;

/* Hash table for multigroups */
OSHash *m_hash;

/* Interval polling */
static int poll_interval_time = 0;

/* This variable is used to prevent flooding when deleting manually groups folders */
static int reported_non_existing_group = 0;

// Frees data in m_hash table
void cleaner(void* data){
    os_free(data);
}

/* Save a control message received from an agent
 * read_controlmsg (other thread) is going to deal with it
 * (only if message changed)
 */
void save_controlmsg(const keyentry * key, char *r_msg, size_t msg_length)
{
    char msg_ack[OS_FLSIZE + 1] = "";
    char *msg = NULL;
    char *end = NULL;
    char *version = NULL;
    char *os_name = NULL;
    char *os_major = NULL;
    char *os_minor = NULL;
    char *os_build = NULL;
    char *os_version = NULL;
    char *os_codename = NULL;
    char *os_platform = NULL;
    char *os_arch = NULL;
    char *uname = NULL;
    char *config_sum = NULL;
    char *merged_sum = NULL;
    char *agent_ip = NULL;
    char manager_host[512] = "";
    char *labels = NULL;
    const char * agent_ip_label = "#\"_agent_ip\":";
    const char * manager_label = "#\"_manager_hostname\":";
    const char * node_label = "#\"_node_name\":";
    pending_data_t *data = NULL;
    int is_startup = 0;
    int agent_id = 0;
    int result = 0;

    if (strncmp(r_msg, HC_REQUEST, strlen(HC_REQUEST)) == 0) {
        char * counter = r_msg + strlen(HC_REQUEST);
        char * payload = NULL;

        if (payload = strchr(counter, ' '), !payload) {
            merror("Request control format error.");
            mdebug2("r_msg = \"%s\"", r_msg);
            return;
        }

        *(payload++) = '\0';

        req_save(counter, payload, msg_length - (payload - r_msg));
        return;
    }

    /* Reply to the agent */
    snprintf(msg_ack, OS_FLSIZE, "%s%s", CONTROL_HEADER, HC_ACK);
    send_msg(key->id, msg_ack, -1);

    /* Filter UTF-8 characters */
    char * clean = w_utf8_filter(r_msg, true);
    r_msg = clean;

    if (strcmp(r_msg, HC_STARTUP) == 0) {
        mdebug1("Agent %s sent HC_STARTUP from %s.", key->name, inet_ntoa(key->peer_info.sin_addr));
        is_startup = 1;
    } else {
        /* Clean msg and shared files (remove random string) */
        msg = r_msg;

        if ((r_msg = strchr(r_msg, '\n'))) {
            /* Forward to random string (pass shared files) */
            for (r_msg++; (end = strchr(r_msg, '\n')); r_msg = end + 1);
            *r_msg = '\0';
        } else {
            mwarn("Invalid message from agent: '%s' (%s)", key->name, key->id);
            os_free(clean);
            return;
        }
    }

    /* Lock mutex */
    w_mutex_lock(&lastmsg_mutex)

    /* Check if there is a keep alive already for this agent */
    if (data = OSHash_Get(pending_data, key->id), data && data->changed && data->message && msg && strcmp(data->message, msg) == 0) {
        w_mutex_unlock(&lastmsg_mutex);

        agent_id = atoi(key->id);

        result = wdb_update_agent_keepalive(agent_id, logr.worker_node?"syncreq":"synced");

        if (OS_SUCCESS != result)
            mwarn("Unable to save agent last keepalive in global.db");
    } else {
        if (!data) {
            os_calloc(1, sizeof(pending_data_t), data);

            if (OSHash_Add(pending_data, key->id, data) != 2) {
                merror("Couldn't add pending data into hash table.");

                /* Unlock mutex */
                w_mutex_unlock(&lastmsg_mutex);

                os_free(data);
                os_free(clean);
                return;
            }
        }

        if (is_startup) {
            /* Unlock mutex */
            w_mutex_unlock(&lastmsg_mutex);
            agent_id = atoi(key->id);
<<<<<<< HEAD
            if (OS_SUCCESS != wdb_update_agent_keepalive(agent_id, logr.worker_node?"syncreq":"synced")) {            
=======
            if (OS_SUCCESS != wdb_update_agent_keepalive(agent_id, logr.worker_node?WDB_SYNC_REQ:WDB_SYNCED)) {
>>>>>>> c9b587a0
                mwarn("Unable to set last keepalive as pending");
            }
        } else {
            /* Update message */
            mdebug2("save_controlmsg(): inserting '%s'", msg);
            os_free(data->message);
            os_strdup(msg, data->message);

            /* Mark data as changed and insert into queue */
            if (!data->changed) {
                if (full(queue_i, queue_j)) {
                    merror("Pending message queue full.");
                } else {
                    strncpy(pending_queue[queue_i], key->id, 8);
                    forward(queue_i);

                    /* Signal that new data is available */
                    w_cond_signal(&awake_mutex);

                    data->changed = 1;
                }
            }

            /* Unlock mutex */
            w_mutex_unlock(&lastmsg_mutex);

            /* Parsing msg */
            result = parse_agent_update_msg(msg, &version, &os_name, &os_major, &os_minor, &os_build, &os_version, &os_codename,
                                            &os_platform, &os_arch, &uname, &config_sum, &merged_sum, &agent_ip, &labels);
            
            if (OS_SUCCESS != result) {
                merror("Error parsing message for agent %s.", key->id);
                return;
            }

            // Appending system labels
            /* Get manager name before chroot */
            if (gethostname(manager_host, HOST_NAME_MAX) < 0){
                mwarn("Unable to get hostname due to: '%s'", strerror(errno));
            }
            else {
                wm_strcat(&labels, manager_label, labels ? '\n' : 0);
                wm_strcat(&labels, manager_host, 0);
            }

            if (agent_ip) {
                wm_strcat(&labels, agent_ip_label, labels ? '\n' : 0);
                wm_strcat(&labels, agent_ip, 0);
            }
            if (node_name) {
                wm_strcat(&labels, node_label, labels ? '\n' : 0);
                wm_strcat(&labels, node_name, 0);
            }

            agent_id = atoi(key->id);

            // Updating version and keepalive in global.db
<<<<<<< HEAD
            result = wdb_update_agent_version(agent_id, os_name, os_version, os_major, os_minor, os_codename, os_platform,
                                              os_build, uname, os_arch, version, config_sum, merged_sum, manager_host,
                                              node_name, agent_ip, logr.worker_node?"syncreq":"synced");
=======
            result = wdb_update_agent_data(agent_id, os_name, os_version, os_major, os_minor, os_codename, os_platform,
                                           os_build, uname, os_arch, version, config_sum, merged_sum, manager_host,
                                           node_name, agent_ip, labels, logr.worker_node?WDB_SYNC_REQ:WDB_SYNCED);
>>>>>>> c9b587a0
            
            if (OS_INVALID == result)
                mwarn("Unable to update information in global.db for agent: %s", key->id);

            os_free(version);
            os_free(os_name);
            os_free(os_major);
            os_free(os_minor);
            os_free(os_build);
            os_free(os_version);
            os_free(os_codename);
            os_free(os_platform);
            os_free(os_arch);
            os_free(uname);
            os_free(config_sum);
            os_free(merged_sum);
            os_free(agent_ip);
            os_free(labels);
        }
    }

    os_free(clean);
}

void c_group(const char *group, char ** files, file_sum ***_f_sum,char * sharedcfg_dir) {
    os_md5 md5sum;
    unsigned int f_size = 0;
    file_sum **f_sum;
    char merged_tmp[PATH_MAX + 1];
    char merged[PATH_MAX + 1];
    char file[PATH_MAX + 1];
    unsigned int i;
    remote_files_group *r_group = NULL;

    *merged_tmp = '\0';

    /* Create merged file */
    os_calloc(2, sizeof(file_sum *), f_sum);
    os_calloc(1, sizeof(file_sum), f_sum[f_size]);
    *_f_sum = f_sum;

    f_sum[f_size]->mark = 0;
    f_sum[f_size]->name = NULL;
    f_sum[f_size]->sum[0] = '\0';

    snprintf(merged, PATH_MAX + 1, "%s/%s/%s", sharedcfg_dir, group, SHAREDCFG_FILENAME);

    if (!logr.nocmerged && (r_group = w_parser_get_group(group), r_group)) {
        if(r_group->current_polling_time <= 0){
            r_group->current_polling_time = r_group->poll;

            char *file_url;
            char *file_name;
            char destination_path[PATH_MAX + 1];
            char download_path[PATH_MAX + 1];
            int downloaded;

            // Check if we have merged.mg file in this group
            if(r_group->merge_file_index >= 0){
                file_url = r_group->files[r_group->merge_file_index].url;
                file_name = SHAREDCFG_FILENAME;
                snprintf(destination_path, PATH_MAX + 1, "%s/%s", DOWNLOAD_DIR, file_name);
                mdebug1("Downloading shared file '%s' from '%s'", merged, file_url);
                downloaded = wurl_request(file_url,destination_path, NULL, NULL, 0);
                w_download_status(downloaded,file_url,destination_path);
                r_group->merged_is_downloaded = !downloaded;

                // Validate the file
                if(r_group->merged_is_downloaded){

                    // File is invalid
                    if(!TestUnmergeFiles(destination_path,OS_TEXT))
                    {
                        int fd = unlink(destination_path);

                        merror("The downloaded file '%s' is corrupted.",destination_path);

                        if(fd == -1){
                            merror("Failed to delete file '%s'",destination_path);
                        }
                        return;
                    }

                    OS_MoveFile(destination_path,merged);
                }
            }
            else{ // Download all files
                int i;

                if(r_group->files){
                    for(i = 0; r_group->files[i].name; i++)
                    {
                        file_url = r_group->files[i].url;
                        file_name = r_group->files[i].name;
                        snprintf(destination_path, PATH_MAX + 1, "%s/%s/%s", sharedcfg_dir, group, file_name);
                        snprintf(download_path, PATH_MAX + 1, "%s/%s", DOWNLOAD_DIR, file_name);
                        mdebug1("Downloading shared file '%s' from '%s'", destination_path, file_url);
                        downloaded = wurl_request(file_url,download_path, NULL, NULL, 0);

                        if (!w_download_status(downloaded, file_url, destination_path)) {
                            OS_MoveFile(download_path, destination_path);
                        }
                    }
                }
            }
        }
        else{
            r_group->current_polling_time -= poll_interval_time;
        }
    }

    f_size++;

    if(r_group && r_group->merged_is_downloaded){

        // Validate the file
        if (OS_MD5_File(merged, md5sum, OS_TEXT) != 0) {
            f_sum[0]->sum[0] = '\0';
            merror("Accessing file '%s'", merged);
        }
        else{
            strncpy(f_sum[0]->sum, md5sum, 32);
            os_strdup(SHAREDCFG_FILENAME, f_sum[0]->name);
        }

        f_sum[f_size] = NULL;
    }
    else{
        // Merge ar.conf always
        if (!logr.nocmerged) {
            snprintf(merged_tmp, PATH_MAX + 1, "%s/%s/%s.tmp", sharedcfg_dir, group, SHAREDCFG_FILENAME);
            // First call, truncate merged file
            MergeAppendFile(merged_tmp, NULL, group, -1);
        }

        if (OS_MD5_File(DEFAULTAR, md5sum, OS_TEXT) == 0) {
            os_realloc(f_sum, (f_size + 2) * sizeof(file_sum *), f_sum);
            *_f_sum = f_sum;
            os_calloc(1, sizeof(file_sum), f_sum[f_size]);
            strncpy(f_sum[f_size]->sum, md5sum, 32);
            os_strdup(DEFAULTAR_FILE, f_sum[f_size]->name);
            f_sum[f_size + 1] = NULL;

            if (!logr.nocmerged) {
                MergeAppendFile(merged_tmp, DEFAULTAR, NULL, -1);
            }

            f_size++;
        }

        int ignored;

        /* Read directory */
        for (i = 0; files[i]; ++i) {
            /* Ignore hidden files  */
            /* Leave the shared config file for later */
            /* Also discard merged.mg.tmp */
            if (files[i][0] == '.' || !strncmp(files[i], SHAREDCFG_FILENAME, strlen(SHAREDCFG_FILENAME))) {
                continue;
            }
            ignored = 0;
            time_t *modify_time = NULL;

            snprintf(file, PATH_MAX + 1, "%s/%s/%s", sharedcfg_dir, group, files[i]);

            if (OS_MD5_File(file, md5sum, OS_TEXT) != 0) {
                merror("Accessing file '%s'", file);
                continue;
            }

            if(modify_time = (time_t*) OSHash_Get(invalid_files,file), modify_time != NULL){
                struct stat attrib;
                time_t last_modify;

                stat(file, &attrib);
                last_modify = attrib.st_mtime;
                ignored = 1;

                if( *modify_time != last_modify) {

                    *modify_time = last_modify;
                    if(checkBinaryFile(file)){
                        OSHash_Set(invalid_files, file, modify_time);
                        mdebug1("File '%s' in group '%s' modified but still invalid.", files[i], group);
                    }
                    else{
                        os_free(modify_time);
                        OSHash_Delete(invalid_files, file);
                        minfo("File '%s' in group '%s' is valid after last modification.", files[i], group);
                        ignored = 0;
                    }
                }
            } else {

                if(checkBinaryFile(file)){
                    struct stat attrib;

                    os_calloc(1, sizeof(time_t), modify_time);

                    stat(file, &attrib);
                    *modify_time = attrib.st_mtime;
                    int ret_val;

                    if (ret_val = OSHash_Add(invalid_files, file, modify_time), ret_val != 2) {
                        os_free(modify_time);
                        if (ret_val == 0) {
                            merror("Unable to add file '%s' to hash table of invalid files.", files[i]);
                        }
                    } else {
                        ignored = 1;
                        merror("Invalid shared file '%s' in group '%s'. Ignoring it.",files[i], group);
                    }
                }
            }

            if(!ignored){
                os_realloc(f_sum, (f_size + 2) * sizeof(file_sum *), f_sum);
                *_f_sum = f_sum;
                os_calloc(1, sizeof(file_sum), f_sum[f_size]);
                strncpy(f_sum[f_size]->sum, md5sum, 32);
                os_strdup(files[i], f_sum[f_size]->name);

                if (!logr.nocmerged) {
                    MergeAppendFile(merged_tmp, file, NULL, -1);
                }

                f_size++;
            }
        }

        f_sum[f_size] = NULL;

        if (!logr.nocmerged) {
            OS_MoveFile(merged_tmp, merged);
        }

        if (OS_MD5_File(merged, md5sum, OS_TEXT) != 0) {
            if (!logr.nocmerged) {
                merror("Accessing file '%s'", merged);
            }

            f_sum[0]->sum[0] = '\0';
        }

        strncpy(f_sum[0]->sum, md5sum, 32);
        os_strdup(SHAREDCFG_FILENAME, f_sum[0]->name);
    }
}

/* Generate merged file for multi-groups */
void c_multi_group(char *multi_group,file_sum ***_f_sum,char *hash_multigroup) {
    DIR *dp;
    char *group;
    char *save_ptr = NULL;
    const char delim[2] = ",";
    char path[PATH_MAX + 1];
    char ** files;
    char ** subdir;
    char agent_conf_multi_path[PATH_MAX + 1] = {0};

    if(!hash_multigroup){
        return;
    }

    if (!logr.nocmerged) {
        /* Get each group of the multi-group */
        group = strtok_r(multi_group, delim, &save_ptr);

        /* Delete agent.conf from multi group before appending to it */
        snprintf(agent_conf_multi_path,PATH_MAX + 1,"%s/%s/%s",MULTIGROUPS_DIR,hash_multigroup,"agent.conf");
        unlink(agent_conf_multi_path);

        while( group != NULL ) {
            /* Now for each group copy the files to the multi-group folder */
            char dir[PATH_MAX + 1] = {0};

            snprintf(dir, PATH_MAX + 1, "%s/%s", SHAREDCFG_DIR, group);

            dp = opendir(SHAREDCFG_DIR);

            if (!dp) {
                mdebug2("Opening directory: '%s': %s", dir, strerror(errno));
                return;
            }

            if (files = wreaddir(dir), !files) {
                if (errno != ENOTDIR) {
                    if(!reported_non_existing_group){
                        mwarn("Could not open directory '%s'. Group folder was deleted.", dir);
                    }
                    purge_group(group);

                    goto next;
                }
                goto next;
            }

            unsigned int i;
            time_t *modify_time = NULL;
            int ignored;
            for (i = 0; files[i]; ++i) {
                /* Ignore hidden files  */
                /* Leave the shared config file for later */
                /* Also discard merged.mg.tmp */
                if (files[i][0] == '.' || !strncmp(files[i], SHAREDCFG_FILENAME, strlen(SHAREDCFG_FILENAME))) {
                    continue;
                }

                ignored = 0;

                char destination_path[PATH_MAX + 1] = {0};
                char source_path[PATH_MAX + 1] = {0};
                char agent_conf_chunck_message[PATH_MAX + 1]= {0};

                snprintf(source_path, PATH_MAX + 1, "%s/%s/%s", SHAREDCFG_DIR, group, files[i]);
                snprintf(destination_path, PATH_MAX + 1, "%s/%s/%s", MULTIGROUPS_DIR, hash_multigroup, files[i]);
                if(modify_time = (time_t*) OSHash_Get(invalid_files,source_path), modify_time != NULL){
                   ignored = 1;
                }
                if(!ignored) {
                    /* If the file is agent.conf, append */
                    if(strcmp(files[i],"agent.conf") == 0){
                        snprintf(agent_conf_chunck_message,PATH_MAX + 1,"<!-- Source file: %s/agent.conf -->\n",group);
                        w_copy_file(source_path,destination_path,'a',agent_conf_chunck_message,1);
                    }
                    else {
                        w_copy_file(source_path,destination_path,'c',NULL,1);
                    }
                }

            }
next:
            group = strtok_r(NULL, delim, &save_ptr);
            free_strarray(files);
            closedir(dp);

        }
    }

    /* Open the multi-group files and generate merged */
    dp = opendir(MULTIGROUPS_DIR);

    if (!dp) {
        mdebug2("Opening directory: '%s': %s", MULTIGROUPS_DIR, strerror(errno));
        return;
    }

    if (snprintf(path, PATH_MAX + 1, MULTIGROUPS_DIR "/%s", hash_multigroup) > PATH_MAX) {
        mdebug2("At c_multi_group(): path too long.");
        closedir(dp);
        return;
    }

    // Try to open directory, avoid TOCTOU hazard
    if (subdir = wreaddir(path), !subdir) {
        if (errno != ENOTDIR) {
            mdebug2("At c_multi_group(): Could not open directory '%s'", path);
        }
        closedir(dp);
        return;
    }

    c_group(hash_multigroup, subdir, _f_sum,MULTIGROUPS_DIR);
    free_strarray(subdir);

    closedir(dp);
}

/* Create the structure with the files and checksums */
static void c_files()
{
    DIR *dp;
    char ** subdir;
    struct dirent *entry = NULL;
    unsigned int p_size = 0;
    char path[PATH_MAX + 1];
    int oldmask;
    int retval;
    FILE *fp = NULL;
    char groups_info[OS_SIZE_65536 + 1] = {0};
    char *key = NULL;
    char *data = NULL;
    os_sha256 multi_group_hash;
    char * _hash = NULL;

    mdebug2("Updating shared files sums.");

    /* Lock mutex */
    w_mutex_lock(&files_mutex);

    // Free groups set, and set to NULL
    {
        int i;
        int j;
        file_sum **f_sum;
        DIR *dp;
        struct dirent *entry = NULL;

        if (groups) {
            for (i = 0; groups[i]; i++) {
                f_sum = groups[i]->f_sum;

                if(f_sum){
                    for (j = 0; f_sum[j]; j++) {
                        free(f_sum[j]->name);
                        free(f_sum[j]);
                        f_sum[j] = NULL;
                    }

                    free(f_sum);
                    f_sum = NULL;
                }

                free(groups[i]->group);
                free(groups[i]);
            }

            free(groups);
            groups = NULL;
        }

        if(should_clean == 1){
            // Clean hash table
            OSHash_Clean(m_hash, cleaner);
            m_hash = OSHash_Create();

            reported_non_existing_group = 0;

            dp = opendir(MULTIGROUPS_DIR);

            if (!dp) {
                /* Unlock mutex */
                w_mutex_unlock(&files_mutex);
                mdebug1("Opening directory: '%s': %s", SHAREDCFG_DIR, strerror(errno));
                should_clean = 0;
                return;
            }

            // Clean all multigroups files
            while (entry = readdir(dp), entry) {
                // Skip "." and ".."
                if ((strcmp(entry->d_name, ".") == 0) || (strcmp(entry->d_name, "..") == 0)) {
                    continue;
                }

                snprintf(path, PATH_MAX + 1, MULTIGROUPS_DIR "/%s", entry->d_name);
                rmdir_ex(path);
            }

            closedir(dp);
            should_clean = 0;
        }
    }

    // Initialize main groups structure
    os_calloc(1, sizeof(group_t *), groups);

    // Scan directory, look for groups (subdirectories)

    dp = opendir(SHAREDCFG_DIR);

    if (!dp) {
        /* Unlock mutex */
        w_mutex_unlock(&files_mutex);

        mdebug1("Opening directory: '%s': %s", SHAREDCFG_DIR, strerror(errno));
        return;
    }

    while (entry = readdir(dp), entry) {
        // Skip "." and ".."
        if (entry->d_name[0] == '.' && (entry->d_name[1] == '\0' || (entry->d_name[1] == '.' && entry->d_name[2] == '\0'))) {
            continue;
        }

        if (snprintf(path, PATH_MAX + 1, SHAREDCFG_DIR "/%s", entry->d_name) > PATH_MAX) {
            merror("At c_files(): path too long.");
            break;
        }

        // Try to open directory, avoid TOCTOU hazard

        if (subdir = wreaddir(path), !subdir) {
            if (errno != ENOTDIR) {
                mdebug1("At c_files() 1: Could not open directory '%s'", path);
            }
            continue;
        }

        os_realloc(groups, (p_size + 2) * sizeof(group_t *), groups);
        os_calloc(1, sizeof(group_t), groups[p_size]);
        groups[p_size]->group = strdup(entry->d_name);
        groups[p_size + 1] = NULL;
        c_group(entry->d_name, subdir, &groups[p_size]->f_sum,SHAREDCFG_DIR);
        free_strarray(subdir);
        p_size++;
    }

    path[0] = '\0';
    closedir(dp);

    dp = opendir(GROUPS_DIR);

    if (!dp) {
        /* Unlock mutex */
        w_mutex_unlock(&files_mutex);

        mdebug1("Opening directory: '%s': %s", GROUPS_DIR, strerror(errno));
        return;
    }

    while (entry = readdir(dp), entry) {
        // Skip "." and ".."
        if (entry->d_name[0] == '.' && (entry->d_name[1] == '\0' || (entry->d_name[1] == '.' && entry->d_name[2] == '\0'))) {
            continue;
        }

        if (snprintf(path, PATH_MAX + 1, GROUPS_DIR "/%s", entry->d_name) > PATH_MAX) {
            merror("At c_files(): path too long.");
            break;
        }

        fp = fopen(path,"r");

        if(!fp) {
            mdebug1("At c_files(): Could not open file '%s'",entry->d_name);
        }
        else if (fgets(groups_info, OS_SIZE_65536, fp)!=NULL ) {
            // If it's not a multigroup, skip it
            if(!strstr(groups_info, ",")){
                fclose(fp);
                fp = NULL;
                continue;
            }

            fclose(fp);
            fp = NULL;

            char *endl = strchr(groups_info, '\n');
            if (endl) {
                *endl = '\0';
            }

            OS_SHA256_String(groups_info,multi_group_hash);

            os_calloc(9, sizeof(char), _hash);
            snprintf(_hash, 9, "%.8s", multi_group_hash);

            if(OSHash_Add_ex(m_hash, groups_info, _hash) != 2){
                os_free(_hash);
                mdebug2("Couldn't add multigroup '%s' to hash table 'm_hash'", groups_info);
            }
        }

        if(fp){
            fclose(fp);
            fp = NULL;
        }
    }

    OSHashNode *my_node;
    unsigned int i;

    for (my_node = OSHash_Begin(m_hash, &i); my_node; my_node = OSHash_Next(m_hash, &i, my_node)) {
        os_free(key);
        os_free(data);
        os_strdup(my_node->key, key);
        if(my_node->data){
            os_strdup(my_node->data, data);
        }
        else {
            os_free(key);
            os_free(data);
            closedir(dp);
            w_mutex_unlock(&files_mutex);
            return;
        }

        if (snprintf(path, PATH_MAX + 1, MULTIGROUPS_DIR "/%s", data) > PATH_MAX) {
            merror("At c_files(): path '%s' too long.",path);
            break;
        }

        // Try to open directory, avoid TOCTOU hazard
        if (subdir = wreaddir(path), !subdir) {
            switch (errno) {
                case ENOENT:
                    mdebug2("Making multi-group directory: %s", path);

                    oldmask = umask(0006);
                    retval = mkdir(path, 0770);
                    umask(oldmask);

                    if (retval < 0) {
                        merror("Cannot create multigroup directory '%s': %s (%d)", path, strerror(errno), errno);
                        continue;
                    }

                    break;

                default:
                    merror("Cannot open multigroup directory '%s': %s (%d)", path, strerror(errno), errno);
                    continue;
            }
        }

        os_realloc(groups, (p_size + 2) * sizeof(group_t *), groups);
        os_calloc(1, sizeof(group_t), groups[p_size]);
        groups[p_size]->group = strdup(my_node->key);
        groups[p_size + 1] = NULL;
        c_multi_group(key,&groups[p_size]->f_sum,data);
        free_strarray(subdir);
        p_size++;
    }

    os_free(key);
    os_free(data);
    /* Unlock mutex */
    w_mutex_unlock(&files_mutex);
    closedir(dp);
    mdebug2("End updating shared files sums.");
}

file_sum** find_sum(const char *group) {
    int i;

    for (i = 0; groups[i]; i++) {
        if (!strcmp(groups[i]->group, group)) {
            return groups[i]->f_sum;
        }
    }

    // Group not found
    return NULL;
}

file_sum ** find_group(const char * file, const char * md5, char group[OS_SIZE_65536]) {
    int i;
    int j;
    file_sum ** f_sum;

    for (i = 0; groups[i]; i++) {
        f_sum = groups[i]->f_sum;

        if(f_sum) {
            for (j = 0; f_sum[j]; j++) {
                if (!(strcmp(f_sum[j]->name, file) || strcmp(f_sum[j]->sum, md5))) {
                    strncpy(group, groups[i]->group, OS_SIZE_65536);
                    return f_sum;
                }
            }
        }
    }

    return NULL;
}

/* Send a file to the agent
 * Returns -1 on error
 */
int send_file_toagent(const char *agent_id, const char *group, const char *name, const char *sum,char *sharedcfg_dir)
{
    int i = 0;
    size_t n = 0;
    char file[OS_SIZE_1024 + 1];
    char buf[OS_SIZE_1024 + 1];
    FILE *fp;
    os_sha256 multi_group_hash;
    char *multi_group_hash_pt = NULL;

    /* Check if it is multigroup */
    if(strchr(group,MULTIGROUP_SEPARATOR)){

        if(multi_group_hash_pt = OSHash_Get(m_hash,group),multi_group_hash_pt){
            mdebug1("At send_file_toagent(): Hash is '%s'",multi_group_hash_pt);
            snprintf(file, OS_SIZE_1024, "%s/%s/%s", sharedcfg_dir, multi_group_hash_pt, name);
        }
        else{
            OS_SHA256_String(group,multi_group_hash);
            char _hash[9] = {0};
            strncpy(_hash,multi_group_hash,8);
            OSHash_Add_ex(m_hash,group,strdup(_hash));
            snprintf(file, OS_SIZE_1024, "%s/%s/%s", sharedcfg_dir, _hash, name);
        }
    }
    else{
        snprintf(file, OS_SIZE_1024, "%s/%s/%s", sharedcfg_dir, group, name);
    }


    fp = fopen(file, "r");
    if (!fp) {
        mdebug1(FOPEN_ERROR, file, errno, strerror(errno));
        return (-1);
    }

    /* Send the file name first */
    snprintf(buf, OS_SIZE_1024, "%s%s%s %s\n",
             CONTROL_HEADER, FILE_UPDATE_HEADER, sum, name);

    if (send_msg(agent_id, buf, -1) < 0) {
        fclose(fp);
        return (-1);
    }

    /* Send the file contents */
    while ((n = fread(buf, 1, 900, fp)) > 0) {
        buf[n] = '\0';

        if (send_msg(agent_id, buf, -1) < 0) {
            fclose(fp);
            return (-1);
        }

        if (logr.proto[logr.position] == IPPROTO_UDP) {
            /* Sleep 1 every 30 messages -- no flood */
            if (i > 30) {
                sleep(1);
                i = 0;
            }
            i++;
        }
    }

    /* Send the message to close the file */
    snprintf(buf, OS_SIZE_1024, "%s%s", CONTROL_HEADER, FILE_CLOSE_HEADER);

    if (send_msg(agent_id, buf, -1) < 0) {
        fclose(fp);
        return (-1);
    }

    fclose(fp);

    return (0);
}

/* Read the available control message from the agent */
static void read_controlmsg(const char *agent_id, char *msg)
{
    int i;
    char group[OS_SIZE_65536];
    file_sum **f_sum = NULL;
    os_md5 tmp_sum;
    char *end;
    agent_group *agt_group;

    if (!groups) {
        /* Nothing to share with agent */
        return;
    }

    mdebug2("read_controlmsg(): reading '%s'", msg);
    memset(&tmp_sum, 0, sizeof(os_md5));

    // Skip agent-info and label data

    if (msg = strchr(msg, '\n'), !msg) {
        merror("Invalid message from agent ID '%s' (strchr \\n)", agent_id);
        return;
    }

    for (msg++; (*msg == '\"' || *msg == '!') && (end = strchr(msg, '\n')); msg = end + 1);


    // Get agent group
    if (agt_group = w_parser_get_agent(agent_id), agt_group) {
        strncpy(group, agt_group->group, OS_SIZE_65536);
        group[OS_SIZE_65536 - 1] = '\0';
        set_agent_group(agent_id, group);
    } else if (get_agent_group(agent_id, group, OS_SIZE_65536) < 0) {
        group[0] = '\0';
    }
    mdebug2("Agent '%s' group is '%s'",agent_id,group);

    /* Lock mutex */
    w_mutex_lock(&files_mutex);

    // If group was got, get file sum array

    if (group[0]) {
        if (f_sum = find_sum(group), !f_sum) {
            /* Unlock mutex */
            w_mutex_unlock(&files_mutex);

            mdebug1("No such group '%s' for agent '%s'", group, agent_id);
            return;
        }
    }

    /* Parse message */
    while (*msg != '\0') {
        char *md5;
        char *file;

        md5 = msg;
        file = msg;

        msg = strchr(msg, '\n');
        if (!msg) {
            merror("Invalid message from agent ID '%s' (strchr \\n)", agent_id);
            break;
        }

        *msg = '\0';
        msg++;

        // Skip labeled data

        if (*md5 == '\"' || *md5 == '!') {
            continue;
        }

        file = strchr(file, ' ');
        if (!file) {
            merror("Invalid message from agent ID '%s' (strchr ' ')", agent_id);
            break;
        }

        *file = '\0';
        file++;

        // If group was not got, guess it by matching sum

        mdebug2("Agent '%s' with group '%s' file '%s' MD5 '%s'",agent_id,group,file,md5);
        if (!f_sum) {
            if (!guess_agent_group || (f_sum = find_group(file, md5, group), !f_sum)) {
                // If the group could not be guessed, set to "default"
                // or if the user requested not to guess the group, through the internal
                // option 'guess_agent_group', set to "default"
                strncpy(group, "default", OS_SIZE_65536);

                if (f_sum = find_sum(group), !f_sum) {
                    /* Unlock mutex */
                    w_mutex_unlock(&files_mutex);

                    merror("No such group '%s' for agent '%s'", group, agent_id);
                    return;
                }
            }

            set_agent_group(agent_id, group);
        }

        /* New agents only have merged.mg */
        if (strcmp(file, SHAREDCFG_FILENAME) == 0) {
            for (i = 0; f_sum[i]; i++) {
                f_sum[i]->mark = 0;
            }

            // Copy sum before unlock mutex
            if (f_sum[0] && *(f_sum[0]->sum)) {
                memcpy(tmp_sum, f_sum[0]->sum, sizeof(tmp_sum));
            }

            /* Unlock mutex */
            w_mutex_unlock(&files_mutex);

            if (tmp_sum[0] && strcmp(tmp_sum, md5) != 0) {
                mdebug1("Sending file '%s/%s' to agent '%s'.", group, SHAREDCFG_FILENAME, agent_id);

                /* If the agent has multi group, change the shared path */
                char *multi_group = strchr(group,MULTIGROUP_SEPARATOR);
                char sharedcfg_dir[128] = {0};

                if(multi_group) {
                    strcpy(sharedcfg_dir,MULTIGROUPS_DIR);
                } else {
                    strcpy(sharedcfg_dir,SHAREDCFG_DIR);
                }

                if (send_file_toagent(agent_id, group, SHAREDCFG_FILENAME, tmp_sum,sharedcfg_dir) < 0) {
                    mwarn(SHARED_ERROR, SHAREDCFG_FILENAME, agent_id);
                }

                mdebug2("End sending file '%s/%s' to agent '%s'.", group, SHAREDCFG_FILENAME, agent_id);
            }

            return;
        }

        for (i = 1; f_sum[i]; i++) {
            if (strcmp(f_sum[i]->name, file) != 0) {
                continue;
            }

            else if (strcmp(f_sum[i]->sum, md5) != 0) {
                f_sum[i]->mark = 1;    /* Marked to update */
            }

            else {
                f_sum[i]->mark = 2;
            }
            break;
        }
    }

    /* Update each marked file */
    for (i = 1; f_sum && f_sum[i]; i++) {
        if ((f_sum[i]->mark == 1) ||
                (f_sum[i]->mark == 0)) {

            mdebug1("Sending file '%s/%s' to agent '%s'.", group, f_sum[i]->name, agent_id);

            /* If the agent has multi group, change the shared path */
            char *multi_group = strchr(group,MULTIGROUP_SEPARATOR);
            char sharedcfg_dir[128] = {0};

            if(multi_group) {
                strcpy(sharedcfg_dir,MULTIGROUPS_DIR);
            } else {
                strcpy(sharedcfg_dir,SHAREDCFG_DIR);
            }

            if (send_file_toagent(agent_id, group, f_sum[i]->name, f_sum[i]->sum,sharedcfg_dir) < 0) {
                mwarn(SHARED_ERROR, f_sum[i]->name, agent_id);
            }
        }

        f_sum[i]->mark = 0;
    }

    /* Unlock mutex */
    w_mutex_unlock(&files_mutex);

    return;
}

/* Wait for new messages to read
 * The messages will be sent using save_controlmsg
 */
void *wait_for_msgs(__attribute__((unused)) void *none)
{
    char agent_id[9];
    pending_data_t *data;

    /* Should never leave this loop */
    while (1) {
        char * msg = NULL;

        /* Lock mutex */
        w_mutex_lock(&lastmsg_mutex);

        /* If no agent changed, wait for signal */
        while (empty(queue_i, queue_j)) {
            w_cond_wait(&awake_mutex, &lastmsg_mutex);
        }

        /* Pop data from queue */
        if ((data = OSHash_Get(pending_data, pending_queue[queue_j]))) {
            strncpy(agent_id, pending_queue[queue_j], 8);
            os_strdup(data->message, msg);
        } else {
            merror("Couldn't get pending data from hash table for agent ID '%s'.", pending_queue[queue_j]);
            *agent_id = '\0';
        }

        forward(queue_j);

        /* Unlock mutex */
        w_mutex_unlock(&lastmsg_mutex);

        if (msg && *agent_id) {
            read_controlmsg(agent_id, msg);
        }

        // Mark message as dispatched
        w_mutex_lock(&lastmsg_mutex);
        if (data) {
            data->changed = 0;
        }
        w_mutex_unlock(&lastmsg_mutex);

        free(msg);
    }

    return (NULL);
}
/* Update shared files */
void *update_shared_files(__attribute__((unused)) void *none) {
    INTERVAL = getDefine_Int("remoted", "shared_reload", 1, 18000);
    group_data_flush = getDefine_Int("remoted", "group_data_flush", 0, 2592000);
    should_clean = 0;

    if(group_data_flush == 0){
        mwarn("Automatic multi-group cleaning has been disabled.");
    }
    else if(group_data_flush < INTERVAL){
        mwarn("group_data_flush must be greater than or equal to shared_reload. Setting value to %d seconds.", INTERVAL);
        group_data_flush = INTERVAL;
    }

    poll_interval_time = INTERVAL;

    while (1) {
        time_t _ctime = time(0);

        // Every group_data_flush seconds, clean multigroups directory
        if ((_ctime - _clean_time) >= group_data_flush && group_data_flush != 0) {
            should_clean = 1;
            _clean_time = _ctime;
        }

        /* Every INTERVAL seconds, re-read the files
         * If something changed, notify all agents
         */

        if ((_ctime - _stime) >= INTERVAL) {
            // Check if the yaml file has changed and reload it
            if(w_yaml_file_has_changed()){
                w_yaml_file_update_structs();
                w_yaml_create_groups();
            }

            c_files();
            _stime = _ctime;
        }

        sleep(1);
    }

    return NULL;
}

void free_pending_data(pending_data_t *data) {
    if (!data) return;
    os_free(data->message);
    os_free(data);
}

/*
 *  Read queue/agent-groups and delete this group for all the agents.
 *  Returns 0 on success or -1 on error
 */
int purge_group(char *group){

    DIR *dp;
    char path[PATH_MAX + 1];
    struct dirent *entry = NULL;
    FILE *fp = NULL;
    char groups_info[OS_SIZE_65536 + 1] = {0};
    char **groups;
    char *new_groups = NULL;
    unsigned int i;

    dp = opendir(GROUPS_DIR);

    if (!dp) {
        mdebug1("on purge_group(): Opening directory: '%s': %s", GROUPS_DIR, strerror(errno));
        return -1;
    }

    while (entry = readdir(dp), entry) {
        // Skip "." and ".."
        if ((strcmp(entry->d_name, ".") == 0) || (strcmp(entry->d_name, "..") == 0)) {
            continue;
        }

        new_groups = NULL;

        if (snprintf(path, PATH_MAX + 1, GROUPS_DIR "/%s", entry->d_name) > PATH_MAX) {
            merror("At purge_group(): path too long.");
            break;
        }

        fp = fopen(path,"r+");

        if(!fp) {
            mdebug1("At purge_group(): Could not open file '%s'",entry->d_name);
            closedir(dp);
            return -1;
        }
        else if (fgets(groups_info, OS_SIZE_65536, fp) !=NULL ) {
            if(strstr(groups_info, group)){
                fclose(fp);
                fp = fopen(path,"w");

                if(!fp){
                    mdebug1("At purge_group(): Could not open file '%s'",entry->d_name);
                    closedir(dp);
                    return -1;
                }

                groups = OS_StrBreak(MULTIGROUP_SEPARATOR, groups_info, MAX_GROUPS_PER_MULTIGROUP);
                for (i=0; groups[i] != NULL; i++) {
                    if(!strcmp(groups[i], group)){
                        continue;
                    }
                    wm_strcat(&new_groups, groups[i], MULTIGROUP_SEPARATOR);
                }
                if(new_groups) {
                    fwrite(new_groups, 1, strlen(new_groups), fp);
                }
                free_strarray(groups);
            }
        }

        fclose(fp);
        fp = NULL;
    }
    if(!reported_non_existing_group) {
        mdebug2("Group '%s' was deleted. Removing this group from all affected agents...", group);
        reported_non_existing_group = 1;
    }
    closedir(dp);
    os_free(new_groups);
    return 0;
}

/* Should be called before anything here */
void manager_init()
{
    _stime = time(0);
    _clean_time = time(0);
    m_hash = OSHash_Create();
    invalid_files = OSHash_Create();
    mdebug1("Running manager_init");
    c_files();
    w_yaml_create_groups();
    memset(pending_queue, 0, MAX_AGENTS * 9);
    pending_data = OSHash_Create();

    if (!m_hash || !pending_data) merror_exit("At manager_init(): OSHash_Create() failed");

    OSHash_SetFreeDataPointer(pending_data, (void (*)(void *))free_pending_data);
}<|MERGE_RESOLUTION|>--- conflicted
+++ resolved
@@ -191,11 +191,8 @@
             /* Unlock mutex */
             w_mutex_unlock(&lastmsg_mutex);
             agent_id = atoi(key->id);
-<<<<<<< HEAD
-            if (OS_SUCCESS != wdb_update_agent_keepalive(agent_id, logr.worker_node?"syncreq":"synced")) {            
-=======
-            if (OS_SUCCESS != wdb_update_agent_keepalive(agent_id, logr.worker_node?WDB_SYNC_REQ:WDB_SYNCED)) {
->>>>>>> c9b587a0
+
+            if (OS_SUCCESS != wdb_update_agent_keepalive(agent_id, logr.worker_node?"syncreq":"synced")) {
                 mwarn("Unable to set last keepalive as pending");
             }
         } else {
@@ -253,15 +250,9 @@
             agent_id = atoi(key->id);
 
             // Updating version and keepalive in global.db
-<<<<<<< HEAD
-            result = wdb_update_agent_version(agent_id, os_name, os_version, os_major, os_minor, os_codename, os_platform,
-                                              os_build, uname, os_arch, version, config_sum, merged_sum, manager_host,
-                                              node_name, agent_ip, logr.worker_node?"syncreq":"synced");
-=======
             result = wdb_update_agent_data(agent_id, os_name, os_version, os_major, os_minor, os_codename, os_platform,
                                            os_build, uname, os_arch, version, config_sum, merged_sum, manager_host,
-                                           node_name, agent_ip, labels, logr.worker_node?WDB_SYNC_REQ:WDB_SYNCED);
->>>>>>> c9b587a0
+                                           node_name, agent_ip, labels, logr.worker_node?"syncreq":"synced");
             
             if (OS_INVALID == result)
                 mwarn("Unable to update information in global.db for agent: %s", key->id);
