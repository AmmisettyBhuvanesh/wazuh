#!/bin/sh

# Copyright (C) 2015-2021, Wazuh Inc.
# wazuh-control        This shell script takes care of starting
#                      or stopping ossec-hids
# Author: Daniel B. Cid <daniel.cid@gmail.com>

# Getting where we are installed
LOCAL=`dirname $0`;
cd ${LOCAL}
PWD=`pwd`
DIR=`dirname $PWD`;
PLIST=${DIR}/bin/.process_list;

# Installation info
<<<<<<< HEAD
VERSION="v5.0.0"
REVISION="50000"
=======
VERSION="v4.3.0"
REVISION="40301"
>>>>>>> 93b2f48e
TYPE="local"

###  Do not modify below here ###

# Getting additional processes
ls -la ${PLIST} > /dev/null 2>&1
if [ $? = 0 ]; then
. ${PLIST};
fi

AUTHOR="Wazuh Inc."
DAEMONS="wazuh-modulesd wazuh-monitord wazuh-logcollector wazuh-syscheckd wazuh-analysisd wazuh-maild wazuh-execd wazuh-db wazuh-agentlessd wazuh-integratord wazuh-dbd wazuh-csyslogd"

# Reverse order of daemons
SDAEMONS=$(echo $DAEMONS | awk '{ for (i=NF; i>1; i--) printf("%s ",$i); print $1; }')

## Locking for the start/stop
LOCK="${DIR}/var/start-script-lock"
LOCK_PID="${LOCK}/pid"

# This number should be more than enough (even if it is
# started multiple times together). It will try for up
# to 10 attempts (or 10 seconds) to execute.
MAX_ITERATION="10"

MAX_KILL_TRIES=600

checkpid() {
    for i in ${DAEMONS}; do
        for j in `cat ${DIR}/var/run/${i}*.pid 2>/dev/null`; do
            ps -p $j > /dev/null 2>&1
            if [ ! $? = 0 ]; then
                echo "Deleting PID file '${DIR}/var/run/${i}-${j}.pid' not used..."
                rm ${DIR}/var/run/${i}-${j}.pid
            fi
        done
    done
}

lock() {
    i=0;

    # Providing a lock.
    while [ 1 ]; do
        mkdir ${LOCK} > /dev/null 2>&1
        MSL=$?
        if [ "${MSL}" = "0" ]; then
            # Lock acquired (setting the pid)
            echo "$$" > ${LOCK_PID}
            return;
        fi

        # Waiting 1 second before trying again
        sleep 1;
        i=`expr $i + 1`;
        pid=`cat ${LOCK_PID}` 2>/dev/null

        if [ $? = 0 ]
        then
            kill -0 ${pid} >/dev/null 2>&1
            if [ ! $? = 0 ]; then
                # Pid is not present.
                # Unlocking and executing
                unlock;
                mkdir ${LOCK} > /dev/null 2>&1
                echo "$$" > ${LOCK_PID}
                return;
            fi
        fi

        # We tried 10 times to acquire the lock.
        if [ "$i" = "${MAX_ITERATION}" ]; then
            echo "ERROR: Another instance is locking this process."
            echo "If you are sure that no other instance is running, please remove ${LOCK}"
            exit 1
        fi
    done
}

unlock()
{
    rm -rf ${LOCK}
}

help()
{
    # Help message
    echo ""
    echo "Usage: $0 {start|stop|restart|status|enable|disable|info [-v -r -t]}";
    exit 1;
}

DATABASE_MSG="This option is deprecated because the database output is now enabled by default."
SYSLOG_MSG="This option is deprecated because Client Syslog is now enabled by default."
AGENTLESS_MSG="This option is deprecated because Agentless is now enabled by default."
INTEGRATOR_MSG="This option is deprecated because Integrator is now enabled by default."


# Enables additional daemons
enable()
{
    if [ "X$2" = "X" ]; then
        echo ""
        echo "Enable options: debug"
        echo "Usage: $0 enable debug"
        exit 1;
    fi

    if [ "X$2" = "Xdatabase" ]; then
        echo "$DATABASE_MSG"
    elif [ "X$2" = "Xclient-syslog" ]; then
        echo "$SYSLOG_MSG"
    elif [ "X$2" = "Xagentless" ]; then
        echo "$AGENTLESS_MSG";
    elif [ "X$2" = "Xintegrator" ]; then
        echo "$INTEGRATOR_MSG";
    elif [ "X$2" = "Xdebug" ]; then
        echo "DEBUG_CLI=\"-d\"" >> ${PLIST};
    else
        echo ""
        echo "Invalid enable option."
        echo ""
        echo "Enable options: debug"
        echo "Usage: $0 enable debug"
        exit 1;
    fi
}

# Disables additional daemons
disable()
{
    if [ "X$2" = "X" ]; then
        echo ""
        echo "Disable options: debug"
        echo "Usage: $0 disable debug"
        exit 1;
    fi
    daemon=''


    if [ "X$2" = "Xdatabase" ]; then
        echo "$DATABASE_MSG"
    elif [ "X$2" = "Xclient-syslog" ]; then
        echo "$SYSLOG_MSG"
    elif [ "X$2" = "Xagentless" ]; then
        echo "$AGENTLESS_MSG";
    elif [ "X$2" = "Xintegrator" ]; then
        echo "$INTEGRATOR_MSG";
    elif [ "X$2" = "Xdebug" ]; then
        echo "DEBUG_CLI=\"\"" >> ${PLIST};
    else
        echo ""
        echo "Invalid disable option."
        echo ""
        echo "Disable options: debug"
        echo "Usage: $0 disable debug"
        exit 1;
    fi
    if [ "$daemon" != '' ]; then
        pstatus ${daemon};
        if [ $? = 1 ]; then
            kill `cat $DIR/var/run/$daemon*`
            rm $DIR/var/run/$daemon*
            echo "Killing ${daemon}...";
        fi
    fi
}

status()
{
    RETVAL=0
    for i in ${DAEMONS}; do
        pstatus ${i};
        if [ $? = 0 ]; then
            RETVAL=1
            echo "${i} not running..."
        else
            echo "${i} is running..."
        fi
    done
}

testconfig()
{
    # We first loop to check the config
    for i in ${SDAEMONS}; do
        ${DIR}/bin/${i} -t ${DEBUG_CLI};
        if [ $? != 0 ]; then
            if [ ! -f ${DIR}/var/run/.restart ]; then
                touch ${DIR}/var/run/${i}.failed
            fi
            echo "${i}: Configuration error. Exiting"
            rm -f ${DIR}/var/run/*.start
            rm -f ${DIR}/var/run/.restart
            unlock;
            exit 1;
        fi
    done
}

start_service()
{
    echo "Starting Wazuh $VERSION..."
    TEST=$(${DIR}/bin/wazuh-logtest-legacy -t  2>&1)
    echo $TEST

    if [ ! -z "$TEST" ]; then
        echo "wazuh-analysisd: Configuration error. Exiting."
        touch ${DIR}/var/run/wazuh-analysisd.failed
        exit 1;
    fi

    checkpid;

    # Delete all files in temporary folder
    TO_DELETE="$DIR/tmp/*"
    rm -rf $TO_DELETE


    # We actually start them now.
    for i in ${SDAEMONS}; do
        pstatus ${i};
        if [ $? = 0 ]; then
            rm -f ${DIR}/var/run/${i}.failed
            touch ${DIR}/var/run/${i}.start
            ${DIR}/bin/${i} ${DEBUG_CLI};
            if [ $? != 0 ]; then
                echo "${i} did not start correctly.";
                rm -f ${DIR}/var/run/${i}.start
                touch ${DIR}/var/run/${i}.failed
                rm -f ${DIR}/var/run/*.start
                rm -f ${DIR}/var/run/.restart
                unlock;
                exit 1;
            fi
            echo "Started ${i}..."
        else
            echo "${i} already running..."
        fi
    done

    # After we start we give 2 seconds for the daemons
    # to internally create their PID files.
    sleep 2;
    rm -f ${DIR}/var/run/*.start
    ls -la "${DIR}/ossec-agent/" >/dev/null 2>&1
    if [ $? = 0 ]; then
        echo ""
        echo "Starting sub agent directory (for hybrid mode)"
        ${DIR}/ossec-agent/bin/wazuh-control start
    fi

    echo "Completed."
}

pstatus()
{
    pfile=$1;

    # pfile must be set
    if [ "X${pfile}" = "X" ]; then
        return 0;
    fi

    ls ${DIR}/var/run/${pfile}*.pid > /dev/null 2>&1
    if [ $? = 0 ]; then
        for pid in `cat ${DIR}/var/run/${pfile}*.pid 2>/dev/null`; do
            ps -p ${pid} > /dev/null 2>&1
            if [ ! $? = 0 ]; then
                echo "${pfile}: Process ${pid} not used by Wazuh, removing..."
                rm -f ${DIR}/var/run/${pfile}-${pid}.pid
                continue;
            fi

            kill -0 ${pid} > /dev/null 2>&1
            if [ $? = 0 ]; then
                return 1;
            fi
        done
    fi

    return 0;
}

wait_pid() {
    wp_counter=1

    while kill -0 $1 2> /dev/null
    do
        if [ "$wp_counter" = "$MAX_KILL_TRIES" ]
        then
            return 1
        else
            # sleep doesn't work in AIX
            # read doesn't work in FreeBSD
            sleep 0.1 > /dev/null 2>&1 || read -t 0.1 > /dev/null 2>&1
            wp_counter=`expr $wp_counter + 1`
        fi
    done

    return 0
}

stop_service()
{
    checkpid;
    for i in ${DAEMONS}; do
        pstatus ${i};
        if [ $? = 1 ]; then
            echo "Killing ${i}...";
            pid=`cat ${DIR}/var/run/${i}*.pid`
            kill $pid

            if ! wait_pid $pid
            then
                echo "Process ${i} couldn't be terminated. It will be killed.";
                kill -9 $pid
            fi
        else
            echo "${i} not running...";
        fi
        rm -f ${DIR}/var/run/${i}*.pid
    done


    ls -la "${DIR}/ossec-agent/" >/dev/null 2>&1
    if [ $? = 0 ]; then
        echo ""
        echo "Stopping sub agent directory (for hybrid mode)"
        ${DIR}/ossec-agent/bin/wazuh-control stop
    fi
    echo "Wazuh $VERSION Stopped"
}

info()
{
    if [ "X${1}" = "X" ]; then
        echo "WAZUH_VERSION=\"${VERSION}\""
        echo "WAZUH_REVISION=\"${REVISION}\""
        echo "WAZUH_TYPE=\"${TYPE}\""
    else
        case ${1} in
            -v) echo "${VERSION}" ;;
            -r) echo "${REVISION}" ;;
            -t) echo "${TYPE}" ;;
             *) echo "Invalid flag: ${1}" && help ;;
        esac
    fi
}

### MAIN HERE ###

arg=$2

case "$1" in
start)
    testconfig
    lock
    start_service
    unlock
    ;;
stop)
    lock
    stop_service
    unlock
    ;;
restart)
    testconfig
    lock
    stop_service
    start_service
    unlock
    ;;
reload)
    DAEMONS=$(echo $DAEMONS | sed 's/wazuh-execd//')
    lock
    stop_service
    start_service
    unlock
    ;;
status)
    lock
    status
    unlock
    ;;
enable)
    lock
    enable $1 $2;
    unlock
    ;;
disable)
    lock
    disable $1 $2;
    unlock
    ;;
info)
    info $arg
    ;;
help)
    help
    ;;
*)
    help
esac

exit $RETVAL<|MERGE_RESOLUTION|>--- conflicted
+++ resolved
@@ -13,13 +13,8 @@
 PLIST=${DIR}/bin/.process_list;
 
 # Installation info
-<<<<<<< HEAD
 VERSION="v5.0.0"
 REVISION="50000"
-=======
-VERSION="v4.3.0"
-REVISION="40301"
->>>>>>> 93b2f48e
 TYPE="local"
 
 ###  Do not modify below here ###
