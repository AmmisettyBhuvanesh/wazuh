#!/bin/sh

# Wazuh Installer Functions
# Copyright (C) 2015, Wazuh Inc.
# November 18, 2016.
#
# This program is free software; you can redistribute it
# and/or modify it under the terms of the GNU General Public
# License (version 2) as published by the FSF - Free Software
# Foundation.

# File dependencies:
# ./src/init/shared.sh
# ./src/init/template-select.sh

## Templates
. ./src/init/template-select.sh

HEADER_TEMPLATE="./etc/templates/config/generic/header-comments.template"
GLOBAL_TEMPLATE="./etc/templates/config/generic/global.template"
GLOBAL_AR_TEMPLATE="./etc/templates/config/generic/global-ar.template"
RULES_TEMPLATE="./etc/templates/config/generic/rules.template"
RULE_TEST_TEMPLATE="./etc/templates/config/generic/rule_test.template"
AR_COMMANDS_TEMPLATE="./etc/templates/config/generic/ar-commands.template"
AR_DEFINITIONS_TEMPLATE="./etc/templates/config/generic/ar-definitions.template"
ALERTS_TEMPLATE="./etc/templates/config/generic/alerts.template"
LOGGING_TEMPLATE="./etc/templates/config/generic/logging.template"
REMOTE_SEC_TEMPLATE="./etc/templates/config/generic/remote-secure.template"

LOCALFILES_TEMPLATE="./etc/templates/config/generic/localfile-logs/*.template"

AUTH_TEMPLATE="./etc/templates/config/generic/auth.template"
CLUSTER_TEMPLATE="./etc/templates/config/generic/cluster.template"

CISCAT_TEMPLATE="./etc/templates/config/generic/wodle-ciscat.template"
VULN_TEMPLATE="./etc/templates/config/generic/wodle-vulnerability-detector.manager.template"

SECURITY_CONFIGURATION_ASSESSMENT_TEMPLATE="./etc/templates/config/generic/sca.template"

##########
# WriteSyscheck()
##########
WriteSyscheck()
{
    # Adding to the config file
    if [ "X$SYSCHECK" = "Xyes" ]; then
      SYSCHECK_TEMPLATE=$(GetTemplate "syscheck.$1.template" ${DIST_NAME} ${DIST_VER} ${DIST_SUBVER})
      if [ "$SYSCHECK_TEMPLATE" = "ERROR_NOT_FOUND" ]; then
        SYSCHECK_TEMPLATE=$(GetTemplate "syscheck.template" ${DIST_NAME} ${DIST_VER} ${DIST_SUBVER})
      fi
      cat ${SYSCHECK_TEMPLATE} >> $NEWCONFIG
      echo "" >> $NEWCONFIG
    else
      if [ "$1" = "manager" ]; then
        echo "  <syscheck>" >> $NEWCONFIG
        echo "    <disabled>yes</disabled>" >> $NEWCONFIG
        echo "" >> $NEWCONFIG
        echo "    <scan_on_start>yes</scan_on_start>" >> $NEWCONFIG
        echo "" >> $NEWCONFIG
        echo "    <!-- Generate alert when new file detected -->" >> $NEWCONFIG
        echo "    <alert_new_files>yes</alert_new_files>" >> $NEWCONFIG
        echo "" >> $NEWCONFIG
        echo "  </syscheck>" >> $NEWCONFIG
        echo "" >> $NEWCONFIG
      else
        echo "  <syscheck>" >> $NEWCONFIG
        echo "    <disabled>yes</disabled>" >> $NEWCONFIG
        echo "  </syscheck>" >> $NEWCONFIG
        echo "" >> $NEWCONFIG
      fi
    fi
}

##########
# DisableAuthd()
##########
DisableAuthd()
{
    echo "  <!-- Configuration for wazuh-authd -->" >> $NEWCONFIG
    echo "  <auth>" >> $NEWCONFIG
    echo "    <disabled>yes</disabled>" >> $NEWCONFIG
    echo "    <port>1515</port>" >> $NEWCONFIG
    echo "    <use_source_ip>no</use_source_ip>" >> $NEWCONFIG
    echo "    <purge>yes</purge>" >> $NEWCONFIG
    echo "    <use_password>no</use_password>" >> $NEWCONFIG
    echo "    <ciphers>HIGH:!ADH:!EXP:!MD5:!RC4:!3DES:!CAMELLIA:@STRENGTH</ciphers>" >> $NEWCONFIG
    echo "    <!-- <ssl_agent_ca></ssl_agent_ca> -->" >> $NEWCONFIG
    echo "    <ssl_verify_host>no</ssl_verify_host>" >> $NEWCONFIG
    echo "    <ssl_manager_cert>etc/sslmanager.cert</ssl_manager_cert>" >> $NEWCONFIG
    echo "    <ssl_manager_key>etc/sslmanager.key</ssl_manager_key>" >> $NEWCONFIG
    echo "    <ssl_auto_negotiate>no</ssl_auto_negotiate>" >> $NEWCONFIG
    echo "  </auth>" >> $NEWCONFIG
    echo "" >> $NEWCONFIG
}

##########
# WriteRootcheck()
##########
WriteRootcheck()
{
    # Adding to the config file
    if [ "X$ROOTCHECK" = "Xyes" ]; then
      ROOTCHECK_TEMPLATE=$(GetTemplate "rootcheck.$1.template" ${DIST_NAME} ${DIST_VER} ${DIST_SUBVER})
      if [ "$ROOTCHECK_TEMPLATE" = "ERROR_NOT_FOUND" ]; then
        ROOTCHECK_TEMPLATE=$(GetTemplate "rootcheck.template" ${DIST_NAME} ${DIST_VER} ${DIST_SUBVER})
      fi
      sed -e "s|\${INSTALLDIR}|$INSTALLDIR|g" "${ROOTCHECK_TEMPLATE}" >> $NEWCONFIG
      echo "" >> $NEWCONFIG
    else
      echo "  <rootcheck>" >> $NEWCONFIG
      echo "    <disabled>yes</disabled>" >> $NEWCONFIG
      echo "  </rootcheck>" >> $NEWCONFIG
      echo "" >> $NEWCONFIG
    fi
}

##########
# Syscollector()
##########
WriteSyscollector()
{
    # Adding to the config file
    if [ "X$SYSCOLLECTOR" = "Xyes" ]; then
      SYSCOLLECTOR_TEMPLATE=$(GetTemplate "wodle-syscollector.$1.template" ${DIST_NAME} ${DIST_VER} ${DIST_SUBVER})
      if [ "$SYSCOLLECTOR_TEMPLATE" = "ERROR_NOT_FOUND" ]; then
        SYSCOLLECTOR_TEMPLATE=$(GetTemplate "wodle-syscollector.template" ${DIST_NAME} ${DIST_VER} ${DIST_SUBVER})
      fi
      cat ${SYSCOLLECTOR_TEMPLATE} >> $NEWCONFIG
      echo "" >> $NEWCONFIG
    fi
}

##########
# Osquery()
##########
WriteOsquery()
{
    # Adding to the config file
    OSQUERY_TEMPLATE=$(GetTemplate "osquery.$1.template" ${DIST_NAME} ${DIST_VER} ${DIST_SUBVER})
    if [ "$OSQUERY_TEMPLATE" = "ERROR_NOT_FOUND" ]; then
        OSQUERY_TEMPLATE=$(GetTemplate "osquery.template" ${DIST_NAME} ${DIST_VER} ${DIST_SUBVER})
    fi
    sed -e "s|\${INSTALLDIR}|$INSTALLDIR|g" "${OSQUERY_TEMPLATE}" >> $NEWCONFIG
    echo "" >> $NEWCONFIG
}

##########
# WriteCISCAT()
##########
WriteCISCAT()
{
    # Adding to the config file
    CISCAT_TEMPLATE=$(GetTemplate "wodle-ciscat.$1.template" ${DIST_NAME} ${DIST_VER} ${DIST_SUBVER})
    if [ "$CISCAT_TEMPLATE" = "ERROR_NOT_FOUND" ]; then
        CISCAT_TEMPLATE=$(GetTemplate "wodle-ciscat.template" ${DIST_NAME} ${DIST_VER} ${DIST_SUBVER})
    fi
    sed -e "s|\${INSTALLDIR}|$INSTALLDIR|g" "${CISCAT_TEMPLATE}" >> $NEWCONFIG
    echo "" >> $NEWCONFIG
}

##########
# WriteConfigurationAssessment()
##########
WriteConfigurationAssessment()
{
    # Adding to the config file
    if [ "X$SECURITY_CONFIGURATION_ASSESSMENT" = "Xyes" ]; then
      SECURITY_CONFIGURATION_ASSESSMENT_TEMPLATE=$(GetTemplate "sca.template" ${DIST_NAME} ${DIST_VER} ${DIST_SUBVER})
      cat ${SECURITY_CONFIGURATION_ASSESSMENT_TEMPLATE} >> $NEWCONFIG
      echo "" >> $NEWCONFIG
    fi
}

##########
# InstallSecurityConfigurationAssessmentFiles()
##########
InstallSecurityConfigurationAssessmentFiles()
{

    cd ..

    CONFIGURATION_ASSESSMENT_FILES_PATH=$(GetTemplate "sca.files" ${DIST_NAME} ${DIST_VER} ${DIST_SUBVER})

    if [ "X$1" = "Xmanager" ]; then
        CONFIGURATION_ASSESSMENT_MANAGER_FILES_PATH=$(GetTemplate "sca.$1.files" ${DIST_NAME} ${DIST_VER} ${DIST_SUBVER})
    fi
    cd ./src
    if [ "$CONFIGURATION_ASSESSMENT_FILES_PATH" = "ERROR_NOT_FOUND" ]; then
        echo "SCA policies are not available for this OS version ${DIST_NAME} ${DIST_VER} ${DIST_SUBVER}."
    else
        echo "Removing old SCA policies..."
        rm -f ${INSTALLDIR}/ruleset/sca/*

        echo "Installing SCA policies..."
        CONFIGURATION_ASSESSMENT_FILES=$(cat .$CONFIGURATION_ASSESSMENT_FILES_PATH)
        for FILE in $CONFIGURATION_ASSESSMENT_FILES; do
            if [ -f "../ruleset/sca/$FILE" ]; then
                ${INSTALL} -m 0640 -o root -g ${WAZUH_GROUP} ../ruleset/sca/$FILE ${INSTALLDIR}/ruleset/sca
            else
                echo "ERROR: SCA policy not found: ../ruleset/sca/$FILE"
            fi
        done
    fi

    if [ "X$1" = "Xmanager" ]; then
        echo "Installing additional SCA policies..."
        CONFIGURATION_ASSESSMENT_FILES=$(cat .$CONFIGURATION_ASSESSMENT_MANAGER_FILES_PATH)
        for FILE in $CONFIGURATION_ASSESSMENT_FILES; do
            FILENAME=$(basename $FILE)
            if [ -f "../ruleset/sca/$FILE" ] && [ ! -f "${INSTALLDIR}/ruleset/sca/$FILENAME" ]; then
                ${INSTALL} -m 0640 -o root -g ${WAZUH_GROUP} ../ruleset/sca/$FILE ${INSTALLDIR}/ruleset/sca/
                mv ${INSTALLDIR}/ruleset/sca/$FILENAME ${INSTALLDIR}/ruleset/sca/$FILENAME.disabled
            fi
        done
    fi
}

##########
# GenerateAuthCert()
##########
GenerateAuthCert()
{
    if [ "X$SSL_CERT" = "Xyes" ]; then
        # Generation auto-signed certificate if not exists
        if [ ! -f "${INSTALLDIR}/etc/sslmanager.key" ] && [ ! -f "${INSTALLDIR}/etc/sslmanager.cert" ]; then
            if [ ! "X${USER_GENERATE_AUTHD_CERT}" = "Xn" ]; then
                    echo "Generating self-signed certificate for wazuh-authd..."
                    ${INSTALLDIR}/bin/wazuh-authd -C 365 -B 2048 -K ${INSTALLDIR}/etc/sslmanager.key -X ${INSTALLDIR}/etc/sslmanager.cert -S "/C=US/ST=California/CN=wazuh/"
                    chmod 640 ${INSTALLDIR}/etc/sslmanager.key
                    chmod 640 ${INSTALLDIR}/etc/sslmanager.cert
            fi
        fi
    fi
}

##########
# WriteLogs()
##########
WriteLogs()
{
  LOCALFILES_TMP=`cat ${LOCALFILES_TEMPLATE}`
  for i in ${LOCALFILES_TMP}; do
      field1=$(echo $i | cut -d\: -f1)
      field2=$(echo $i | cut -d\: -f2)
      field3=$(echo $i | cut -d\: -f3)
      if [ "X$field1" = "Xskip_check_exist" ]; then
          SKIP_CHECK_FILE="yes"
          LOG_FORMAT="$field2"
          FILE="$field3"
      else
          SKIP_CHECK_FILE="no"
          LOG_FORMAT="$field1"
          FILE="$field2"
      fi

      # Check installation directory
      if [ $(echo $FILE | grep "INSTALL_DIR") ]; then
        FILE=$(echo $FILE | sed -e "s|INSTALL_DIR|${INSTALLDIR}|g")
      fi

      # If log file present or skip file
      if [ -f "$FILE" ] || [ "X$SKIP_CHECK_FILE" = "Xyes" ]; then
        if [ "$1" = "echo" ]; then
          echo "    -- $FILE"
        elif [ "$1" = "add" ]; then
          echo "  <localfile>" >> $NEWCONFIG
          if [ "$FILE" = "snort" ]; then
            head -n 1 $FILE|grep "\[**\] "|grep -v "Classification:" > /dev/null
            if [ $? = 0 ]; then
              echo "    <log_format>snort-full</log_format>" >> $NEWCONFIG
            else
              echo "    <log_format>snort-fast</log_format>" >> $NEWCONFIG
            fi
          else
            echo "    <log_format>$LOG_FORMAT</log_format>" >> $NEWCONFIG
          fi
          echo "    <location>$FILE</location>" >>$NEWCONFIG
          echo "  </localfile>" >> $NEWCONFIG
          echo "" >> $NEWCONFIG
        fi
      fi
  done
}

##########
# SetHeaders() 1-agent|manager|local
##########
SetHeaders()
{
    HEADERS_TMP="/tmp/wazuh-headers.tmp"
    if [ "$DIST_VER" = "0" ]; then
        sed -e "s/TYPE/$1/g; s/DISTRIBUTION/${DIST_NAME}/g; s/VERSION//g" "$HEADER_TEMPLATE" > $HEADERS_TMP
    else
      if [ "$DIST_SUBVER" = "0" ]; then
        sed -e "s/TYPE/$1/g; s/DISTRIBUTION/${DIST_NAME}/g; s/VERSION/${DIST_VER}/g" "$HEADER_TEMPLATE" > $HEADERS_TMP
      else
        sed -e "s/TYPE/$1/g; s/DISTRIBUTION/${DIST_NAME}/g; s/VERSION/${DIST_VER}.${DIST_SUBVER}/g" "$HEADER_TEMPLATE" > $HEADERS_TMP
      fi
    fi
    cat $HEADERS_TMP
    rm -f $HEADERS_TMP
}

##########
# GenerateService() $1=template
##########
GenerateService()
{
    SERVICE_TEMPLATE=./src/init/templates/${1}
    sed "s|WAZUH_HOME_TMP|${INSTALLDIR}|g" ${SERVICE_TEMPLATE}
}

##########
# WriteAgent() $1="no_locafiles" or empty
##########
WriteAgent()
{
    NO_LOCALFILES=$1

    HEADERS=$(SetHeaders "Agent")
    echo "$HEADERS" > $NEWCONFIG
    echo "" >> $NEWCONFIG

    echo "<ossec_config>" >> $NEWCONFIG
    echo "  <client>" >> $NEWCONFIG
    echo "    <server>" >> $NEWCONFIG
    if [ "X${HNAME}" = "X" ]; then
      echo "      <address>$SERVER_IP</address>" >> $NEWCONFIG
    else
      echo "      <address>$HNAME</address>" >> $NEWCONFIG
    fi
    echo "      <port>1514</port>" >> $NEWCONFIG
    echo "      <protocol>tcp</protocol>" >> $NEWCONFIG
    echo "    </server>" >> $NEWCONFIG
    if [ "X${USER_AGENT_CONFIG_PROFILE}" != "X" ]; then
         PROFILE=${USER_AGENT_CONFIG_PROFILE}
         echo "    <config-profile>$PROFILE</config-profile>" >> $NEWCONFIG
    else
      if [ "$DIST_VER" = "0" ]; then
        echo "    <config-profile>$DIST_NAME</config-profile>" >> $NEWCONFIG
      else
        if [ "$DIST_SUBVER" = "0" ]; then
          echo "    <config-profile>$DIST_NAME, $DIST_NAME$DIST_VER</config-profile>" >> $NEWCONFIG
        else
          echo "    <config-profile>$DIST_NAME, $DIST_NAME$DIST_VER, $DIST_NAME$DIST_VER.$DIST_SUBVER</config-profile>" >> $NEWCONFIG
        fi
      fi
    fi
    echo "    <notify_time>10</notify_time>" >> $NEWCONFIG
    echo "    <time-reconnect>60</time-reconnect>" >> $NEWCONFIG
    echo "    <auto_restart>yes</auto_restart>" >> $NEWCONFIG
    echo "    <crypto_method>aes</crypto_method>" >> $NEWCONFIG
    echo "  </client>" >> $NEWCONFIG
    echo "" >> $NEWCONFIG

    echo "  <client_buffer>" >> $NEWCONFIG
    echo "    <!-- Agent buffer options -->" >> $NEWCONFIG
    echo "    <disabled>no</disabled>" >> $NEWCONFIG
    echo "    <queue_size>5000</queue_size>" >> $NEWCONFIG
    echo "    <events_per_second>500</events_per_second>" >> $NEWCONFIG
    echo "  </client_buffer>" >> $NEWCONFIG
    echo "" >> $NEWCONFIG

    # Rootcheck
    WriteRootcheck "agent"

    # CIS-CAT configuration
    if [ "X$DIST_NAME" !=  "Xdarwin" ]; then
        WriteCISCAT "agent"
    fi

    # Write osquery
    WriteOsquery "agent"

    # Syscollector configuration
    WriteSyscollector "agent"

    # Configuration assessment configuration
    WriteConfigurationAssessment

    # Syscheck
    WriteSyscheck "agent"

    # Write the log files
    if [ "X${NO_LOCALFILES}" = "X" ]; then
      echo "  <!-- Log analysis -->" >> $NEWCONFIG
      WriteLogs "add"
    else
      echo "  <!-- Log analysis -->" >> $NEWCONFIG
    fi

    # Localfile commands
    LOCALFILE_COMMANDS_TEMPLATE=$(GetTemplate "localfile-commands.agent.template" ${DIST_NAME} ${DIST_VER} ${DIST_SUBVER})
    if [ "$LOCALFILE_COMMANDS_TEMPLATE" = "ERROR_NOT_FOUND" ]; then
      LOCALFILE_COMMANDS_TEMPLATE=$(GetTemplate "localfile-commands.template" ${DIST_NAME} ${DIST_VER} ${DIST_SUBVER})
    fi
    cat ${LOCALFILE_COMMANDS_TEMPLATE} >> $NEWCONFIG
    echo "" >> $NEWCONFIG

    # Localfile extra
    LOCALFILE_EXTRA_TEMPLATE=$(GetTemplate "localfile-extra.agent.template" ${DIST_NAME} ${DIST_VER} ${DIST_SUBVER})
    if [ "$LOCALFILE_EXTRA_TEMPLATE" = "ERROR_NOT_FOUND" ]; then
      LOCALFILE_EXTRA_TEMPLATE=$(GetTemplate "localfile-extra.template" ${DIST_NAME} ${DIST_VER} ${DIST_SUBVER})
    fi
    if [ ! "$LOCALFILE_EXTRA_TEMPLATE" = "ERROR_NOT_FOUND" ]; then
      cat ${LOCALFILE_EXTRA_TEMPLATE} >> $NEWCONFIG
      echo "" >> $NEWCONFIG
    fi

    echo "  <!-- Active response -->" >> $NEWCONFIG

    echo "  <active-response>" >> $NEWCONFIG
    if [ "X$ACTIVERESPONSE" = "Xyes" ]; then
        echo "    <disabled>no</disabled>" >> $NEWCONFIG
    else
        echo "    <disabled>yes</disabled>" >> $NEWCONFIG
    fi
    echo "    <ca_store>etc/wpk_root.pem</ca_store>" >> $NEWCONFIG

    if [ -n "$CA_STORE" ]
    then
        echo "    <ca_store>${CA_STORE}</ca_store>" >> $NEWCONFIG
    fi

    echo "    <ca_verification>yes</ca_verification>" >> $NEWCONFIG
    echo "  </active-response>" >> $NEWCONFIG
    echo "" >> $NEWCONFIG

    # Logging format
    cat ${LOGGING_TEMPLATE} >> $NEWCONFIG
    echo "" >> $NEWCONFIG

    echo "</ossec_config>" >> $NEWCONFIG
}


##########
# WriteManager() $1="no_locafiles" or empty
##########
WriteManager()
{
    NO_LOCALFILES=$1

    HEADERS=$(SetHeaders "Manager")
    echo "$HEADERS" > $NEWCONFIG
    echo "" >> $NEWCONFIG

    echo "<ossec_config>" >> $NEWCONFIG

    if [ "$EMAILNOTIFY" = "yes"   ]; then
        sed -e "s|<email_notification>no</email_notification>|<email_notification>yes</email_notification>|g; \
        s|<smtp_server>smtp.example.wazuh.com</smtp_server>|<smtp_server>${SMTP}</smtp_server>|g; \
        s|<email_from>wazuh@example.wazuh.com</email_from>|<email_from>wazuh@${HOST}</email_from>|g; \
        s|<email_to>recipient@example.wazuh.com</email_to>|<email_to>${EMAIL}</email_to>|g;" "${GLOBAL_TEMPLATE}" >> $NEWCONFIG
    else
        cat ${GLOBAL_TEMPLATE} >> $NEWCONFIG
    fi
    echo "" >> $NEWCONFIG

    # Alerts level
    cat ${ALERTS_TEMPLATE} >> $NEWCONFIG
    echo "" >> $NEWCONFIG

    # Logging format
    cat ${LOGGING_TEMPLATE} >> $NEWCONFIG
    echo "" >> $NEWCONFIG

    # Remote connection secure
    if [ "X$SLOG" = "Xyes" ]; then
      cat ${REMOTE_SEC_TEMPLATE} >> $NEWCONFIG
      echo "" >> $NEWCONFIG
    fi

    # Write rootcheck
    WriteRootcheck "manager"

    # CIS-CAT configuration
    if [ "X$DIST_NAME" !=  "Xdarwin" ]; then
        WriteCISCAT "manager"
    fi

    # Write osquery
    WriteOsquery "manager"

    # Syscollector configuration
    WriteSyscollector "manager"

    # Configuration assessment
    WriteConfigurationAssessment

    # Vulnerability Detector
    cat ${VULN_TEMPLATE} >> $NEWCONFIG
    echo "" >> $NEWCONFIG

    # Write syscheck
    WriteSyscheck "manager"

    # Active response
    if [ "$SET_WHITE_LIST"="true" ]; then
       sed -e "/  <\/global>/d" "${GLOBAL_AR_TEMPLATE}" >> $NEWCONFIG
      # Nameservers in /etc/resolv.conf
      for ip in ${NAMESERVERS} ${NAMESERVERS2};
        do
          if [ ! "X${ip}" = "X" -a ! "${ip}" = "0.0.0.0" ]; then
              echo "    <white_list>${ip}</white_list>" >>$NEWCONFIG
          fi
      done
      # Read string
      for ip in ${IPS};
        do
          if [ ! "X${ip}" = "X" -a ! "${ip}" = "0.0.0.0" ]; then
            echo $ip | grep -E "^[0-9./]{5,20}$" > /dev/null 2>&1
            if [ $? = 0 ]; then
              echo "    <white_list>${ip}</white_list>" >>$NEWCONFIG
            fi
          fi
        done
        echo "  </global>" >> $NEWCONFIG
        echo "" >> $NEWCONFIG
    else
      cat ${GLOBAL_AR_TEMPLATE} >> $NEWCONFIG
      echo "" >> $NEWCONFIG
    fi

    cat ${AR_COMMANDS_TEMPLATE} >> $NEWCONFIG
    echo "" >> $NEWCONFIG
    cat ${AR_DEFINITIONS_TEMPLATE} >> $NEWCONFIG
    echo "" >> $NEWCONFIG

    # Write the log files
    if [ "X${NO_LOCALFILES}" = "X" ]; then
      echo "  <!-- Log analysis -->" >> $NEWCONFIG
      WriteLogs "add"
    else
      echo "  <!-- Log analysis -->" >> $NEWCONFIG
    fi

    # Localfile commands
    LOCALFILE_COMMANDS_TEMPLATE=$(GetTemplate "localfile-commands.manager.template" ${DIST_NAME} ${DIST_VER} ${DIST_SUBVER})
    if [ "$LOCALFILE_COMMANDS_TEMPLATE" = "ERROR_NOT_FOUND" ]; then
      LOCALFILE_COMMANDS_TEMPLATE=$(GetTemplate "localfile-commands.template" ${DIST_NAME} ${DIST_VER} ${DIST_SUBVER})
    fi
    cat ${LOCALFILE_COMMANDS_TEMPLATE} >> $NEWCONFIG
    echo "" >> $NEWCONFIG

    # Localfile extra
    LOCALFILE_EXTRA_TEMPLATE=$(GetTemplate "localfile-extra.manager.template" ${DIST_NAME} ${DIST_VER} ${DIST_SUBVER})
    if [ "$LOCALFILE_EXTRA_TEMPLATE" = "ERROR_NOT_FOUND" ]; then
      LOCALFILE_EXTRA_TEMPLATE=$(GetTemplate "localfile-extra.template" ${DIST_NAME} ${DIST_VER} ${DIST_SUBVER})
    fi
    if [ ! "$LOCALFILE_EXTRA_TEMPLATE" = "ERROR_NOT_FOUND" ]; then
      cat ${LOCALFILE_EXTRA_TEMPLATE} >> $NEWCONFIG
      echo "" >> $NEWCONFIG
    fi
    

    # Writting rules configuration
    cat ${RULES_TEMPLATE} >> $NEWCONFIG
    echo "" >> $NEWCONFIG

    # Writting wazuh-logtest configuration
    cat ${RULE_TEST_TEMPLATE} >> $NEWCONFIG
    echo "" >> $NEWCONFIG

    # Writting auth configuration
    if [ "X${AUTHD}" = "Xyes" ]; then
        sed -e "s|\${INSTALLDIR}|$INSTALLDIR|g" "${AUTH_TEMPLATE}" >> $NEWCONFIG
        echo "" >> $NEWCONFIG
    else
        DisableAuthd
    fi

    # Writting cluster configuration
    cat ${CLUSTER_TEMPLATE} >> $NEWCONFIG
    echo "" >> $NEWCONFIG

    echo "</ossec_config>" >> $NEWCONFIG

}

##########
# WriteLocal() $1="no_locafiles" or empty
##########
WriteLocal()
{
    NO_LOCALFILES=$1

    HEADERS=$(SetHeaders "Local")
    echo "$HEADERS" > $NEWCONFIG
    echo "" >> $NEWCONFIG

    echo "<ossec_config>" >> $NEWCONFIG

    if [ "$EMAILNOTIFY" = "yes"   ]; then
        sed -e "s|<email_notification>no</email_notification>|<email_notification>yes</email_notification>|g; \
        s|<smtp_server>smtp.example.wazuh.com</smtp_server>|<smtp_server>${SMTP}</smtp_server>|g; \
        s|<email_from>wazuh@example.wazuh.com</email_from>|<email_from>wazuh@${HOST}</email_from>|g; \
        s|<email_to>recipient@example.wazuh.com</email_to>|<email_to>${EMAIL}</email_to>|g;" "${GLOBAL_TEMPLATE}" >> $NEWCONFIG
    else
        cat ${GLOBAL_TEMPLATE} >> $NEWCONFIG
    fi
    echo "" >> $NEWCONFIG

    # Alerts level
    cat ${ALERTS_TEMPLATE} >> $NEWCONFIG
    echo "" >> $NEWCONFIG

    # Logging format
    cat ${LOGGING_TEMPLATE} >> $NEWCONFIG
    echo "" >> $NEWCONFIG

    # Write rootcheck
    WriteRootcheck "manager"

    # CIS-CAT configuration
    if [ "X$DIST_NAME" !=  "Xdarwin" ]; then
        WriteCISCAT "agent"
    fi

    # Write osquery
    WriteOsquery "manager"

    # Vulnerability Detector
    cat ${VULN_TEMPLATE} >> $NEWCONFIG
    echo "" >> $NEWCONFIG

    # Write syscheck
    WriteSyscheck "manager"

    # Active response
    if [ "$SET_WHITE_LIST"="true" ]; then
       sed -e "/  <\/global>/d" "${GLOBAL_AR_TEMPLATE}" >> $NEWCONFIG
      # Nameservers in /etc/resolv.conf
      for ip in ${NAMESERVERS} ${NAMESERVERS2};
        do
          if [ ! "X${ip}" = "X" ]; then
              echo "    <white_list>${ip}</white_list>" >>$NEWCONFIG
          fi
      done
      # Read string
      for ip in ${IPS};
        do
          if [ ! "X${ip}" = "X" ]; then
            echo $ip | grep -E "^[0-9./]{5,20}$" > /dev/null 2>&1
            if [ $? = 0 ]; then
              echo "    <white_list>${ip}</white_list>" >>$NEWCONFIG
            fi
          fi
        done
        echo "  </global>" >> $NEWCONFIG
        echo "" >> $NEWCONFIG
    else
      cat ${GLOBAL_AR_TEMPLATE} >> $NEWCONFIG
      echo "" >> $NEWCONFIG
    fi

    cat ${AR_COMMANDS_TEMPLATE} >> $NEWCONFIG
    echo "" >> $NEWCONFIG
    cat ${AR_DEFINITIONS_TEMPLATE} >> $NEWCONFIG
    echo "" >> $NEWCONFIG

    # Write the log files
    if [ "X${NO_LOCALFILES}" = "X" ]; then
      echo "  <!-- Log analysis -->" >> $NEWCONFIG
      WriteLogs "add"
    else
      echo "  <!-- Log analysis -->" >> $NEWCONFIG
    fi

    # Localfile commands
    LOCALFILE_COMMANDS_TEMPLATE=$(GetTemplate "localfile-commands.manager.template" ${DIST_NAME} ${DIST_VER} ${DIST_SUBVER})
    if [ "$LOCALFILE_COMMANDS_TEMPLATE" = "ERROR_NOT_FOUND" ]; then
      LOCALFILE_COMMANDS_TEMPLATE=$(GetTemplate "localfile-commands.template" ${DIST_NAME} ${DIST_VER} ${DIST_SUBVER})
    fi
    cat ${LOCALFILE_COMMANDS_TEMPLATE} >> $NEWCONFIG
    echo "" >> $NEWCONFIG

    # Localfile extra
    LOCALFILE_EXTRA_TEMPLATE=$(GetTemplate "localfile-extra.manager.template" ${DIST_NAME} ${DIST_VER} ${DIST_SUBVER})
    if [ "$LOCALFILE_EXTRA_TEMPLATE" = "ERROR_NOT_FOUND" ]; then
      LOCALFILE_EXTRA_TEMPLATE=$(GetTemplate "localfile-extra.template" ${DIST_NAME} ${DIST_VER} ${DIST_SUBVER})
    fi
    if [ ! "$LOCALFILE_EXTRA_TEMPLATE" = "ERROR_NOT_FOUND" ]; then
      cat ${LOCALFILE_EXTRA_TEMPLATE} >> $NEWCONFIG
      echo "" >> $NEWCONFIG
    fi

    # Writting rules configuration
    cat ${RULES_TEMPLATE} >> $NEWCONFIG
    echo "" >> $NEWCONFIG

    # Writting wazuh-logtest configuration
    cat ${RULE_TEST_TEMPLATE} >> $NEWCONFIG
    echo "" >> $NEWCONFIG

    echo "</ossec_config>" >> $NEWCONFIG
}

InstallCommon()
{

    WAZUH_GROUP='wazuh'
    WAZUH_USER='wazuh'
    INSTALL="install"

    if [ ${INSTYPE} = 'server' ]; then
        OSSEC_CONTROL_SRC='./init/wazuh-server.sh'
        OSSEC_CONF_SRC='../etc/ossec-server.conf'
    elif [ ${INSTYPE} = 'agent' ]; then
        OSSEC_CONTROL_SRC='./init/wazuh-client.sh'
        OSSEC_CONF_SRC='../etc/ossec-agent.conf'
    elif [ ${INSTYPE} = 'local' ]; then
        OSSEC_CONTROL_SRC='./init/wazuh-local.sh'
        OSSEC_CONF_SRC='../etc/ossec-local.conf'
    fi

    if [ ${DIST_NAME} = "sunos" ]; then
        INSTALL="ginstall"
    elif [ ${DIST_NAME} = "HP-UX" ]; then
        INSTALL="/usr/local/coreutils/bin/install"
   elif [ ${DIST_NAME} = "AIX" ]; then
        INSTALL="/opt/freeware/bin/install"
    fi

    ./init/adduser.sh ${WAZUH_USER} ${WAZUH_GROUP} ${INSTALLDIR}

  ${INSTALL} -d -m 0750 -o root -g ${WAZUH_GROUP} ${INSTALLDIR}/
  ${INSTALL} -d -m 0770 -o ${WAZUH_USER} -g ${WAZUH_GROUP} ${INSTALLDIR}/logs
  ${INSTALL} -d -m 0750 -o ${WAZUH_USER} -g ${WAZUH_GROUP} ${INSTALLDIR}/logs/wazuh
  ${INSTALL} -m 0660 -o ${WAZUH_USER} -g ${WAZUH_GROUP} /dev/null ${INSTALLDIR}/logs/ossec.log
  ${INSTALL} -m 0660 -o ${WAZUH_USER} -g ${WAZUH_GROUP} /dev/null ${INSTALLDIR}/logs/ossec.json
  ${INSTALL} -m 0660 -o ${WAZUH_USER} -g ${WAZUH_GROUP} /dev/null ${INSTALLDIR}/logs/active-responses.log

    if [ ${INSTYPE} = 'agent' ]; then
        ${INSTALL} -d -m 0750 -o root -g 0 ${INSTALLDIR}/bin
    else
        ${INSTALL} -d -m 0750 -o root -g ${WAZUH_GROUP} ${INSTALLDIR}/bin
    fi

  ${INSTALL} -d -m 0750 -o root -g ${WAZUH_GROUP} ${INSTALLDIR}/lib

    if [ ${NUNAME} = 'Darwin' ]
    then
        if [ -f libwazuhext.dylib ]
        then
            ${INSTALL} -m 0750 -o root -g 0 libwazuhext.dylib ${INSTALLDIR}/lib
        fi
    elif [ -f libwazuhext.so ]
    then
        ${INSTALL} -m 0750 -o root -g ${WAZUH_GROUP} libwazuhext.so ${INSTALLDIR}/lib

        if ([ "X${DIST_NAME}" = "Xrhel" ] || [ "X${DIST_NAME}" = "Xcentos" ] || [ "X${DIST_NAME}" = "XCentOS" ]) && [ ${DIST_VER} -le 5 ]; then
            chcon -t textrel_shlib_t ${INSTALLDIR}/lib/libwazuhext.so
        fi
    fi

    if [ ${NUNAME} = 'Darwin' ]
    then
        if [ -f libwazuhshared.dylib ]
        then
            ${INSTALL} -m 0750 -o root -g 0 libwazuhshared.dylib ${INSTALLDIR}/lib
        fi
    elif [ -f libwazuhshared.so ]
    then
        ${INSTALL} -m 0750 -o root -g ${WAZUH_GROUP} libwazuhshared.so ${INSTALLDIR}/lib

        if ([ "X${DIST_NAME}" = "Xrhel" ] || [ "X${DIST_NAME}" = "Xcentos" ] || [ "X${DIST_NAME}" = "XCentOS" ]) && [ ${DIST_VER} -le 5 ]; then
            chcon -t textrel_shlib_t ${INSTALLDIR}/lib/libwazuhshared.so
        fi
    fi

    if [ ${NUNAME} = 'Darwin' ]
    then
        if [ -f shared_modules/dbsync/build/lib/libdbsync.dylib ]
        then
            ${INSTALL} -m 0750 -o root -g 0 shared_modules/dbsync/build/lib/libdbsync.dylib ${INSTALLDIR}/lib
            install_name_tool -id @rpath/../lib/libdbsync.dylib ${INSTALLDIR}/lib/libdbsync.dylib
        fi
    elif [ -f shared_modules/dbsync/build/lib/libdbsync.so ]
    then
        ${INSTALL} -m 0750 -o root -g ${WAZUH_GROUP} shared_modules/dbsync/build/lib/libdbsync.so ${INSTALLDIR}/lib

        if ([ "X${DIST_NAME}" = "Xrhel" ] || [ "X${DIST_NAME}" = "Xcentos" ] || [ "X${DIST_NAME}" = "XCentOS" ]) && [ ${DIST_VER} -le 5 ]; then
            chcon -t textrel_shlib_t ${INSTALLDIR}/lib/libdbsync.so
        fi
    fi

    if [ ${NUNAME} = 'Darwin' ]
    then
        if [ -f shared_modules/rsync/build/lib/librsync.dylib ]
        then
            ${INSTALL} -m 0750 -o root -g 0 shared_modules/rsync/build/lib/librsync.dylib ${INSTALLDIR}/lib
            install_name_tool -id @rpath/../lib/librsync.dylib ${INSTALLDIR}/lib/librsync.dylib
            install_name_tool -change $(PWD)/shared_modules/dbsync/build/lib/libdbsync.dylib @rpath/../lib/libdbsync.dylib ${INSTALLDIR}/lib/librsync.dylib
        fi
    elif [ -f shared_modules/rsync/build/lib/librsync.so ]
    then
        ${INSTALL} -m 0750 -o root -g ${WAZUH_GROUP} shared_modules/rsync/build/lib/librsync.so ${INSTALLDIR}/lib

        if ([ "X${DIST_NAME}" = "Xrhel" ] || [ "X${DIST_NAME}" = "Xcentos" ] || [ "X${DIST_NAME}" = "XCentOS" ]) && [ ${DIST_VER} -le 5 ]; then
            chcon -t textrel_shlib_t ${INSTALLDIR}/lib/librsync.so
        fi
    fi

    if [ ${NUNAME} = 'Darwin' ]
    then
        if [ -f data_provider/build/lib/libsysinfo.dylib ]
        then
            ${INSTALL} -m 0750 -o root -g 0 data_provider/build/lib/libsysinfo.dylib ${INSTALLDIR}/lib
            install_name_tool -id @rpath/../lib/libsysinfo.dylib ${INSTALLDIR}/lib/libsysinfo.dylib
        fi
    elif [ -f data_provider/build/lib/libsysinfo.so ]
    then
        ${INSTALL} -m 0750 -o root -g ${WAZUH_GROUP} data_provider/build/lib/libsysinfo.so ${INSTALLDIR}/lib

        if ([ "X${DIST_NAME}" = "Xrhel" ] || [ "X${DIST_NAME}" = "Xcentos" ] || [ "X${DIST_NAME}" = "XCentOS" ]) && [ ${DIST_VER} -le 5 ]; then
            chcon -t textrel_shlib_t ${INSTALLDIR}/lib/libsysinfo.so
        fi
    fi

    if [ ${NUNAME} = 'Darwin' ]
    then
        if [ -f syscheckd/build/lib/libfimdb.dylib ]
        then
            ${INSTALL} -m 0750 -o root -g 0 syscheckd/build/lib/libfimdb.dylib ${INSTALLDIR}/lib
            install_name_tool -id @rpath/../lib/libfimdb.dylib ${INSTALLDIR}/lib/libfimdb.dylib
        fi
    elif [ -f syscheckd/build/lib/libfimdb.so ]
    then
        ${INSTALL} -m 0750 -o root -g ${WAZUH_GROUP} syscheckd/build/lib/libfimdb.so ${INSTALLDIR}/lib

        if ([ "X${DIST_NAME}" = "Xrhel" ] || [ "X${DIST_NAME}" = "Xcentos" ] || [ "X${DIST_NAME}" = "XCentOS" ]) && [ ${DIST_VER} -le 5 ]; then
            chcon -t textrel_shlib_t ${INSTALLDIR}/lib/libfimdb.so
        fi
    fi

    if [ ${NUNAME} = 'Darwin' ]
    then
        if [ -f wazuh_modules/syscollector/build/lib/libsyscollector.dylib ]
        then
            ${INSTALL} -m 0750 -o root -g 0 wazuh_modules/syscollector/build/lib/libsyscollector.dylib ${INSTALLDIR}/lib
            install_name_tool -id @rpath/../lib/libsyscollector.dylib ${INSTALLDIR}/lib/libsyscollector.dylib
            install_name_tool -change $(PWD)/data_provider/build/lib/libsysinfo.dylib @rpath/../lib/libsysinfo.dylib ${INSTALLDIR}/lib/libsyscollector.dylib
            install_name_tool -change $(PWD)/shared_modules/rsync/build/lib/librsync.dylib @rpath/../lib/librsync.dylib ${INSTALLDIR}/lib/libsyscollector.dylib
            install_name_tool -change $(PWD)/shared_modules/dbsync/build/lib/libdbsync.dylib @rpath/../lib/libdbsync.dylib ${INSTALLDIR}/lib/libsyscollector.dylib
        fi
    elif [ -f wazuh_modules/syscollector/build/lib/libsyscollector.so ]
    then
        ${INSTALL} -m 0750 -o root -g ${WAZUH_GROUP} wazuh_modules/syscollector/build/lib/libsyscollector.so ${INSTALLDIR}/lib

        if ([ "X${DIST_NAME}" = "Xrhel" ] || [ "X${DIST_NAME}" = "Xcentos" ] || [ "X${DIST_NAME}" = "XCentOS" ]) && [ ${DIST_VER} -le 5 ]; then
            chcon -t textrel_shlib_t ${INSTALLDIR}/lib/libsyscollector.so
        fi
    fi

    if [ -f libstdc++.so.6 ]
    then
        ${INSTALL} -m 0750 -o root -g ${WAZUH_GROUP} libstdc++.so.6 ${INSTALLDIR}/lib

        if ([ "X${DIST_NAME}" = "Xrhel" ] || [ "X${DIST_NAME}" = "Xcentos" ] || [ "X${DIST_NAME}" = "XCentOS" ]) && [ ${DIST_VER} -le 5 ]; then
            chcon -t textrel_shlib_t ${INSTALLDIR}/lib/libstdc++.so.6
        fi
    fi

    if [ -f libgcc_s.so.1 ]
    then
        ${INSTALL} -m 0750 -o root -g ${WAZUH_GROUP} libgcc_s.so.1 ${INSTALLDIR}/lib

        if ([ "X${DIST_NAME}" = "Xrhel" ] || [ "X${DIST_NAME}" = "Xcentos" ] || [ "X${DIST_NAME}" = "XCentOS" ]) && [ ${DIST_VER} -le 5 ]; then
            chcon -t textrel_shlib_t ${INSTALLDIR}/lib/libgcc_s.so.1
        fi
    fi

  ${INSTALL} -m 0750 -o root -g 0 wazuh-logcollector ${INSTALLDIR}/bin
  ${INSTALL} -m 0750 -o root -g 0 syscheckd/build/bin/wazuh-syscheckd ${INSTALLDIR}/bin
  ${INSTALL} -m 0750 -o root -g 0 wazuh-execd ${INSTALLDIR}/bin
  ${INSTALL} -m 0750 -o root -g 0 manage_agents ${INSTALLDIR}/bin
  ${INSTALL} -m 0750 -o root -g 0 ${OSSEC_CONTROL_SRC} ${INSTALLDIR}/bin/wazuh-control
  ${INSTALL} -m 0750 -o root -g 0 wazuh-modulesd ${INSTALLDIR}/bin/

  ${INSTALL} -d -m 0750 -o root -g ${WAZUH_GROUP} ${INSTALLDIR}/queue
  ${INSTALL} -d -m 0770 -o ${WAZUH_USER} -g ${WAZUH_GROUP} ${INSTALLDIR}/queue/alerts
  ${INSTALL} -d -m 0770 -o ${WAZUH_USER} -g ${WAZUH_GROUP} ${INSTALLDIR}/queue/sockets
  ${INSTALL} -d -m 0750 -o ${WAZUH_USER} -g ${WAZUH_GROUP} ${INSTALLDIR}/queue/diff
  ${INSTALL} -d -m 0750 -o ${WAZUH_USER} -g ${WAZUH_GROUP} ${INSTALLDIR}/queue/fim
  ${INSTALL} -d -m 0750 -o ${WAZUH_USER} -g ${WAZUH_GROUP} ${INSTALLDIR}/queue/fim/db
  ${INSTALL} -d -m 0750 -o ${WAZUH_USER} -g ${WAZUH_GROUP} ${INSTALLDIR}/queue/syscollector
  ${INSTALL} -d -m 0750 -o ${WAZUH_USER} -g ${WAZUH_GROUP} ${INSTALLDIR}/queue/syscollector/db

  ${INSTALL} -d -m 0750 -o ${WAZUH_USER} -g ${WAZUH_GROUP} ${INSTALLDIR}/queue/logcollector

  ${INSTALL} -d -m 0750 -o root -g ${WAZUH_GROUP} ${INSTALLDIR}/ruleset
  ${INSTALL} -d -m 0750 -o root -g ${WAZUH_GROUP} ${INSTALLDIR}/ruleset/sca

  ${INSTALL} -d -m 0750 -o root -g ${WAZUH_GROUP} ${INSTALLDIR}/wodles
  ${INSTALL} -d -m 0770 -o root -g ${WAZUH_GROUP} ${INSTALLDIR}/var/wodles

  ${INSTALL} -d -m 0770 -o ${WAZUH_USER} -g ${WAZUH_GROUP} ${INSTALLDIR}/etc

    if [ -f /etc/localtime ]
    then
         ${INSTALL} -m 0640 -o root -g ${WAZUH_GROUP} /etc/localtime ${INSTALLDIR}/etc
    fi

  ${INSTALL} -d -m 1770 -o root -g ${WAZUH_GROUP} ${INSTALLDIR}/tmp

    if [ -f /etc/TIMEZONE ]; then
         ${INSTALL} -m 0640 -o root -g ${WAZUH_GROUP} /etc/TIMEZONE ${INSTALLDIR}/etc/
    fi
    # Solaris Needs some extra files
    if [ ${DIST_NAME} = "SunOS" ]; then
      ${INSTALL} -d -m 0750 -o root -g ${WAZUH_GROUP} ${INSTALLDIR}/usr/share/lib/zoneinfo/
        cp -rf /usr/share/lib/zoneinfo/* ${INSTALLDIR}/usr/share/lib/zoneinfo/
        chown root:${WAZUH_GROUP} ${INSTALLDIR}/usr/share/lib/zoneinfo/*
        find ${INSTALLDIR}/usr/share/lib/zoneinfo/ -type d -exec chmod 0750 {} +
        find ${INSTALLDIR}/usr/share/lib/zoneinfo/ -type f -exec chmod 0640 {} +
    fi

    ${INSTALL} -m 0640 -o root -g ${WAZUH_GROUP} -b ../etc/internal_options.conf ${INSTALLDIR}/etc/
    ${INSTALL} -m 0640 -o root -g ${WAZUH_GROUP} wazuh_modules/syscollector/norm_config.json ${INSTALLDIR}/queue/syscollector

    if [ ! -f ${INSTALLDIR}/etc/local_internal_options.conf ]; then
        ${INSTALL} -m 0640 -o root -g ${WAZUH_GROUP} ../etc/local_internal_options.conf ${INSTALLDIR}/etc/local_internal_options.conf
    fi

    if [ ! -f ${INSTALLDIR}/etc/client.keys ]; then
        if [ ${INSTYPE} = 'agent' ]; then
            ${INSTALL} -m 0640 -o root -g ${WAZUH_GROUP} /dev/null ${INSTALLDIR}/etc/client.keys
        else
            ${INSTALL} -m 0640 -o wazuh -g ${WAZUH_GROUP} /dev/null ${INSTALLDIR}/etc/client.keys
        fi
    fi

    if [ ! -f ${INSTALLDIR}/etc/ossec.conf ]; then
        if [ -f  ../etc/ossec.mc ]; then
            ${INSTALL} -m 0660 -o root -g ${WAZUH_GROUP} ../etc/ossec.mc ${INSTALLDIR}/etc/ossec.conf
        else
            ${INSTALL} -m 0660 -o root -g ${WAZUH_GROUP} ${OSSEC_CONF_SRC} ${INSTALLDIR}/etc/ossec.conf
        fi
    fi

  ${INSTALL} -d -m 0770 -o root -g ${WAZUH_GROUP} ${INSTALLDIR}/etc/shared
  ${INSTALL} -d -m 0750 -o root -g ${WAZUH_GROUP} ${INSTALLDIR}/active-response
  ${INSTALL} -d -m 0750 -o root -g ${WAZUH_GROUP} ${INSTALLDIR}/active-response/bin
  ${INSTALL} -d -m 0750 -o root -g ${WAZUH_GROUP} ${INSTALLDIR}/agentless
  ${INSTALL} -m 0750 -o root -g ${WAZUH_GROUP} agentlessd/scripts/* ${INSTALLDIR}/agentless/

  ${INSTALL} -d -m 0770 -o root -g ${WAZUH_GROUP} ${INSTALLDIR}/.ssh

  ./init/fw-check.sh execute
  ${INSTALL} -m 0750 -o root -g ${WAZUH_GROUP} active-response/*.sh ${INSTALLDIR}/active-response/bin/
  ${INSTALL} -m 0750 -o root -g ${WAZUH_GROUP} active-response/*.py ${INSTALLDIR}/active-response/bin/
  ${INSTALL} -m 0750 -o root -g ${WAZUH_GROUP} firewall-drop ${INSTALLDIR}/active-response/bin/
  ${INSTALL} -m 0750 -o root -g ${WAZUH_GROUP} default-firewall-drop ${INSTALLDIR}/active-response/bin/
  ${INSTALL} -m 0750 -o root -g ${WAZUH_GROUP} pf ${INSTALLDIR}/active-response/bin/
  ${INSTALL} -m 0750 -o root -g ${WAZUH_GROUP} npf ${INSTALLDIR}/active-response/bin/
  ${INSTALL} -m 0750 -o root -g ${WAZUH_GROUP} ipfw ${INSTALLDIR}/active-response/bin/
  ${INSTALL} -m 0750 -o root -g ${WAZUH_GROUP} firewalld-drop ${INSTALLDIR}/active-response/bin/
  ${INSTALL} -m 0750 -o root -g ${WAZUH_GROUP} disable-account ${INSTALLDIR}/active-response/bin/
  ${INSTALL} -m 0750 -o root -g ${WAZUH_GROUP} host-deny ${INSTALLDIR}/active-response/bin/
  ${INSTALL} -m 0750 -o root -g ${WAZUH_GROUP} ip-customblock ${INSTALLDIR}/active-response/bin/
  ${INSTALL} -m 0750 -o root -g ${WAZUH_GROUP} restart-wazuh ${INSTALLDIR}/active-response/bin/
  ${INSTALL} -m 0750 -o root -g ${WAZUH_GROUP} route-null ${INSTALLDIR}/active-response/bin/
  ${INSTALL} -m 0750 -o root -g ${WAZUH_GROUP} kaspersky ${INSTALLDIR}/active-response/bin/
  ${INSTALL} -m 0750 -o root -g ${WAZUH_GROUP} wazuh-slack ${INSTALLDIR}/active-response/bin/

  ${INSTALL} -d -m 0750 -o root -g ${WAZUH_GROUP} ${INSTALLDIR}/var
  ${INSTALL} -d -m 0770 -o root -g ${WAZUH_GROUP} ${INSTALLDIR}/var/run
  ${INSTALL} -d -m 0770 -o root -g ${WAZUH_GROUP} ${INSTALLDIR}/var/upgrade
  ${INSTALL} -d -m 0770 -o root -g ${WAZUH_GROUP} ${INSTALLDIR}/var/selinux

  if [ -f selinux/wazuh.pp ]
  then
    ${INSTALL} -m 0640 -o root -g ${WAZUH_GROUP} selinux/wazuh.pp ${INSTALLDIR}/var/selinux/
    InstallSELinuxPolicyPackage
  fi

  ${INSTALL} -d -m 0750 -o root -g ${WAZUH_GROUP} ${INSTALLDIR}/backup

}

InstallLocal()
{

    InstallCommon

    ${INSTALL} -d -m 0770 -o root -g ${WAZUH_GROUP} ${INSTALLDIR}/etc/decoders
    ${INSTALL} -d -m 0770 -o root -g ${WAZUH_GROUP} ${INSTALLDIR}/etc/rules
    ${INSTALL} -d -m 0770 -o ${WAZUH_USER} -g ${WAZUH_GROUP} ${INSTALLDIR}/var/multigroups
    ${INSTALL} -d -m 0770 -o root -g ${WAZUH_GROUP} ${INSTALLDIR}/var/db
    ${INSTALL} -d -m 0770 -o root -g ${WAZUH_GROUP} ${INSTALLDIR}/var/download
    ${INSTALL} -d -m 0750 -o ${WAZUH_USER} -g ${WAZUH_GROUP} ${INSTALLDIR}/logs/archives
    ${INSTALL} -d -m 0750 -o ${WAZUH_USER} -g ${WAZUH_GROUP} ${INSTALLDIR}/logs/alerts
    ${INSTALL} -d -m 0750 -o ${WAZUH_USER} -g ${WAZUH_GROUP} ${INSTALLDIR}/logs/firewall
    ${INSTALL} -d -m 0750 -o ${WAZUH_USER} -g ${WAZUH_GROUP} ${INSTALLDIR}/logs/api
    ${INSTALL} -d -m 0770 -o root -g ${WAZUH_GROUP} ${INSTALLDIR}/etc/rootcheck

    ${INSTALL} -m 0750 -o root -g 0 wazuh-agentlessd ${INSTALLDIR}/bin
    ${INSTALL} -m 0750 -o root -g 0 wazuh-analysisd ${INSTALLDIR}/bin
    ${INSTALL} -m 0750 -o root -g 0 wazuh-monitord ${INSTALLDIR}/bin
    ${INSTALL} -m 0750 -o root -g 0 wazuh-reportd ${INSTALLDIR}/bin
    ${INSTALL} -m 0750 -o root -g 0 wazuh-maild ${INSTALLDIR}/bin
    ${INSTALL} -m 0750 -o root -g 0 wazuh-logtest-legacy ${INSTALLDIR}/bin
    ${INSTALL} -m 0750 -o root -g 0 wazuh-csyslogd ${INSTALLDIR}/bin
    ${INSTALL} -m 0750 -o root -g 0 wazuh-dbd ${INSTALLDIR}/bin
    ${INSTALL} -m 0750 -o root -g ${WAZUH_GROUP} verify-agent-conf ${INSTALLDIR}/bin/
    ${INSTALL} -m 0750 -o root -g 0 clear_stats ${INSTALLDIR}/bin/
    ${INSTALL} -m 0750 -o root -g 0 wazuh-regex ${INSTALLDIR}/bin/
    ${INSTALL} -m 0750 -o root -g 0 agent_control ${INSTALLDIR}/bin/
    ${INSTALL} -m 0750 -o root -g 0 wazuh-integratord ${INSTALLDIR}/bin/
    ${INSTALL} -m 0750 -o root -g 0 wazuh-db ${INSTALLDIR}/bin/

    ${INSTALL} -d -m 0750 -o ${WAZUH_USER} -g ${WAZUH_GROUP} ${INSTALLDIR}/stats
    ${INSTALL} -d -m 0750 -o root -g ${WAZUH_GROUP} ${INSTALLDIR}/ruleset/decoders
    ${INSTALL} -d -m 0750 -o root -g ${WAZUH_GROUP} ${INSTALLDIR}/ruleset/rules

    ${INSTALL} -m 0640 -o root -g ${WAZUH_GROUP} -b ../ruleset/rules/*.xml ${INSTALLDIR}/ruleset/rules
    ${INSTALL} -m 0640 -o root -g ${WAZUH_GROUP} -b ../ruleset/decoders/*.xml ${INSTALLDIR}/ruleset/decoders
    ${INSTALL} -m 0660 -o root -g ${WAZUH_GROUP} ../ruleset/rootcheck/db/*.txt ${INSTALLDIR}/etc/rootcheck

    InstallSecurityConfigurationAssessmentFiles "manager"

    if [ ! -f ${INSTALLDIR}/etc/decoders/local_decoder.xml ]; then
        ${INSTALL} -m 0660 -o ${WAZUH_USER} -g ${WAZUH_GROUP} -b ../etc/local_decoder.xml ${INSTALLDIR}/etc/decoders/local_decoder.xml
    fi
    if [ ! -f ${INSTALLDIR}/etc/rules/local_rules.xml ]; then
        ${INSTALL} -m 0660 -o ${WAZUH_USER} -g ${WAZUH_GROUP} -b ../etc/local_rules.xml ${INSTALLDIR}/etc/rules/local_rules.xml
    fi
    if [ ! -f ${INSTALLDIR}/etc/lists ]; then
        ${INSTALL} -d -m 0770 -o root -g ${WAZUH_GROUP} ${INSTALLDIR}/etc/lists
    fi
    if [ ! -f ${INSTALLDIR}/etc/lists/amazon ]; then
        ${INSTALL} -d -m 0770 -o ${WAZUH_USER} -g ${WAZUH_GROUP} ${INSTALLDIR}/etc/lists/amazon
        ${INSTALL} -m 0660 -o ${WAZUH_USER} -g ${WAZUH_GROUP} -b ../ruleset/lists/amazon/* ${INSTALLDIR}/etc/lists/amazon/
    fi
    if [ ! -f ${INSTALLDIR}/etc/lists/audit-keys ]; then
        ${INSTALL} -m 0660 -o ${WAZUH_USER} -g ${WAZUH_GROUP} -b ../ruleset/lists/audit-keys ${INSTALLDIR}/etc/lists/audit-keys
    fi
    if [ ! -f ${INSTALLDIR}/etc/lists/security-eventchannel ]; then
        ${INSTALL} -m 0660 -o ${WAZUH_USER} -g ${WAZUH_GROUP} -b ../ruleset/lists/security-eventchannel ${INSTALLDIR}/etc/lists/security-eventchannel
    fi

    ${INSTALL} -d -m 0750 -o ${WAZUH_USER} -g ${WAZUH_GROUP} ${INSTALLDIR}/queue/fts
    ${INSTALL} -d -m 0750 -o ${WAZUH_USER} -g ${WAZUH_GROUP} ${INSTALLDIR}/queue/agentless
    ${INSTALL} -d -m 0750 -o ${WAZUH_USER} -g ${WAZUH_GROUP} ${INSTALLDIR}/queue/db

    ${INSTALL} -d -m 0750 -o root -g ${WAZUH_GROUP} ${INSTALLDIR}/integrations
<<<<<<< HEAD
    ${INSTALL} -m 750 -o root -g ${WAZUH_GROUP} ../integrations/pagerduty.py  ${INSTALLDIR}/integrations/pagerduty.py
    ${INSTALL} -m 750 -o root -g ${WAZUH_GROUP} ../integrations/slack.py      ${INSTALLDIR}/integrations/slack.py
    ${INSTALL} -m 750 -o root -g ${WAZUH_GROUP} ../integrations/virustotal.py ${INSTALLDIR}/integrations/virustotal.py
    ${INSTALL} -m 750 -o root -g ${WAZUH_GROUP} ../integrations/shuffle.py    ${INSTALLDIR}/integrations/shuffle.py
=======
    ${INSTALL} -m 750 -o root -g ${WAZUH_GROUP} ../integrations/pagerduty ${INSTALLDIR}/integrations/pagerduty
    ${INSTALL} -m 750 -o root -g ${WAZUH_GROUP} ../integrations/slack ${INSTALLDIR}/integrations/slack.py
    ${INSTALL} -m 750 -o root -g ${WAZUH_GROUP} ../integrations/virustotal.py ${INSTALLDIR}/integrations/virustotal.py
    ${INSTALL} -m 750 -o root -g ${WAZUH_GROUP} ../integrations/shuffle.py ${INSTALLDIR}/integrations/shuffle.py
>>>>>>> 410f3bbb
    touch ${INSTALLDIR}/logs/integrations.log
    chmod 640 ${INSTALLDIR}/logs/integrations.log
    chown ${WAZUH_USER}:${WAZUH_GROUP} ${INSTALLDIR}/logs/integrations.log

    if [ "X${OPTIMIZE_CPYTHON}" = "Xy" ]; then
        CPYTHON_FLAGS="OPTIMIZE_CPYTHON=yes"
    fi

    # Install Vulnerability Detector files
    ${INSTALL} -d -m 0660 -o root -g ${WAZUH_GROUP} ${INSTALLDIR}/queue/vulnerabilities
    ${INSTALL} -d -m 0440 -o root -g ${WAZUH_GROUP} ${INSTALLDIR}/queue/vulnerabilities/dictionaries
    ${INSTALL} -m 0440 -o root -g ${WAZUH_GROUP} wazuh_modules/vulnerability_detector/cpe_helper.json ${INSTALLDIR}/queue/vulnerabilities/dictionaries

    # Install Task Manager files
    ${INSTALL} -d -m 0770 -o ${WAZUH_USER} -g ${WAZUH_GROUP} ${INSTALLDIR}/queue/tasks

    ### Install Python
    ${MAKEBIN} wpython INSTALLDIR=${INSTALLDIR} TARGET=${INSTYPE}

    ${MAKEBIN} --quiet -C ../framework install INSTALLDIR=${INSTALLDIR}

    ### Backup old API
    if [ "X${update_only}" = "Xyes" ]; then
      ${MAKEBIN} --quiet -C ../api backup INSTALLDIR=${INSTALLDIR} REVISION=${REVISION}
    fi

    ### Install API
    ${MAKEBIN} --quiet -C ../api install INSTALLDIR=${INSTALLDIR}

    ### Restore old API
    if [ "X${update_only}" = "Xyes" ]; then
      ${MAKEBIN} --quiet -C ../api restore INSTALLDIR=${INSTALLDIR} REVISION=${REVISION}
    fi
}

TransferShared()
{
    rm -f ${INSTALLDIR}/etc/shared/merged.mg
    find ${INSTALLDIR}/etc/shared -maxdepth 1 -type f -not -name ar.conf -not -name files.yml -exec cp -pf {} ${INSTALLDIR}/backup/shared \;
    find ${INSTALLDIR}/etc/shared -maxdepth 1 -type f -not -name ar.conf -not -name files.yml -exec mv -f {} ${INSTALLDIR}/etc/shared/default \;
}

InstallServer()
{

    InstallLocal
    if [ -f external/jemalloc/lib/libjemalloc.so.2 ]
    then
        ${INSTALL} -m 0750 -o root -g ${WAZUH_GROUP} external/jemalloc/lib/libjemalloc.so.2 ${INSTALLDIR}/lib

        if ([ "X${DIST_NAME}" = "Xrhel" ] || [ "X${DIST_NAME}" = "Xcentos" ] || [ "X${DIST_NAME}" = "XCentOS" ]); then
            chcon -t textrel_shlib_t ${INSTALLDIR}/lib/libjemalloc.so.2
        fi
    fi

    # Install cluster files
    ${INSTALL} -d -m 0770 -o ${WAZUH_USER} -g ${WAZUH_GROUP} ${INSTALLDIR}/queue/cluster
    ${INSTALL} -d -m 0750 -o ${WAZUH_USER} -g ${WAZUH_GROUP} ${INSTALLDIR}/logs/cluster

    ${INSTALL} -d -m 0770 -o ${WAZUH_USER} -g ${WAZUH_GROUP} ${INSTALLDIR}/etc/shared/default
    ${INSTALL} -d -m 0750 -o root -g ${WAZUH_GROUP} ${INSTALLDIR}/backup/shared

    TransferShared

    ${INSTALL} -m 0750 -o root -g 0 wazuh-remoted ${INSTALLDIR}/bin
    ${INSTALL} -m 0750 -o root -g 0 wazuh-authd ${INSTALLDIR}/bin

    ${INSTALL} -d -m 0770 -o ${WAZUH_USER} -g ${WAZUH_GROUP} ${INSTALLDIR}/queue/rids

    if [ ! -f ${INSTALLDIR}/queue/agents-timestamp ]; then
        ${INSTALL} -m 0600 -o root -g ${WAZUH_GROUP} /dev/null ${INSTALLDIR}/queue/agents-timestamp
    fi

    ${INSTALL} -d -m 0750 -o ${WAZUH_USER} -g ${WAZUH_GROUP} ${INSTALLDIR}/backup/agents
    ${INSTALL} -d -m 0750 -o ${WAZUH_USER} -g ${WAZUH_GROUP} ${INSTALLDIR}/backup/db

    ${INSTALL} -m 0660 -o ${WAZUH_USER} -g ${WAZUH_GROUP} ../ruleset/rootcheck/db/*.txt ${INSTALLDIR}/etc/shared/default

    if [ ! -f ${INSTALLDIR}/etc/shared/default/agent.conf ]; then
        ${INSTALL} -m 0660 -o ${WAZUH_USER} -g ${WAZUH_GROUP} ../etc/agent.conf ${INSTALLDIR}/etc/shared/default
    fi

    if [ ! -f ${INSTALLDIR}/etc/shared/agent-template.conf ]; then
        ${INSTALL} -m 0660 -o ${WAZUH_USER} -g ${WAZUH_GROUP} ../etc/agent.conf ${INSTALLDIR}/etc/shared/agent-template.conf
    fi

    # Install the plugins files
    ${INSTALL} -m 0750 -o root -g ${WAZUH_GROUP} ../wodles/__init__.py ${INSTALLDIR}/wodles/__init__.py
    ${INSTALL} -m 0750 -o root -g ${WAZUH_GROUP} ../wodles/utils.py ${INSTALLDIR}/wodles/utils.py
    ${INSTALL} -d -m 0750 -o root -g ${WAZUH_GROUP} ${INSTALLDIR}/wodles/aws
    ${INSTALL} -m 0750 -o root -g ${WAZUH_GROUP} ../wodles/aws/aws_s3.py ${INSTALLDIR}/wodles/aws/aws-s3.py
    ${INSTALL} -m 0750 -o root -g ${WAZUH_GROUP} ../framework/wrappers/generic_wrapper.sh ${INSTALLDIR}/wodles/aws/aws-s3

    ${INSTALL} -d -m 0750 -o root -g ${WAZUH_GROUP} ${INSTALLDIR}/wodles/gcloud
    ${INSTALL} -d -m 0750 -o root -g ${WAZUH_GROUP} ${INSTALLDIR}/wodles/gcloud/buckets
    ${INSTALL} -d -m 0750 -o root -g ${WAZUH_GROUP} ${INSTALLDIR}/wodles/gcloud/pubsub
    ${INSTALL} -m 0750 -o root -g ${WAZUH_GROUP} ../wodles/gcloud/gcloud.py ${INSTALLDIR}/wodles/gcloud/gcloud.py
    ${INSTALL} -m 0750 -o root -g ${WAZUH_GROUP} ../wodles/gcloud/integration.py ${INSTALLDIR}/wodles/gcloud/integration.py
    ${INSTALL} -m 0750 -o root -g ${WAZUH_GROUP} ../wodles/gcloud/tools.py ${INSTALLDIR}/wodles/gcloud/tools.py
    ${INSTALL} -m 0750 -o root -g ${WAZUH_GROUP} ../wodles/gcloud/exceptions.py ${INSTALLDIR}/wodles/gcloud/exceptions.py
    ${INSTALL} -m 0750 -o root -g ${WAZUH_GROUP} ../wodles/gcloud/buckets/bucket.py ${INSTALLDIR}/wodles/gcloud/buckets/bucket.py
    ${INSTALL} -m 0750 -o root -g ${WAZUH_GROUP} ../wodles/gcloud/buckets/access_logs.py ${INSTALLDIR}/wodles/gcloud/buckets/access_logs.py
    ${INSTALL} -m 0750 -o root -g ${WAZUH_GROUP} ../wodles/gcloud/pubsub/subscriber.py ${INSTALLDIR}/wodles/gcloud/pubsub/subscriber.py
    ${INSTALL} -m 0750 -o root -g ${WAZUH_GROUP} ../framework/wrappers/generic_wrapper.sh ${INSTALLDIR}/wodles/gcloud/gcloud

    ${INSTALL} -d -m 0750 -o root -g ${WAZUH_GROUP} ${INSTALLDIR}/wodles/docker
    ${INSTALL} -m 0750 -o root -g ${WAZUH_GROUP} ../wodles/docker-listener/DockerListener.py ${INSTALLDIR}/wodles/docker/DockerListener.py
    ${INSTALL} -m 0750 -o root -g ${WAZUH_GROUP} ../framework/wrappers/generic_wrapper.sh ${INSTALLDIR}/wodles/docker/DockerListener

    ${INSTALL} -d -m 0750 -o root -g ${WAZUH_GROUP} ${INSTALLDIR}/wodles/azure
    ${INSTALL} -m 0750 -o root -g ${WAZUH_GROUP} ../wodles/azure/azure-logs.py ${INSTALLDIR}/wodles/azure/azure-logs.py
    ${INSTALL} -m 0750 -o root -g ${WAZUH_GROUP} ../framework/wrappers/generic_wrapper.sh ${INSTALLDIR}/wodles/azure/azure-logs
    ${INSTALL} -m 0750 -o root -g ${WAZUH_GROUP} ../wodles/azure/orm.py ${INSTALLDIR}/wodles/azure/orm.py

    GenerateAuthCert

    # Add the wrappers for python script in active-response
    ${INSTALL} -m 0750 -o root -g ${WAZUH_GROUP} ../framework/wrappers/generic_wrapper.sh ${INSTALLDIR}/integrations/pagerduty
    ${INSTALL} -m 0750 -o root -g ${WAZUH_GROUP} ../framework/wrappers/generic_wrapper.sh ${INSTALLDIR}/integrations/slack
    ${INSTALL} -m 0750 -o root -g ${WAZUH_GROUP} ../framework/wrappers/generic_wrapper.sh ${INSTALLDIR}/integrations/virustotal
    ${INSTALL} -m 0750 -o root -g ${WAZUH_GROUP} ../framework/wrappers/generic_wrapper.sh ${INSTALLDIR}/integrations/shuffle

}

InstallAgent()
{

    InstallCommon

    InstallSecurityConfigurationAssessmentFiles "agent"

    ${INSTALL} -m 0750 -o root -g 0 wazuh-agentd ${INSTALLDIR}/bin
    ${INSTALL} -m 0750 -o root -g 0 agent-auth ${INSTALLDIR}/bin

    ${INSTALL} -d -m 0750 -o ${WAZUH_USER} -g ${WAZUH_GROUP} ${INSTALLDIR}/queue/rids
    ${INSTALL} -d -m 0770 -o root -g ${WAZUH_GROUP} ${INSTALLDIR}/var/incoming
    ${INSTALL} -m 0660 -o root -g ${WAZUH_GROUP} ../ruleset/rootcheck/db/*.txt ${INSTALLDIR}/etc/shared/
    ${INSTALL} -m 0640 -o root -g ${WAZUH_GROUP} ../etc/wpk_root.pem ${INSTALLDIR}/etc/

    # Install the plugins files
    # Don't install the plugins if they are already installed. This check affects
    # hybrid installation mode
    ${INSTALL} -m 0750 -o root -g ${WAZUH_GROUP} ../wodles/__init__.py ${INSTALLDIR}/wodles/__init__.py
    ${INSTALL} -m 0750 -o root -g ${WAZUH_GROUP} ../wodles/utils.py ${INSTALLDIR}/wodles/utils.py

    ${INSTALL} -d -m 0750 -o root -g ${WAZUH_GROUP} ${INSTALLDIR}/wodles/aws
    ${INSTALL} -m 0750 -o root -g ${WAZUH_GROUP} ../wodles/aws/aws_s3.py ${INSTALLDIR}/wodles/aws/aws-s3


    ${INSTALL} -d -m 0750 -o root -g ${WAZUH_GROUP} ${INSTALLDIR}/wodles/gcloud
    ${INSTALL} -d -m 0750 -o root -g ${WAZUH_GROUP} ${INSTALLDIR}/wodles/gcloud/pubsub
    ${INSTALL} -d -m 0750 -o root -g ${WAZUH_GROUP} ${INSTALLDIR}/wodles/gcloud/buckets
    ${INSTALL} -m 0750 -o root -g ${WAZUH_GROUP} ../wodles/gcloud/gcloud.py ${INSTALLDIR}/wodles/gcloud/gcloud
    ${INSTALL} -m 0750 -o root -g ${WAZUH_GROUP} ../wodles/gcloud/integration.py ${INSTALLDIR}/wodles/gcloud/integration.py
    ${INSTALL} -m 0750 -o root -g ${WAZUH_GROUP} ../wodles/gcloud/tools.py ${INSTALLDIR}/wodles/gcloud/tools.py
    ${INSTALL} -m 0750 -o root -g ${WAZUH_GROUP} ../wodles/gcloud/exceptions.py ${INSTALLDIR}/wodles/gcloud/exceptions.py
    ${INSTALL} -m 0750 -o root -g ${WAZUH_GROUP} ../wodles/gcloud/buckets/bucket.py ${INSTALLDIR}/wodles/gcloud/buckets/bucket.py
    ${INSTALL} -m 0750 -o root -g ${WAZUH_GROUP} ../wodles/gcloud/buckets/access_logs.py ${INSTALLDIR}/wodles/gcloud/buckets/access_logs.py
    ${INSTALL} -m 0750 -o root -g ${WAZUH_GROUP} ../wodles/gcloud/pubsub/subscriber.py ${INSTALLDIR}/wodles/gcloud/pubsub/subscriber.py

    ${INSTALL} -d -m 0750 -o root -g ${WAZUH_GROUP} ${INSTALLDIR}/wodles/docker
    ${INSTALL} -m 0750 -o root -g ${WAZUH_GROUP} ../wodles/docker-listener/DockerListener.py ${INSTALLDIR}/wodles/docker/DockerListener

    ${INSTALL} -d -m 0750 -o root -g ${WAZUH_GROUP} ${INSTALLDIR}/wodles/azure
    ${INSTALL} -m 0750 -o root -g ${WAZUH_GROUP} ../wodles/azure/azure-logs.py ${INSTALLDIR}/wodles/azure/azure-logs
    ${INSTALL} -m 0750 -o root -g ${WAZUH_GROUP} ../wodles/azure/orm.py ${INSTALLDIR}/wodles/azure/orm.py
}

InstallWazuh()
{
    if [ "X$INSTYPE" = "Xagent" ]; then
        InstallAgent
    elif [ "X$INSTYPE" = "Xserver" ]; then
        InstallServer
    elif [ "X$INSTYPE" = "Xlocal" ]; then
        InstallLocal
    fi

}<|MERGE_RESOLUTION|>--- conflicted
+++ resolved
@@ -552,7 +552,7 @@
       cat ${LOCALFILE_EXTRA_TEMPLATE} >> $NEWCONFIG
       echo "" >> $NEWCONFIG
     fi
-    
+
 
     # Writting rules configuration
     cat ${RULES_TEMPLATE} >> $NEWCONFIG
@@ -1045,17 +1045,10 @@
     ${INSTALL} -d -m 0750 -o ${WAZUH_USER} -g ${WAZUH_GROUP} ${INSTALLDIR}/queue/db
 
     ${INSTALL} -d -m 0750 -o root -g ${WAZUH_GROUP} ${INSTALLDIR}/integrations
-<<<<<<< HEAD
-    ${INSTALL} -m 750 -o root -g ${WAZUH_GROUP} ../integrations/pagerduty.py  ${INSTALLDIR}/integrations/pagerduty.py
-    ${INSTALL} -m 750 -o root -g ${WAZUH_GROUP} ../integrations/slack.py      ${INSTALLDIR}/integrations/slack.py
-    ${INSTALL} -m 750 -o root -g ${WAZUH_GROUP} ../integrations/virustotal.py ${INSTALLDIR}/integrations/virustotal.py
-    ${INSTALL} -m 750 -o root -g ${WAZUH_GROUP} ../integrations/shuffle.py    ${INSTALLDIR}/integrations/shuffle.py
-=======
-    ${INSTALL} -m 750 -o root -g ${WAZUH_GROUP} ../integrations/pagerduty ${INSTALLDIR}/integrations/pagerduty
-    ${INSTALL} -m 750 -o root -g ${WAZUH_GROUP} ../integrations/slack ${INSTALLDIR}/integrations/slack.py
+    ${INSTALL} -m 750 -o root -g ${WAZUH_GROUP} ../integrations/pagerduty.py ${INSTALLDIR}/integrations/pagerduty.py
+    ${INSTALL} -m 750 -o root -g ${WAZUH_GROUP} ../integrations/slack.py ${INSTALLDIR}/integrations/slack.py
     ${INSTALL} -m 750 -o root -g ${WAZUH_GROUP} ../integrations/virustotal.py ${INSTALLDIR}/integrations/virustotal.py
     ${INSTALL} -m 750 -o root -g ${WAZUH_GROUP} ../integrations/shuffle.py ${INSTALLDIR}/integrations/shuffle.py
->>>>>>> 410f3bbb
     touch ${INSTALLDIR}/logs/integrations.log
     chmod 640 ${INSTALLDIR}/logs/integrations.log
     chown ${WAZUH_USER}:${WAZUH_GROUP} ${INSTALLDIR}/logs/integrations.log
