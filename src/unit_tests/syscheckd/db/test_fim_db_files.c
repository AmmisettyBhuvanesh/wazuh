/*
 * Copyright (C) 2015-2021, Wazuh Inc.
 *
 * This program is free software; you can redistribute it
 * and/or modify it under the terms of the GNU General Public
 * License (version 2) as published by the FSF - Free Software
 * Foundation.
 */

#include <stdarg.h>
#include <stddef.h>
#include <setjmp.h>
#include <cmocka.h>
#include <stdio.h>
#include <stdlib.h>

#include "wrappers/common.h"
#include "wrappers/externals/openssl/digest_wrappers.h"
#include "wrappers/externals/sqlite/sqlite3_wrappers.h"
#include "wrappers/libc/stdio_wrappers.h"
#include "wrappers/posix/stat_wrappers.h"
#include "wrappers/posix/unistd_wrappers.h"
#include "wrappers/wazuh/shared/file_op_wrappers.h"
#include "wrappers/wazuh/shared/debug_op_wrappers.h"
#include "wrappers/wazuh/shared/os_utils_wrappers.h"
#include "wrappers/wazuh/shared/string_op_wrappers.h"
#include "wrappers/wazuh/shared/syscheck_op_wrappers.h"
#include "wrappers/wazuh/shared/integrity_op_wrappers.h"
#include "wrappers/wazuh/syscheckd/create_db_wrappers.h"
#include "wrappers/wazuh/syscheckd/run_check_wrappers.h"
#include "wrappers/wazuh/syscheckd/fim_diff_changes_wrappers.h"

#include "db/fim_db_files.h"
#include "config/syscheck-config.h"

#include "test_fim_db.h"

void fim_db_remove_validated_path(fdb_t *fim_sql,
                                  fim_entry *entry,
                                  pthread_mutex_t *mutex,
                                  void *evt_data,
                                  void *configuration,
                                  void *_unused_patameter);

int fim_db_insert_entry(fdb_t *fim_sql, const char *file_path, const fim_file_data *entry);
int fim_db_set_scanned(fdb_t *fim_sql, const char *path);

#ifndef TEST_WINAGENT
extern unsigned long __real_time();
unsigned long __wrap_time() {
    if (test_mode) {
        return 192837465;
    }
    return __real_time();
}
#endif

/**********************************************************************************************************************\
 * Setup and teardown functions
\**********************************************************************************************************************/
static int teardown_fim_db(void **state) {
    test_fim_db_insert_data *test_data = *state;
    free(test_data->entry->file_entry.path);
    free(test_data->entry->file_entry.data->perm);
    free(test_data->entry->file_entry.data->attributes);
    free(test_data->entry->file_entry.data->uid);
    free(test_data->entry->file_entry.data->gid);
    free(test_data->entry->file_entry.data->user_name);
    free(test_data->entry->file_entry.data->group_name);
    free(test_data->entry->file_entry.data);
    free(test_data->entry);
    free(test_data->fim_sql);
    free(test_data->saved);
    free(test_data);
    return 0;
}

static int teardown_fim_db_entry(void **state) {
    teardown_fim_db(state);
    fim_entry *entry = state[1];
    if (entry) {
        free_entry(entry);
    }
    return 0;
}

#ifndef TEST_WINAGENT
typedef struct {
    OSList *list;
    rb_tree *tree;
} append_inode_t;

<<<<<<< HEAD
static int setup_append_inode(void **state) {
    append_inode_t *data = calloc(1, sizeof(append_inode_t));

    if (data == NULL) {
        fail_msg("Failed to allocate memory for state");
    }

    *state = data;

    if (setup_os_list((void **)&(data->list))) {
        fail_msg("Failed to allocate OSList");
    }

    if (setup_rb_tree((void **)&(data->tree))) {
        fail_msg("Failed to allocate rb_tree");
    }

    return 0;
}

static int teardown_append_inode(void **state) {
    append_inode_t *data = *state;

    if (data == NULL) {
        return 0;
    }

    expect_function_call_any(__wrap_pthread_rwlock_wrlock);
    expect_function_call_any(__wrap_pthread_rwlock_unlock);

    teardown_os_list((void **)&(data->list));
    teardown_rb_tree((void **)&(data->tree));
    free(data);
    return 0;
}
=======
>>>>>>> e8578b4e
#endif

/**********************************************************************************************************************\
 * fim_db_insert_entry()
\**********************************************************************************************************************/
void test_fim_db_insert_entry_error(void **state) {
    test_fim_db_insert_data *test_data = *state;
    int ret;

    expect_fim_db_clean_stmt();
    expect_fim_db_bind_replace_entry(5);

    will_return(__wrap_sqlite3_step, 0);
    will_return(__wrap_sqlite3_step, SQLITE_ERROR);

    will_return(__wrap_sqlite3_errmsg, "ERROR MESSAGE");
    will_return(__wrap_sqlite3_extended_errcode, 111);

    expect_string(__wrap__merror, formatted_msg, "Step error replacing path '/test/path': ERROR MESSAGE (111)");

    ret = fim_db_insert_entry(test_data->fim_sql, test_data->entry->file_entry.path, test_data->entry->file_entry.data);

    assert_int_equal(ret, FIMDB_ERR);
}

void test_fim_db_insert_entry_success(void **state) {
    test_fim_db_insert_data *test_data = *state;
    int ret;

    expect_fim_db_clean_stmt();
    expect_fim_db_bind_replace_entry(5);

    will_return(__wrap_sqlite3_step, 0);
    will_return(__wrap_sqlite3_step, SQLITE_DONE);

    ret = fim_db_insert_entry(test_data->fim_sql, test_data->entry->file_entry.path, test_data->entry->file_entry.data);

    assert_int_equal(ret, FIMDB_OK);
}

/**********************************************************************************************************************\
 * fim_db_remove_path()
\**********************************************************************************************************************/
void test_fim_db_remove_path(void **state) {
    fim_file_data data;

#ifndef TEST_WINAGENT
    char *entry_path = "/etc/some/path";
#else
    char *entry_path = "c:\\windows\\system32\\windowspowershell\\v1.0";
#endif
    fim_entry entry = { .type = FIM_TYPE_FILE, .file_entry.path = entry_path, .file_entry.data = &data };
    fdb_t fim_sql = { .transaction.last_commit = 1, .transaction.interval = 1 };

    expect_function_call(__wrap_pthread_mutex_lock);

    expect_fim_db_clean_stmt();
    expect_fim_db_bind_path(entry_path);

    will_return(__wrap_sqlite3_step, 0);
    will_return(__wrap_sqlite3_step, SQLITE_DONE);

    expect_function_call(__wrap_pthread_mutex_unlock);

    expect_fim_db_check_transaction();

    fim_db_remove_path(&fim_sql, entry.file_entry.path);

    // Last commit time should change
    assert_int_equal(fim_sql.transaction.last_commit, 192837465);
}

void test_fim_db_remove_path_fail(void **state) {
    fim_file_data data;
#ifndef TEST_WINAGENT
    char *entry_path = "/etc/some/path";
#else
    char *entry_path = "c:\\windows\\system32\\windowspowershell\\v1.0";
#endif
    fim_entry entry = { .type = FIM_TYPE_FILE, .file_entry.path = entry_path, .file_entry.data = &data };
    fdb_t fim_sql = { .transaction.last_commit = 1, .transaction.interval = 1 };

    expect_function_call(__wrap_pthread_mutex_lock);

    expect_fim_db_clean_stmt();
    expect_fim_db_bind_path(entry_path);

    will_return(__wrap_sqlite3_step, 0);
    will_return(__wrap_sqlite3_step, SQLITE_ERROR);

    expect_function_call(__wrap_pthread_mutex_unlock);

    expect_fim_db_check_transaction();

    fim_db_remove_path(&fim_sql, entry.file_entry.path);

    // Last commit time should change
    assert_int_equal(fim_sql.transaction.last_commit, 192837465);
}

/*----------fim_db_get_path()------------------*/
void test_fim_db_get_path_inexistent(void **state) {
    test_fim_db_insert_data *test_data = *state;

    expect_function_call(__wrap_pthread_mutex_lock);

    expect_fim_db_clean_stmt();

    expect_any_always(__wrap_sqlite3_bind_text, pos);
    expect_any_always(__wrap_sqlite3_bind_text, buffer);
    will_return_always(__wrap_sqlite3_bind_text, 0);

    will_return(__wrap_sqlite3_step, 0);
    will_return(__wrap_sqlite3_step, SQLITE_ERROR);

    expect_function_call(__wrap_pthread_mutex_unlock);

    fim_entry *ret = fim_db_get_path(test_data->fim_sql, test_data->entry->file_entry.path);

    state[1] = ret;
    assert_null(ret);
}

void test_fim_db_get_path_existent(void **state) {
    test_fim_db_insert_data *test_data = *state;

    expect_function_call(__wrap_pthread_mutex_lock);

    expect_fim_db_clean_stmt();
    expect_fim_db_bind_path("/test/path");

    will_return(__wrap_sqlite3_step, 0);
    will_return(__wrap_sqlite3_step, SQLITE_ROW);

    expect_fim_db_decode_full_row();

    expect_function_call(__wrap_pthread_mutex_unlock);

    fim_entry *ret = fim_db_get_path(test_data->fim_sql, test_data->entry->file_entry.path);

    state[1] = ret;
    assert_non_null(ret);
    assert_string_equal("/some/random/path", ret->file_entry.path);
    assert_int_equal(1, ret->file_entry.data->mode);
    assert_int_equal(1000000, ret->file_entry.data->last_event);
    assert_int_equal(1000001, ret->file_entry.data->scanned);
    assert_int_equal(1000002, ret->file_entry.data->options);
    assert_string_equal("checksum", ret->file_entry.data->checksum);
    assert_int_equal(111, ret->file_entry.data->dev);
    assert_int_equal(1024, ret->file_entry.data->inode);
    assert_int_equal(4096, ret->file_entry.data->size);
    assert_string_equal("perm", ret->file_entry.data->perm);
    assert_string_equal("attributes", ret->file_entry.data->attributes);
    assert_string_equal("uid", ret->file_entry.data->uid);
    assert_string_equal("gid", ret->file_entry.data->gid);
    assert_string_equal("user_name", ret->file_entry.data->user_name);
    assert_string_equal("group_name", ret->file_entry.data->group_name);
    assert_string_equal("hash_md5", ret->file_entry.data->hash_md5);
    assert_string_equal("hash_sha1", ret->file_entry.data->hash_sha1);
    assert_string_equal("hash_sha256", ret->file_entry.data->hash_sha256);
    assert_int_equal(12345678, ret->file_entry.data->mtime);
}

/*----------fim_db_set_all_unscanned()------------------*/
void test_fim_db_set_all_unscanned_failed(void **state) {
    test_fim_db_insert_data *test_data = *state;

    expect_function_call(__wrap_pthread_mutex_lock);

    expect_string(__wrap_sqlite3_exec, sql, "UPDATE file_entry SET scanned = 0;");
    will_return(__wrap_sqlite3_exec, "ERROR MESSAGE");
    will_return(__wrap_sqlite3_exec, SQLITE_ERROR);
    expect_string(__wrap__merror, formatted_msg, "Error executing simple query 'UPDATE file_entry SET scanned = 0;': ERROR MESSAGE");

    expect_function_call(__wrap_pthread_mutex_unlock);

    expect_fim_db_check_transaction();
    int ret = fim_db_set_all_unscanned(test_data->fim_sql);
    assert_int_equal(ret, FIMDB_ERR);
}

void test_fim_db_set_all_unscanned_success(void **state) {
    test_fim_db_insert_data *test_data = *state;

    expect_function_call(__wrap_pthread_mutex_lock);
    expect_fim_db_exec_simple_wquery("UPDATE file_entry SET scanned = 0;");
    expect_function_call(__wrap_pthread_mutex_unlock);

    expect_fim_db_check_transaction();

    int ret = fim_db_set_all_unscanned(test_data->fim_sql);

    assert_int_equal(ret, FIMDB_OK);
}

/**********************************************************************************************************************\
 * fim_db_get_not_scanned()
\**********************************************************************************************************************/
void test_fim_db_get_not_scanned_failed(void **state) {
    test_fim_db_insert_data *test_data = *state;
    fim_tmp_file *file = NULL;

    will_return(__wrap_os_random, 2345);

#ifdef TEST_WINAGENT
    expect_string(__wrap_wfopen, __filename, ".\\tmp_19283746523452345");
#else
    expect_string(__wrap_wfopen, __filename, "./tmp_19283746523452345");
#endif

    expect_string(__wrap_wfopen, __modes, "w+");
    will_return(__wrap_wfopen, 0);
#ifndef TEST_WINAGENT
    expect_string(__wrap__merror, formatted_msg, "Failed to create temporal storage './tmp_19283746523452345': Success (0)");
#else
    expect_string(__wrap__merror, formatted_msg, "Failed to create temporal storage '.\\tmp_19283746523452345': Success (0)");
#endif

    int ret = fim_db_get_not_scanned(test_data->fim_sql, &file, syscheck.database_store);
    assert_int_equal(ret, FIMDB_ERR);
}

void test_fim_db_get_not_scanned_success(void **state) {
    test_fim_db_insert_data *test_data = *state;
    fim_tmp_file *file = NULL;

    will_return(__wrap_os_random, 2345);

#ifdef TEST_WINAGENT
    expect_string(__wrap_wfopen, __filename, ".\\tmp_19283746523452345");
#else
    expect_string(__wrap_wfopen, __filename, "./tmp_19283746523452345");
#endif
    expect_string(__wrap_wfopen, __modes, "w+");
    will_return(__wrap_wfopen, 1);

#ifndef TEST_WINAGENT
    expect_string(__wrap_remove, filename, "./tmp_19283746523452345");
#else
    expect_string(__wrap_remove, filename, ".\\tmp_19283746523452345");
#endif
    will_return(__wrap_remove, 0);

    expect_function_call(__wrap_pthread_mutex_lock);

    will_return(__wrap_sqlite3_step, 0);
    will_return(__wrap_sqlite3_step, SQLITE_DONE);

    expect_function_call(__wrap_pthread_mutex_unlock);

    expect_fim_db_check_transaction();

    expect_value(__wrap_fclose, _File, 1);
    will_return(__wrap_fclose, 1);

    int ret = fim_db_get_not_scanned(test_data->fim_sql, &file, syscheck.database_store);
    assert_int_equal(ret, FIMDB_OK);
}

#ifndef TEST_WINAGENT
/* fim_db_get_paths_from_inode() is only used in *nix systems */
/*----------fim_db_get_paths_from_inode()------------------*/
void test_fim_db_get_paths_from_inode_none_path(void **state) {
    test_fim_db_insert_data *test_data = *state;

    expect_function_call(__wrap_pthread_mutex_lock);

    will_return(__wrap_sqlite3_reset, SQLITE_OK);
    will_return(__wrap_sqlite3_clear_bindings, SQLITE_OK);

    expect_any(__wrap_sqlite3_bind_int, index);
    expect_any(__wrap_sqlite3_bind_int, value);
    will_return(__wrap_sqlite3_bind_int, 0);
#ifndef TEST_WINAGENT
    expect_any(__wrap_sqlite3_bind_int64, index);
    expect_any(__wrap_sqlite3_bind_int64, value);
    will_return(__wrap_sqlite3_bind_int64, 0);
#endif
    will_return(__wrap_sqlite3_step, SQLITE_DONE);

    expect_function_call(__wrap_pthread_mutex_unlock);

    expect_fim_db_check_transaction();

    char **paths;
    paths = fim_db_get_paths_from_inode(test_data->fim_sql, 1, 1);

    assert_non_null(paths);
    assert_null(paths[0]);

    free_strarray(paths);
}

void test_fim_db_get_paths_from_inode_single_path(void **state) {
    test_fim_db_insert_data *test_data = *state;

    expect_function_call(__wrap_pthread_mutex_lock);

    will_return(__wrap_sqlite3_reset, SQLITE_OK);
    will_return(__wrap_sqlite3_clear_bindings, SQLITE_OK);

    expect_any(__wrap_sqlite3_bind_int, index);
    expect_any(__wrap_sqlite3_bind_int, value);
    will_return(__wrap_sqlite3_bind_int, 0);
#ifndef TEST_WINAGENT
    expect_any(__wrap_sqlite3_bind_int64, index);
    expect_any(__wrap_sqlite3_bind_int64, value);
    will_return(__wrap_sqlite3_bind_int64, 0);
#endif

    will_return(__wrap_sqlite3_step, 0);
    will_return(__wrap_sqlite3_step, SQLITE_ROW);

    expect_value(__wrap_sqlite3_column_text, iCol, 0);
    will_return(__wrap_sqlite3_column_text, "Path 1");

    will_return(__wrap_sqlite3_step, 0);
    will_return(__wrap_sqlite3_step, SQLITE_DONE);

    expect_function_call(__wrap_pthread_mutex_unlock);

    expect_fim_db_check_transaction();

    char **paths;
    paths = fim_db_get_paths_from_inode(test_data->fim_sql, 1, 1);

    assert_non_null(paths);
    assert_string_equal(paths[0], "Path 1");
    assert_null(paths[1]);

    free_strarray(paths);
}

void test_fim_db_get_paths_from_inode_multiple_path(void **state) {
    test_fim_db_insert_data *test_data = *state;

    expect_function_call(__wrap_pthread_mutex_lock);

    will_return(__wrap_sqlite3_reset, SQLITE_OK);
    will_return(__wrap_sqlite3_clear_bindings, SQLITE_OK);

    expect_any(__wrap_sqlite3_bind_int, index);
    expect_any(__wrap_sqlite3_bind_int, value);
    will_return(__wrap_sqlite3_bind_int, 0);
#ifndef TEST_WINAGENT
    expect_any(__wrap_sqlite3_bind_int64, index);
    expect_any(__wrap_sqlite3_bind_int64, value);
    will_return(__wrap_sqlite3_bind_int64, 0);
#endif

    int i;
    char *buffers[] = { "Path 0", "Path 1", "Path 2", "Path 3", "Path 4", NULL };


    for (i = 0; buffers[i]; i++) {
        // Generate 5 paths
        will_return(__wrap_sqlite3_step, 0);
        will_return(__wrap_sqlite3_step, SQLITE_ROW);
        expect_value(__wrap_sqlite3_column_text, iCol, 0);
        will_return(__wrap_sqlite3_column_text, buffers[i]);
    }

    will_return(__wrap_sqlite3_step, 0);
    will_return(__wrap_sqlite3_step, SQLITE_DONE);

    expect_function_call(__wrap_pthread_mutex_unlock);

    expect_fim_db_check_transaction();

    char **paths;
    paths = fim_db_get_paths_from_inode(test_data->fim_sql, 1, 1);

    assert_non_null(paths);

    for (i = 0; paths[i]; i++) {
        assert_string_equal(paths[i], buffers[i]);
    }

    assert_null(paths[5]);

    free_strarray(paths);
}

#endif

/*----------fim_db_get_count_file_inode()------------------*/
void test_fim_db_get_count_file_data(void **state) {
    test_fim_db_insert_data *test_data = *state;

    expect_function_call(__wrap_pthread_mutex_lock);

    will_return_always(__wrap_sqlite3_reset, SQLITE_OK);
    will_return_always(__wrap_sqlite3_clear_bindings, SQLITE_OK);

    will_return(__wrap_sqlite3_step, 0);
    will_return(__wrap_sqlite3_step, SQLITE_ROW);
    expect_value(__wrap_sqlite3_column_int, iCol, 0);
    will_return(__wrap_sqlite3_column_int, 1);

    expect_function_call(__wrap_pthread_mutex_unlock);

    int ret = fim_db_get_count_file_inode(test_data->fim_sql);

    assert_int_equal(ret, 1);
}

void test_fim_db_get_count_file_data_error(void **state) {
    test_fim_db_insert_data *test_data = *state;

    expect_function_call(__wrap_pthread_mutex_lock);

    will_return_always(__wrap_sqlite3_reset, SQLITE_OK);
    will_return_always(__wrap_sqlite3_clear_bindings, SQLITE_OK);

    will_return(__wrap_sqlite3_step, 0);
    will_return(__wrap_sqlite3_step, SQLITE_ERROR);
    will_return(__wrap_sqlite3_errmsg, "ERROR MESSAGE");
    will_return(__wrap_sqlite3_extended_errcode, 111);
    expect_string(__wrap__merror, formatted_msg, "Step error getting count entry data: ERROR MESSAGE (111)");

    expect_function_call(__wrap_pthread_mutex_unlock);

    int ret = fim_db_get_count_file_inode(test_data->fim_sql);

    assert_int_equal(ret, -1);
}

/*----------fim_db_get_count_file_entry()------------------*/
void test_fim_db_get_count_file_entry(void **state) {
    test_fim_db_insert_data *test_data = *state;

    expect_function_call(__wrap_pthread_mutex_lock);

    will_return_always(__wrap_sqlite3_reset, SQLITE_OK);
    will_return_always(__wrap_sqlite3_clear_bindings, SQLITE_OK);

    will_return(__wrap_sqlite3_step, 0);
    will_return(__wrap_sqlite3_step, SQLITE_ROW);
    expect_value(__wrap_sqlite3_column_int, iCol, 0);
    will_return(__wrap_sqlite3_column_int, 1);

    expect_function_call(__wrap_pthread_mutex_unlock);

    int ret = fim_db_get_count_file_entry(test_data->fim_sql);

    assert_int_equal(ret, 1);
}

void test_fim_db_get_count_file_entry_error(void **state) {
    test_fim_db_insert_data *test_data = *state;

    expect_function_call(__wrap_pthread_mutex_lock);

    will_return_always(__wrap_sqlite3_reset, SQLITE_OK);
    will_return_always(__wrap_sqlite3_clear_bindings, SQLITE_OK);

    will_return(__wrap_sqlite3_step, 0);
    will_return(__wrap_sqlite3_step, SQLITE_ERROR);
    will_return(__wrap_sqlite3_errmsg, "ERROR MESSAGE");
    will_return(__wrap_sqlite3_extended_errcode, 111);
    expect_string(__wrap__merror, formatted_msg, "Step error getting count entry path: ERROR MESSAGE (111)");

    expect_function_call(__wrap_pthread_mutex_unlock);

    int ret = fim_db_get_count_file_entry(test_data->fim_sql);

    assert_int_equal(ret, -1);
}

/*----------fim_db_decode_full_row()------------*/
void test_fim_db_decode_full_row(void **state) {
    test_fim_db_insert_data *test_data;
    test_data = calloc(1, sizeof(test_fim_db_insert_data));
    test_data->fim_sql = calloc(1, sizeof(fdb_t));
    expect_fim_db_decode_full_row();
    test_data->entry = fim_db_decode_full_row(test_data->fim_sql->stmt[FIMDB_STMT_GET_PATH]);
    *state = test_data;
    assert_non_null(test_data->entry);
    assert_string_equal(test_data->entry->file_entry.path, "/some/random/path");
    assert_int_equal(test_data->entry->file_entry.data->mode, 1);
    assert_int_equal(test_data->entry->file_entry.data->last_event, 1000000);
    assert_int_equal(test_data->entry->file_entry.data->scanned, 1000001);
    assert_int_equal(test_data->entry->file_entry.data->options, 1000002);
    assert_string_equal(test_data->entry->file_entry.data->checksum, "checksum");
    assert_int_equal(test_data->entry->file_entry.data->dev, 111);
    assert_int_equal(test_data->entry->file_entry.data->inode, 1024);
    assert_int_equal(test_data->entry->file_entry.data->size, 4096);
    assert_string_equal(test_data->entry->file_entry.data->perm, "perm");
    assert_string_equal(test_data->entry->file_entry.data->attributes, "attributes");
    assert_string_equal(test_data->entry->file_entry.data->uid, "uid");
    assert_string_equal(test_data->entry->file_entry.data->gid, "gid");
    assert_string_equal(test_data->entry->file_entry.data->user_name, "user_name");
    assert_string_equal(test_data->entry->file_entry.data->group_name, "group_name");
    assert_string_equal(test_data->entry->file_entry.data->hash_md5, "hash_md5");
    assert_string_equal(test_data->entry->file_entry.data->hash_sha1, "hash_sha1");
    assert_string_equal(test_data->entry->file_entry.data->hash_sha256, "hash_sha256");
    assert_int_equal(test_data->entry->file_entry.data->mtime, 12345678);
}

/*----------fim_db_set_scanned_error()------------*/
void test_fim_db_set_scanned_error(void **state) {
    test_fim_db_insert_data *test_data = *state;

    expect_fim_db_clean_stmt();

    expect_any(__wrap_sqlite3_bind_text, pos);
    expect_any(__wrap_sqlite3_bind_text, buffer);
    will_return(__wrap_sqlite3_bind_text, 0);

    will_return(__wrap_sqlite3_step, 0);
    will_return(__wrap_sqlite3_step, SQLITE_ERROR);
    will_return(__wrap_sqlite3_errmsg, "ERROR MESSAGE");
    will_return(__wrap_sqlite3_extended_errcode, 111);
    expect_string(__wrap__merror, formatted_msg, "Step error setting scanned path '/test/path': ERROR MESSAGE (111)");

    int ret = fim_db_set_scanned(test_data->fim_sql, test_data->entry->file_entry.path);
    assert_int_equal(ret, FIMDB_ERR);
}

void test_fim_db_set_scanned_success(void **state) {
    test_fim_db_insert_data *test_data = *state;

    will_return(__wrap_sqlite3_reset, SQLITE_OK);
    will_return(__wrap_sqlite3_clear_bindings, SQLITE_OK);
    expect_any(__wrap_sqlite3_bind_text, pos);
    expect_any(__wrap_sqlite3_bind_text, buffer);
    will_return(__wrap_sqlite3_bind_text, 0);
    will_return(__wrap_sqlite3_step, 0);
    will_return(__wrap_sqlite3_step, SQLITE_DONE);

    int ret = fim_db_set_scanned(test_data->fim_sql, test_data->entry->file_entry.path);
    assert_int_equal(ret, FIMDB_OK);
}


/**********************************************************************************************************************\
 * fim_db_get_path_from_pattern() tests
\**********************************************************************************************************************/
void test_fim_db_get_path_from_pattern_success(void **state) {
    test_fim_db_insert_data *test_data = *state;
    fim_tmp_file *file = NULL;


#ifdef TEST_WINAGENT
    char *path =  ".\\tmp_19283746523452345";
#else
    char *path =  "./tmp_19283746523452345";
#endif

    will_return(__wrap_os_random, 2345);
    expect_string(__wrap_wfopen, __filename, path);
    expect_string(__wrap_wfopen, __modes, "w+");
    will_return(__wrap_wfopen, 1);

    expect_function_call(__wrap_pthread_mutex_lock);

    will_return_always(__wrap_sqlite3_reset, SQLITE_OK);
    will_return_always(__wrap_sqlite3_clear_bindings, SQLITE_OK);
    expect_any_always(__wrap_sqlite3_bind_text, pos);
    expect_any_always(__wrap_sqlite3_bind_text, buffer);
    will_return_always(__wrap_sqlite3_bind_text, 0);

    expect_sqlite3_step_call(SQLITE_DONE);

    expect_function_call(__wrap_pthread_mutex_unlock);

    expect_fim_db_check_transaction();

    expect_string(__wrap_remove, filename, path);

    expect_value(__wrap_fclose, _File, 1);
    will_return(__wrap_fclose, 1);
    will_return(__wrap_remove, 0);

    int ret = fim_db_get_path_from_pattern(test_data->fim_sql, "a/random/file/%", &file, syscheck.database_store);
    assert_int_equal(ret, FIMDB_OK);
}


void test_fim_db_get_path_from_pattern_failed(void **state) {

    test_fim_db_insert_data *test_data = *state;
    fim_tmp_file *file = NULL;
    char error_msg[OS_SIZE_128] = {0};
#ifdef TEST_WINAGENT
    char *tmp_file_path = ".\\tmp_19283746523452345";
#else
    char *tmp_file_path = "./tmp_19283746523452345";
#endif

    snprintf(error_msg, OS_SIZE_128, "Failed to create temporal storage '%s': Success (0)", tmp_file_path);

    expect_string(__wrap_wfopen, __filename, tmp_file_path);
    expect_string(__wrap_wfopen, __modes, "w+");
    will_return(__wrap_wfopen, 0);

    will_return(__wrap_os_random, 2345);
    expect_string(__wrap__merror, formatted_msg, error_msg);

    int ret = fim_db_get_path_from_pattern(test_data->fim_sql, "a/random/file/%", &file, syscheck.database_store);
    assert_int_equal(ret, FIMDB_ERR);
}


/*----------fim_db_remove_validated_path()------------*/
static void test_fim_db_remove_validated_path_invalid_path(void **state) {
#ifndef TEST_WINAGENT
    char *entry_path = "/media/some/path";
#else
    char *entry_path = "c:\\windows\\system32\\wbem\\some\\path";
#endif
    fim_file_data data = DEFAULT_FILE_DATA;
    fim_entry entry = { .type = FIM_TYPE_FILE, .file_entry.path = entry_path, .file_entry.data = &data };
    fdb_t fim_sql = { .transaction.last_commit = 1, .transaction.interval = 1 };
    event_data_t evt_data = { .mode = FIM_SCHEDULED, .w_evt = NULL, .report_event = false, .type = FIM_DELETE };

#ifndef TEST_WINAGENT
    expect_function_call_any(__wrap_pthread_rwlock_wrlock);
    expect_function_call_any(__wrap_pthread_rwlock_unlock);
    expect_function_call_any(__wrap_pthread_mutex_lock);
    expect_function_call_any(__wrap_pthread_mutex_unlock);
    expect_function_call_any(__wrap_pthread_rwlock_rdlock);
#else
    expect_function_call_any(__wrap_pthread_rwlock_wrlock);
    expect_function_call_any(__wrap_pthread_rwlock_unlock);
    expect_function_call_any(__wrap_pthread_rwlock_rdlock);
    expect_function_call_any(__wrap_pthread_mutex_lock);
    expect_function_call_any(__wrap_pthread_mutex_unlock);
#endif

    fim_db_remove_validated_path(&fim_sql, &entry, &syscheck.fim_entry_mutex, &evt_data, NULL, NULL);

    // Last commit time should not change
    assert_int_equal(fim_sql.transaction.last_commit, 1);
}

static void test_fim_db_remove_validated_path_valid_path(void **state) {
#ifndef TEST_WINAGENT
    char *entry_path = "/media/some/path";
#else
    char *entry_path = "c:\\windows\\system32\\wbem\\some\\path";
#endif
    fim_file_data data = DEFAULT_FILE_DATA;
    fim_entry entry = { .type = FIM_TYPE_FILE, .file_entry.path = entry_path, .file_entry.data = &data };
    fdb_t fim_sql = { .transaction.last_commit = 1, .transaction.interval = 1 };
    event_data_t evt_data = { .mode = FIM_SCHEDULED, .w_evt = NULL, .report_event = false, .type = FIM_DELETE };
    directory_t *configuration;

#ifndef TEST_WINAGENT
    expect_function_call_any(__wrap_pthread_rwlock_wrlock);
    expect_function_call_any(__wrap_pthread_rwlock_unlock);
    expect_function_call_any(__wrap_pthread_mutex_lock);
    expect_function_call_any(__wrap_pthread_mutex_unlock);
    expect_function_call_any(__wrap_pthread_rwlock_rdlock);
#else
    expect_function_call_any(__wrap_pthread_rwlock_wrlock);
    expect_function_call_any(__wrap_pthread_rwlock_unlock);
    expect_function_call_any(__wrap_pthread_rwlock_rdlock);
    expect_function_call_any(__wrap_pthread_mutex_lock);
    expect_function_call_any(__wrap_pthread_mutex_unlock);
#endif

    configuration = fim_configuration_directory(entry_path);
    syscheck.database = &fim_sql;

    expect_fim_db_clean_stmt();

    expect_fim_db_bind_path(entry_path);

    will_return(__wrap_sqlite3_step, 0);
    will_return(__wrap_sqlite3_step, SQLITE_ROW);

    // fim_db_check_transaction
    will_return(__wrap_sqlite3_get_autocommit, 0);
    expect_fim_db_exec_simple_wquery("END;");
    expect_string(__wrap__mdebug2, formatted_msg, "Database transaction completed.");
    expect_fim_db_exec_simple_wquery("BEGIN;");

    fim_db_remove_validated_path(&fim_sql, &entry, &syscheck.fim_entry_mutex, &evt_data, configuration, NULL);

    // Last commit time should change
    assert_int_equal(fim_sql.transaction.last_commit, 192837465);
}

/*----------fim_db_file_update()------------*/
static void test_fim_db_file_update_new_entry(void **state) {
    fdb_t fim_sql = { 0 };
    fim_file_data data = { 0 };
    fim_entry *entry = NULL;
    int res;

    expect_function_call(__wrap_pthread_mutex_lock);

    expect_fim_db_clean_stmt();

    expect_any_always(__wrap_sqlite3_bind_text, pos);
    expect_any_always(__wrap_sqlite3_bind_text, buffer);
    will_return_always(__wrap_sqlite3_bind_text, 0);

    will_return(__wrap_sqlite3_step, 0);
    will_return(__wrap_sqlite3_step, SQLITE_DONE);

    expect_function_call(__wrap_pthread_mutex_unlock);

    syscheck.file_limit = 50000;

    expect_fim_db_clean_stmt();

    // fim_db_get_count_entries
    will_return(__wrap_sqlite3_step, 0);
    will_return(__wrap_sqlite3_step, SQLITE_ROW);

    expect_value(__wrap_sqlite3_column_int, iCol, 0);
    will_return(__wrap_sqlite3_column_int, 50000);

    expect_string(__wrap__mdebug1, formatted_msg,
                  "Couldn't insert '/test' entry into DB. The DB is full, please check your configuration.");

    res = fim_db_file_update(&fim_sql, "/test", &data, &entry);

    assert_int_equal(res, FIMDB_FULL);
    assert_null(entry);
}

static void test_fim_db_file_update_unchanged_entry(void **state) {
    fdb_t fim_sql = { .transaction.interval = 1, .transaction.last_commit = 1 };
    fim_file_data data = { .checksum = "checksum" };
    fim_entry *entry = NULL;
    int res;

    expect_function_call(__wrap_pthread_mutex_lock);

    expect_fim_db_clean_stmt();
    expect_fim_db_bind_path("/test");

    will_return(__wrap_sqlite3_step, 0);
    will_return(__wrap_sqlite3_step, SQLITE_ROW);

    expect_fim_db_decode_full_row();

    expect_function_call(__wrap_pthread_mutex_unlock);

    will_return(__wrap_sqlite3_reset, SQLITE_OK);
    will_return(__wrap_sqlite3_clear_bindings, SQLITE_OK);

    expect_any(__wrap_sqlite3_bind_text, pos);
    expect_any(__wrap_sqlite3_bind_text, buffer);
    will_return(__wrap_sqlite3_bind_text, 0);

    will_return(__wrap_sqlite3_step, 0);
    will_return(__wrap_sqlite3_step, SQLITE_DONE);

    expect_fim_db_check_transaction();

    res = fim_db_file_update(&fim_sql, "/test", &data, &entry);

    assert_int_equal(res, FIMDB_OK);
    assert_non_null(entry);
}

static void test_fim_db_file_update_updated_entry(void **state) {
    fdb_t fim_sql = { .transaction.interval = 1, .transaction.last_commit = 1 };
    fim_file_data data = { .checksum = "other_checksum" , .dev = 111, .inode = 1024};
    fim_entry *entry = NULL;
    int res;

    expect_function_call(__wrap_pthread_mutex_lock);

    expect_fim_db_clean_stmt();
    expect_fim_db_bind_path("/test");

    will_return(__wrap_sqlite3_step, 0);
    will_return(__wrap_sqlite3_step, SQLITE_ROW);

    expect_fim_db_decode_full_row();

    // Wrap functions for fim_db_insert_entry()
    expect_fim_db_insert_entry_success();

    expect_function_call(__wrap_pthread_mutex_unlock);

    expect_fim_db_check_transaction();

    res = fim_db_file_update(&fim_sql, "/test", &data, &entry);

    assert_int_equal(res, FIMDB_OK);
    assert_non_null(entry);
}

/*-----------------------------------------*/
int main(void) {
    const struct CMUnitTest tests[] = {
        // fim_db_insert_entry
        cmocka_unit_test_setup_teardown(test_fim_db_insert_entry_error, test_fim_db_setup, test_fim_db_teardown),
        cmocka_unit_test_setup_teardown(test_fim_db_insert_entry_success, test_fim_db_setup, test_fim_db_teardown),
        // fim_db_remove_path
        cmocka_unit_test(test_fim_db_remove_path),
        cmocka_unit_test(test_fim_db_remove_path_fail),
        // fim_db_get_path
        cmocka_unit_test_setup_teardown(test_fim_db_get_path_inexistent, test_fim_db_setup, teardown_fim_db_entry),
        cmocka_unit_test_setup_teardown(test_fim_db_get_path_existent, test_fim_db_setup, teardown_fim_db_entry),
        // fim_db_set_all_unscanned
        cmocka_unit_test_setup_teardown(test_fim_db_set_all_unscanned_failed, test_fim_db_setup, test_fim_db_teardown),
        cmocka_unit_test_setup_teardown(test_fim_db_set_all_unscanned_success, test_fim_db_setup, test_fim_db_teardown),
        // fim_db_get_not_scanned
        cmocka_unit_test_setup_teardown(test_fim_db_get_not_scanned_failed, test_fim_db_setup, test_fim_db_teardown),
        cmocka_unit_test_setup_teardown(test_fim_db_get_not_scanned_success, test_fim_db_setup, test_fim_db_teardown),
        // fim_db_get_paths_from_inode
#ifndef TEST_WINAGENT
        cmocka_unit_test_setup_teardown(test_fim_db_get_paths_from_inode_none_path, test_fim_db_setup,

                                        test_fim_db_teardown),

        cmocka_unit_test_setup_teardown(test_fim_db_get_paths_from_inode_single_path, test_fim_db_setup,

                                        test_fim_db_teardown),

        cmocka_unit_test_setup_teardown(test_fim_db_get_paths_from_inode_multiple_path, test_fim_db_setup,

                                        test_fim_db_teardown),
#endif
        // fim_db_get_count_file_inode
        cmocka_unit_test_setup_teardown(test_fim_db_get_count_file_data, test_fim_db_setup, test_fim_db_teardown),
        cmocka_unit_test_setup_teardown(test_fim_db_get_count_file_data_error, test_fim_db_setup, test_fim_db_teardown),
        // fim_db_get_count_file_entry
        cmocka_unit_test_setup_teardown(test_fim_db_get_count_file_entry, test_fim_db_setup, test_fim_db_teardown),
        cmocka_unit_test_setup_teardown(test_fim_db_get_count_file_entry_error, test_fim_db_setup,
                                        test_fim_db_teardown),
        // fim_db_decode_full_row
        cmocka_unit_test_teardown(test_fim_db_decode_full_row, test_fim_db_teardown),
        // fim_db_set_scanned
        cmocka_unit_test_setup_teardown(test_fim_db_set_scanned_error, test_fim_db_setup, test_fim_db_teardown),
        cmocka_unit_test_setup_teardown(test_fim_db_set_scanned_success, test_fim_db_setup, test_fim_db_teardown),
         // fim_db_get_path_from_pattern
        cmocka_unit_test_setup_teardown(test_fim_db_get_path_from_pattern_failed, test_fim_db_setup,

                                        test_fim_db_teardown),
        cmocka_unit_test_setup_teardown(test_fim_db_get_path_from_pattern_success, test_fim_db_setup,

                                        test_fim_db_teardown),

        // fim_db_remove_validated_path
        cmocka_unit_test(test_fim_db_remove_validated_path_invalid_path),
        cmocka_unit_test(test_fim_db_remove_validated_path_valid_path),

        // fim_db_file_update
        cmocka_unit_test(test_fim_db_file_update_new_entry),
        cmocka_unit_test(test_fim_db_file_update_unchanged_entry),
        cmocka_unit_test(test_fim_db_file_update_updated_entry),
    };
    return cmocka_run_group_tests(tests, setup_fim_db_group, teardown_fim_db_group);
}<|MERGE_RESOLUTION|>--- conflicted
+++ resolved
@@ -90,44 +90,6 @@
     rb_tree *tree;
 } append_inode_t;
 
-<<<<<<< HEAD
-static int setup_append_inode(void **state) {
-    append_inode_t *data = calloc(1, sizeof(append_inode_t));
-
-    if (data == NULL) {
-        fail_msg("Failed to allocate memory for state");
-    }
-
-    *state = data;
-
-    if (setup_os_list((void **)&(data->list))) {
-        fail_msg("Failed to allocate OSList");
-    }
-
-    if (setup_rb_tree((void **)&(data->tree))) {
-        fail_msg("Failed to allocate rb_tree");
-    }
-
-    return 0;
-}
-
-static int teardown_append_inode(void **state) {
-    append_inode_t *data = *state;
-
-    if (data == NULL) {
-        return 0;
-    }
-
-    expect_function_call_any(__wrap_pthread_rwlock_wrlock);
-    expect_function_call_any(__wrap_pthread_rwlock_unlock);
-
-    teardown_os_list((void **)&(data->list));
-    teardown_rb_tree((void **)&(data->tree));
-    free(data);
-    return 0;
-}
-=======
->>>>>>> e8578b4e
 #endif
 
 /**********************************************************************************************************************\
