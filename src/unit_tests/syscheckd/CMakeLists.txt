# Generate syscheck library
file(GLOB sysfiles ${SRC_FOLDER}/syscheckd/*.o ${SRC_FOLDER}/syscheckd/*/*.o ${SRC_FOLDER}/config/wmodules_syscheck.o)
list(REMOVE_ITEM sysfiles ${SRC_FOLDER}/syscheckd/main.o)

file(GLOB rootfiles ${SRC_FOLDER}/rootcheck/*.o)

if(${TARGET} STREQUAL "winagent")
  # Exclude winagent files
  list(FILTER sysfiles EXCLUDE REGEX ".*-event.o$")
  list(FILTER rootfiles EXCLUDE REGEX ".*_rk.o$")

  # Add test wrappers
  file(GLOB test_wrapper_files
       ${SRC_FOLDER}/unit_tests/wrappers/externals/*.o
       ${SRC_FOLDER}/unit_tests/wrappers/externals/audit/*.o
       ${SRC_FOLDER}/unit_tests/wrappers/externals/bzip2/*.o
       ${SRC_FOLDER}/unit_tests/wrappers/externals/cJSON/*.o
       ${SRC_FOLDER}/unit_tests/wrappers/externals/openssl/*.o
       ${SRC_FOLDER}/unit_tests/wrappers/externals/procpc/*.o
       ${SRC_FOLDER}/unit_tests/wrappers/externals/sqlite/*.o
       ${SRC_FOLDER}/unit_tests/wrappers/libc/*.o
       ${SRC_FOLDER}/unit_tests/wrappers/linux/*.o
       ${SRC_FOLDER}/unit_tests/wrappers/posix/*.o
       ${SRC_FOLDER}/unit_tests/wrappers/wazuh/*.o
       ${SRC_FOLDER}/unit_tests/wrappers/wazuh/os_crypto/*.o
       ${SRC_FOLDER}/unit_tests/wrappers/wazuh/os_net/*.o
       ${SRC_FOLDER}/unit_tests/wrappers/wazuh/os_regex/*.o
       ${SRC_FOLDER}/unit_tests/wrappers/wazuh/shared/*.o
       ${SRC_FOLDER}/unit_tests/wrappers/wazuh/syscheckd/*.o
       ${SRC_FOLDER}/unit_tests/wrappers/wazuh/wazuh_db/*.o
       ${SRC_FOLDER}/unit_tests/wrappers/wazuh/wazuh_modules/*.o
       ${SRC_FOLDER}/unit_tests/wrappers/windows/*.o
       ${SRC_FOLDER}/unit_tests/wrappers/windows/libc/*.o
       )
  list(APPEND sysfiles ${test_wrapper_files})
endif()

add_library(SYSCHECK_O STATIC ${sysfiles})
add_library(ROOTCHECK_O STATIC ${rootfiles})

set_source_files_properties(
  ${sysfiles}
  ${rootfiles}
  PROPERTIES
  EXTERNAL_OBJECT true
  GENERATED true
  )

set_target_properties(
  SYSCHECK_O
  ROOTCHECK_O
  PROPERTIES
  LINKER_LANGUAGE C
  )

target_link_libraries(SYSCHECK_O ROOTCHECK_O ${WAZUHLIB} ${WAZUHEXT} -lpthread)

# Add fim_tools library to compilation
include_directories((${SRC_FOLDER}/syscheckd))
include_directories((${SRC_FOLDER}/unit_tests))
include_directories((${SRC_FOLDER}/unit_tests/syscheckd))
include_directories((${SRC_FOLDER}/config))

add_library(fim_shared STATIC expect_run_check.c
                              expect_fim_diff_changes.c
                              db/expect_fim_db.c
                              db/expect_fim_db_files.c
                              db/expect_fim_db_registries.c
                              utils.c)

set_target_properties(fim_shared PROPERTIES LINKER_LANGUAGE C )

# Generate syscheckd-event library
if(${TARGET} STREQUAL "winagent")
  file(GLOB syscheck_event_files ${SRC_FOLDER}/syscheckd/*-event.o ${SRC_FOLDER}/syscheckd/*/*-event.o)

  add_library(SYSCHECK_EVENT_O STATIC ${syscheck_event_files})

  set_source_files_properties(
    ${syscheck_event_files}
    PROPERTIES
    EXTERNAL_OBJECT true
    GENERATED true
    )

  set_target_properties(
    SYSCHECK_EVENT_O
    ROOTCHECK_O
    PROPERTIES
    LINKER_LANGUAGE C
    )

  target_link_libraries(SYSCHECK_EVENT_O ROOTCHECK_O ${WAZUHLIB} ${WAZUHEXT} -lpthread)

  add_subdirectory(registry)
endif()

add_subdirectory(db)
add_subdirectory(whodata)

# Generate Syscheckd tests
list(APPEND syscheckd_tests_names "test_syscom")
list(APPEND syscheckd_tests_flags "-Wl,--wrap,getSyscheckConfig -Wl,--wrap,getRootcheckConfig \
                                   -Wl,--wrap,getSyscheckInternalOptions -Wl,--wrap,fim_sync_push_msg \
                                   -Wl,--wrap,_mtdebug1 -Wl,--wrap,getpid")

# create_db.c tests
add_executable(test_create_db test_create_db.c)

target_compile_options(test_create_db PRIVATE "-Wall")

set(CREATE_DB_BASE_FLAGS "-Wl,--wrap,_mtinfo -Wl,--wrap,_mterror -Wl,--wrap,_mtwarn -Wl,--wrap,_mtdebug1 -Wl,--wrap,_mtdebug2 \
                          -Wl,--wrap,_minfo -Wl,--wrap,_merror -Wl,--wrap,_mwarn -Wl,--wrap,_mdebug2 \
                          -Wl,--wrap,fim_send_scan_info -Wl,--wrap,send_syscheck_msg \
                          -Wl,--wrap,readdir -Wl,--wrap,opendir -Wl,--wrap,closedir -Wl,--wrap,realtime_adddir \
                          -Wl,--wrap,HasFilesystem -Wl,--wrap,fim_db_get_path -Wl,--wrap,fim_db_get_paths_from_inode \
                          -Wl,--wrap,delete_target_file -Wl,--wrap,fim_db_insert -Wl,--wrap,OS_MD5_SHA1_SHA256_File \
                          -Wl,--wrap,seechanges_addfile -Wl,--wrap,fim_db_delete_not_scanned \
                          -Wl,--wrap,fim_db_set_all_unscanned -Wl,--wrap,fim_db_set_scanned \
                          -Wl,--wrap,get_group -Wl,--wrap,fim_db_remove_path \
                          -Wl,--wrap,fim_db_get_not_scanned -Wl,--wrap,fim_db_set_all_unscanned \
                          -Wl,--wrap,fim_db_get_count_file_entry -Wl,--wrap,fim_db_get_path_range \
                          -Wl,--wrap,fim_db_process_missing_entry -Wl,--wrap,send_log_msg -Wl,--wrap,IsDir \
                          -Wl,--wrap,DirSize -Wl,--wrap,seechanges_get_diff_path -Wl,--wrap,stat \
                          -Wl,--wrap,fim_file_diff -Wl,--wrap,fim_diff_process_delete_file \
                          -Wl,--wrap,fim_db_get_count_entries -Wl,--wrap,fim_db_get_path_from_pattern \
                          -Wl,--wrap,fim_db_file_is_scanned -Wl,--wrap,fim_db_data_exists \
                          -Wl,--wrap,fim_db_append_paths_from_inode -Wl,--wrap,pthread_rwlock_wrlock \
                          -Wl,--wrap,pthread_rwlock_unlock -Wl,--wrap,pthread_rwlock_rdlock \
                          -Wl,--wrap,pthread_mutex_lock -Wl,--wrap,pthread_mutex_unlock \
                          -Wl,--wrap,expand_wildcards -Wl,--wrap,fim_add_inotify_watch \
                          -Wl,--wrap,fim_db_remove_wildcard_entry -Wl,--wrap,getDefine_Int")

target_link_libraries(test_create_db SYSCHECK_O ${TEST_DEPS} fim_shared)
if(${TARGET} STREQUAL "winagent")
    target_link_libraries(test_create_db "${CREATE_DB_BASE_FLAGS} -Wl,--wrap=w_get_file_permissions -Wl,--wrap,getpid \
                                          -Wl,--wrap=decode_win_permissions,--wrap=w_get_file_attrs,--wrap=os_winreg_check \
                                          -Wl,--wrap,get_file_user -Wl,--wrap,fim_registry_scan \
                                          -Wl,--wrap,get_UTC_modification_time")
else()
    target_link_libraries(test_create_db "${CREATE_DB_BASE_FLAGS} -Wl,--wrap=lstat -Wl,--wrap=count_watches \
                                          -Wl,--wrap,get_user -Wl,--wrap,realpath -Wl,--wrap,add_whodata_directory \
                                          -Wl,--wrap,atexit -Wl,--wrap,remove_audit_rule_syscheck")
endif()

add_test(NAME test_create_db COMMAND test_create_db)


set(FIM_DIFF_CHANGES_BASE_FLAGS "-Wl,--wrap,_mterror -Wl,--wrap,_mtwarn -Wl,--wrap,lstat -Wl,--wrap,stat -Wl,--wrap,_mdebug1 -Wl,--wrap,_mtdebug1\
                           -Wl,--wrap,wfopen -Wl,--wrap,fread -Wl,--wrap,fopen -Wl,--wrap,fclose -Wl,--wrap,fwrite \
                           -Wl,--wrap,w_compress_gzfile -Wl,--wrap,IsDir -Wl,--wrap,mkdir_ex -Wl,--wrap,fflush \
                           -Wl,--wrap,w_uncompress_gzfile -Wl,--wrap,OS_MD5_File -Wl,--wrap,File_DateofChange \
                           -Wl,--wrap,rename -Wl,--wrap,system -Wl,--wrap,fseek -Wl,--wrap,remove,--wrap=fprintf \
                           -Wl,--wrap=fgets -Wl,--wrap,atexit -Wl,--wrap,getpid,--wrap=_mtdebug2,--wrap=rmdir_ex,--wrap=rename_ex \
                           -Wl,--wrap,_minfo,--wrap=DirSize,--wrap=remove_empty_folders,--wrap=abspath,--wrap=getpid \
                           -Wl,--wrap,fgetpos -Wl,--wrap=fgetc -Wl,--wrap=pthread_rwlock_wrlock -Wl,--wrap=pthread_mutex_lock \
                           -Wl,--wrap=pthread_mutex_unlock -Wl,--wrap=pthread_rwlock_unlock -Wl,--wrap=pthread_rwlock_rdlock")

list(APPEND syscheckd_tests_names "test_fim_diff_changes")
if(${TARGET} STREQUAL "agent")
  list(APPEND syscheckd_tests_flags "${FIM_DIFF_CHANGES_BASE_FLAGS} -Wl,--wrap=unlink -Wl,--wrap=FileSize")
elseif(${TARGET} STREQUAL "winagent")
  list(APPEND syscheckd_tests_flags "${FIM_DIFF_CHANGES_BASE_FLAGS} -Wl,--wrap=FileSizeWin")
else()
  list(APPEND syscheckd_tests_flags "${FIM_DIFF_CHANGES_BASE_FLAGS} -Wl,--wrap=unlink,--wrap=FileSize")
endif()

set(RUN_REALTIME_BASE_FLAGS "-Wl,--wrap,inotify_init -Wl,--wrap,inotify_add_watch -Wl,--wrap,OSHash_Get_ex \
                             -Wl,--wrap,OSHash_Add_ex -Wl,--wrap,OSHash_Update_ex -Wl,--wrap,read \
                             -Wl,--wrap,OSHash_Create -Wl,--wrap,OSHash_Get -Wl,--wrap,rbtree_insert \
                             -Wl,--wrap,_mterror -Wl,--wrap,W_Vector_insert_unique -Wl,--wrap,_mtwarn \
                             -Wl,--wrap,_mtdebug1 -Wl,--wrap,_mtdebug2 -Wl,--wrap,_mterror_exit -Wl,--wrap,send_log_msg \
                             -Wl,--wrap,rbtree_keys -Wl,--wrap,fim_realtime_event -Wl,--wrap,OSHash_Delete_ex \
                             -Wl,--wrap=OSHash_Begin -Wl,--wrap=OSHash_Next -Wl,--wrap=pthread_mutex_lock \
                             -Wl,--wrap=pthread_mutex_unlock -Wl,--wrap=getpid -Wl,--wrap=atexit -Wl,--wrap=os_random \
                             -Wl,--wrap,inotify_rm_watch -Wl,--wrap,pthread_rwlock_wrlock -Wl,--wrap,pthread_rwlock_unlock \
                             -Wl,--wrap,pthread_rwlock_rdlock -Wl,--wrap,getDefine_Int")

list(APPEND syscheckd_tests_names "test_run_realtime")
if(${TARGET} STREQUAL "agent")
  list(APPEND syscheckd_tests_flags "${RUN_REALTIME_BASE_FLAGS}")
elseif(${TARGET} STREQUAL "winagent")
  list(APPEND syscheckd_tests_flags "${RUN_REALTIME_BASE_FLAGS} -Wl,--wrap=fim_configuration_directory")

  # Create event channel tests for run_realtime
  list(APPEND syscheckd_event_tests_names "test_run_realtime_event")
  list(APPEND syscheckd_event_tests_flags "${RUN_REALTIME_BASE_FLAGS} -Wl,--wrap=whodata_audit_start \
                                           -Wl,--wrap=check_path_type,--wrap=set_winsacl,--wrap=w_directory_exists \
                                           -Wl,--wrap=OSHash_Get_Elem_ex")
else()
  list(APPEND syscheckd_tests_flags "${RUN_REALTIME_BASE_FLAGS}")
endif()

set(SYSCHECK_CONFIG_BASE_FLAGS "-Wl,--wrap,_mterror -Wl,--wrap,_mtdebug1 -Wl,--wrap,_mtwarn \
                                -Wl,--wrap,_merror -Wl,--wrap,_mdebug1 -Wl,--wrap,_mwarn \
                                -Wl,--wrap,pthread_rwlock_rdlock -Wl,--wrap,pthread_rwlock_unlock \
                                -Wl,--wrap,pthread_mutex_lock -Wl,--wrap,pthread_rwlock_wrlock \
                                -Wl,--wrap,pthread_mutex_unlock -Wl,--wrap,getDefine_Int")

list(APPEND syscheckd_tests_names "test_syscheck_config")
if(${TARGET} STREQUAL "agent")
  list(APPEND syscheckd_tests_flags "${SYSCHECK_CONFIG_BASE_FLAGS}")
else()
  list(APPEND syscheckd_tests_flags "${SYSCHECK_CONFIG_BASE_FLAGS} -Wl,--wrap,getpid")
endif()

set(SYSCHECK_BASE_FLAGS "-Wl,--wrap,_mtwarn -Wl,--wrap,_mtdebug1 -Wl,--wrap,_mterror -Wl,--wrap,_mterror_exit -Wl,--wrap,_mtinfo \
                         -Wl,--wrap,_mwarn -Wl,--wrap,_mdebug1 -Wl,--wrap,_merror -Wl,--wrap,_merror_exit -Wl,--wrap,_minfo \
                         -Wl,--wrap,fim_db_init -Wl,--wrap,getDefine_Int")
list(APPEND syscheckd_tests_names "test_syscheck")

if(${TARGET} STREQUAL "winagent")
list(APPEND syscheckd_tests_flags "${SYSCHECK_BASE_FLAGS} \
                                  -Wl,--wrap=os_wait \
                                  -Wl,--wrap=rootcheck_init \
                                  -Wl,--wrap=start_daemon \
                                  -Wl,--wrap=File_DateofChange \
                                  -Wl,--wrap,getpid, -Wl,--wrap,realtime_start \
                                  -Wl,--wrap,pthread_rwlock_rdlock -Wl,--wrap,pthread_rwlock_unlock \
                                  -Wl,--wrap,pthread_mutex_lock -Wl,--wrap,pthread_rwlock_wrlock \
                                  -Wl,--wrap,pthread_mutex_unlock")

else()
  list(APPEND syscheckd_tests_flags "${SYSCHECK_BASE_FLAGS}")
endif()

set(FIM_SYNC_BASE_FLAGS "-Wl,--wrap,fim_send_sync_msg -Wl,--wrap,_mtwarn -Wl,--wrap,_mtdebug1 \
                         -Wl,--wrap,_mterror -Wl,--wrap,_mtdebug2 -Wl,--wrap,queue_push_ex \
                         -Wl,--wrap,fim_db_get_row_path -Wl,--wrap,fim_db_get_data_checksum \
                         -Wl,--wrap,dbsync_check_msg -Wl,--wrap,fim_db_get_count_range \
                         -Wl,--wrap,fim_db_get_path -Wl,--wrap,fim_db_get_checksum_range \
                         -Wl,--wrap,dbsync_state_msg -Wl,--wrap,fim_db_sync_path_range \
                         -Wl,--wrap,fim_db_get_path_range -Wl,--wrap,fim_db_get_first_path \
                         -Wl,--wrap,fim_db_get_last_path -Wl,--wrap,fim_db_get_entry_from_sync_msg \
                         -Wl,--wrap,fim_db_read_line_from_file -Wl,--wrap,fim_db_clean_file \
                         -Wl,--wrap,free_entry")

list(APPEND syscheckd_tests_names "test_fim_sync")
if(${TARGET} STREQUAL "winagent")
  list(APPEND syscheckd_tests_flags "${FIM_SYNC_BASE_FLAGS} -Wl,--wrap=pthread_mutex_lock,--wrap=pthread_mutex_unlock -Wl,--wrap,getpid")
else()
  list(APPEND syscheckd_tests_flags "${FIM_SYNC_BASE_FLAGS} -Wl,--wrap,time -Wl,--wrap=pthread_mutex_lock \
                                     -Wl,--wrap=pthread_mutex_unlock")
endif()

set(RUN_CHECK_BASE_FLAGS "-Wl,--wrap,_mtinfo -Wl,--wrap,_mterror -Wl,--wrap,_mtdebug1 -Wl,--wrap,_mtdebug2 -Wl,--wrap,_mterror_exit \
                          -Wl,--wrap,_minfo -Wl,--wrap,_merror -Wl,--wrap,_mdebug1 -Wl,--wrap,_mdebug2 -Wl,--wrap,_merror_exit \
                          -Wl,--wrap,sleep -Wl,--wrap,SendMSG -Wl,--wrap,StartMQ \
                          -Wl,--wrap,realtime_adddir -Wl,--wrap,audit_set_db_consistency -Wl,--wrap,fim_checker \
                          -Wl,--wrap,fim_db_get_path_range -Wl,--wrap,fim_db_delete_range -Wl,--wrap,lstat \
                          -Wl,--wrap,fim_configuration_directory -Wl,--wrap,inotify_rm_watch -Wl,--wrap,os_random \
                          -Wl,--wrap,stat -Wl,--wrap,getpid -Wl,--wrap,fim_db_get_path_from_pattern -Wl,--wrap,gettime \
<<<<<<< HEAD
                          -Wl,--wrap,remove_audit_rule_syscheck -Wl,--wrap,realtime_process -Wl,--wrap,FOREVER \
                          -Wl,--wrap,select -Wl,--wrap,pthread_mutex_lock -Wl,--wrap,pthread_mutex_unlock")
=======
                          -Wl,--wrap,remove_audit_rule_syscheck -Wl,--wrap,getDefine_Int")
>>>>>>> 6bb3d649

list(APPEND syscheckd_tests_names "test_run_check")
if(${TARGET} STREQUAL "agent")
  list(APPEND syscheckd_tests_flags "${RUN_CHECK_BASE_FLAGS} -Wl,--wrap=sleep -Wl,--wrap,time")
elseif(${TARGET} STREQUAL "winagent")
  list(APPEND syscheckd_tests_flags "${RUN_CHECK_BASE_FLAGS} -Wl,--wrap=realtime_start \
                                     -Wl,--wrap,WaitForSingleObjectEx -Wl,--wrap,pthread_rwlock_rdlock \
                                     -Wl,--wrap,pthread_rwlock_unlock -Wl,--wrap,pthread_rwlock_wrlock")

  # Create event channel tests for run_check
  list(APPEND syscheckd_event_tests_names "test_run_check_event")
  list(APPEND syscheckd_event_tests_flags "${RUN_CHECK_BASE_FLAGS} -Wl,--wrap=realtime_start,--wrap=run_whodata_scan \
                                                                   -Wl,--wrap=audit_restore
                                                                   -Wl,--wrap,pthread_rwlock_rdlock \
                                                                   -Wl,--wrap,pthread_rwlock_unlock \
                                                                   -Wl,--wrap,pthread_mutex_lock \
                                                                   -Wl,--wrap,pthread_rwlock_wrlock \
                                                                   -Wl,--wrap,pthread_mutex_unlock")
else()
  list(APPEND syscheckd_tests_flags "${RUN_CHECK_BASE_FLAGS} -Wl,--wrap=sleep,--wrap,time")
endif()

# Compiling tests
list(LENGTH syscheckd_tests_names count)
math(EXPR count "${count} - 1")
foreach(counter RANGE ${count})
    list(GET syscheckd_tests_names ${counter} test_name)
    list(GET syscheckd_tests_flags ${counter} test_flags)

    add_executable(${test_name} ${test_name}.c)

    target_link_libraries(
      ${test_name}
      SYSCHECK_O
      ${TEST_DEPS}
    )

    if(NOT test_flags STREQUAL " ")
        target_link_libraries(
            ${test_name}
            ${test_flags}
        )
    endif()
    add_test(NAME ${test_name} COMMAND ${test_name})
endforeach()

if(${TARGET} STREQUAL "winagent")
  # Compile event channel tests
  list(LENGTH syscheckd_event_tests_names count)
  math(EXPR count "${count} - 1")
  foreach(counter RANGE ${count})
      list(GET syscheckd_event_tests_names ${counter} test_name)
      list(GET syscheckd_event_tests_flags ${counter} test_flags)

      string(REPLACE "_event" ".c" test_file ${test_name})
      add_executable(${test_name} ${test_file})

      target_link_libraries(
        ${test_name}
        SYSCHECK_EVENT_O
        ${TEST_EVENT_DEPS}
      )

      target_compile_definitions(${test_name} PUBLIC WIN_WHODATA)

      if(NOT test_flags STREQUAL " ")
          target_link_libraries(
              ${test_name}
              ${test_flags}
          )
      endif()
      add_test(NAME ${test_name} COMMAND ${test_name})
  endforeach()
endif()<|MERGE_RESOLUTION|>--- conflicted
+++ resolved
@@ -250,12 +250,8 @@
                           -Wl,--wrap,fim_db_get_path_range -Wl,--wrap,fim_db_delete_range -Wl,--wrap,lstat \
                           -Wl,--wrap,fim_configuration_directory -Wl,--wrap,inotify_rm_watch -Wl,--wrap,os_random \
                           -Wl,--wrap,stat -Wl,--wrap,getpid -Wl,--wrap,fim_db_get_path_from_pattern -Wl,--wrap,gettime \
-<<<<<<< HEAD
                           -Wl,--wrap,remove_audit_rule_syscheck -Wl,--wrap,realtime_process -Wl,--wrap,FOREVER \
-                          -Wl,--wrap,select -Wl,--wrap,pthread_mutex_lock -Wl,--wrap,pthread_mutex_unlock")
-=======
-                          -Wl,--wrap,remove_audit_rule_syscheck -Wl,--wrap,getDefine_Int")
->>>>>>> 6bb3d649
+                          -Wl,--wrap,select -Wl,--wrap,pthread_mutex_lock -Wl,--wrap,pthread_mutex_unlock -Wl,--wrap,getDefine_Int")
 
 list(APPEND syscheckd_tests_names "test_run_check")
 if(${TARGET} STREQUAL "agent")
