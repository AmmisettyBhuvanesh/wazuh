/*
 * Copyright (C) 2015-2021, Wazuh Inc.
 *
 * This program is free software; you can redistribute it
 * and/or modify it under the terms of the GNU General Public
 * License (version 2) as published by the FSF - Free Software
 * Foundation.
 */

#include <stdarg.h>
#include <stddef.h>
#include <setjmp.h>
#include <cmocka.h>
#include <stdio.h>
#include <string.h>

#include "../wrappers/common.h"
#include "../wrappers/posix/stat_wrappers.h"
#include "../wrappers/linux/inotify_wrappers.h"
#include "../wrappers/wazuh/shared/debug_op_wrappers.h"
#include "../wrappers/wazuh/shared/file_op_wrappers.h"
#include "../wrappers/wazuh/shared/mq_op_wrappers.h"
#include "../wrappers/wazuh/shared/randombytes_wrappers.h"
#include "../wrappers/wazuh/syscheckd/create_db_wrappers.h"
#include "../wrappers/wazuh/syscheckd/fim_db_wrappers.h"
#include "../wrappers/wazuh/syscheckd/run_realtime_wrappers.h"
#include "../wrappers/wazuh/syscheckd/win_whodata_wrappers.h"

#include "../syscheckd/syscheck.h"
#include "../syscheckd/db/fim_db.h"

#ifdef TEST_WINAGENT
#include "../wrappers/windows/processthreadsapi_wrappers.h"

void set_priority_windows_thread();
void set_whodata_mode_changes();
#endif
/* External 'static' functions prototypes */
void fim_send_msg(char mq, const char * location, const char * msg);

#ifndef TEST_WINAGENT
void fim_link_update(const char *new_path, directory_t *configuration);
void fim_link_check_delete(directory_t *configuration);
void fim_link_delete_range(const directory_t *configuration);
void fim_link_silent_scan(char *path, directory_t *configuration);
void fim_link_reload_broken_link(char *path, directory_t *configuration);
void fim_delete_realtime_watches(const directory_t *configuration);
#endif

extern time_t last_time;
extern unsigned int files_read;

/* redefinitons/wrapping */

#ifdef TEST_WINAGENT
int __wrap_audit_restore(void) {
    return mock();
}
#else
time_t __wrap_time(time_t *timer) {
    return mock_type(time_t);
}

#endif

/* Setup/Teardown */

static int setup_group(void ** state) {
#ifdef TEST_WINAGENT
<<<<<<< HEAD
=======
#ifdef WIN_WHODATA
    expect_function_call_any(__wrap_pthread_rwlock_wrlock);
    expect_function_call_any(__wrap_pthread_rwlock_unlock);
    expect_function_call_any(__wrap_pthread_mutex_lock);
    expect_function_call_any(__wrap_pthread_mutex_unlock);
    expect_function_call_any(__wrap_pthread_rwlock_rdlock);
#endif
    expect_string(__wrap__mdebug1, formatted_msg, "(6287): Reading configuration file: 'test_syscheck.conf'");
>>>>>>> 683fe1ee
    expect_string(__wrap__mdebug1, formatted_msg, "Found ignore regex node .log$|.htm$|.jpg$|.png$|.chm$|.pnf$|.evtx$|.swp$");
    expect_string(__wrap__mdebug1, formatted_msg, "Found ignore regex node .log$|.htm$|.jpg$|.png$|.chm$|.pnf$|.evtx$|.swp$ OK?");
    expect_string(__wrap__mdebug1, formatted_msg, "Found ignore regex size 0");
    expect_string(__wrap__mdebug1, formatted_msg, "Found nodiff regex node ^file");
    expect_string(__wrap__mdebug1, formatted_msg, "Found nodiff regex node ^file OK?");
    expect_string(__wrap__mdebug1, formatted_msg, "Found nodiff regex size 0");
    expect_string(__wrap__mdebug1, formatted_msg, "Found nodiff regex node test_$");
    expect_string(__wrap__mdebug1, formatted_msg, "Found nodiff regex node test_$ OK?");
    expect_string(__wrap__mdebug1, formatted_msg, "Found nodiff regex size 1");
#else
    expect_string(__wrap__mdebug1, formatted_msg, "Found ignore regex node .log$|.swp$");
    expect_string(__wrap__mdebug1, formatted_msg, "Found ignore regex node .log$|.swp$ OK?");
    expect_string(__wrap__mdebug1, formatted_msg, "Found ignore regex size 0");
    expect_string(__wrap__mdebug1, formatted_msg, "Found nodiff regex node ^file");
    expect_string(__wrap__mdebug1, formatted_msg, "Found nodiff regex node ^file OK?");
    expect_string(__wrap__mdebug1, formatted_msg, "Found nodiff regex size 0");

    syscheck.database = fim_db_init(FIM_DB_DISK);
#endif

    will_return_always(__wrap_os_random, 12345);
    int ret = 0;
    OS_XML xml;
    XML_NODE node;
    XML_NODE chld_node;
    OS_ReadXML("test_syscheck.conf", &xml);
    node = OS_GetElementsbyNode(&xml, NULL);
    chld_node = OS_GetElementsbyNode(&xml, node[0]);
    ret = Read_Syscheck(&xml, chld_node, &syscheck, CWMODULE, 0);
    OS_ClearNode(chld_node);
    OS_ClearNode(node);
    OS_ClearXML(&xml);
    if(ret)
        fail();

    syscheck.realtime = (rtfim *) calloc(1, sizeof(rtfim));
    if(syscheck.realtime == NULL) {
        return -1;
    }
#ifndef TEST_WINAGENT
    will_return(__wrap_time, 1);
#endif
    syscheck.realtime->dirtb = OSHash_Create();
    if (syscheck.realtime->dirtb == NULL) {
        return -1;
    }

    OSHash_Add_ex(syscheck.realtime->dirtb, "key", strdup("data"));

#ifdef TEST_WINAGENT
    time_mock_value = 1;
#endif
    return 0;
}

#ifndef TEST_WINAGENT

static int setup_symbolic_links(void **state) {
    directory_t *config = (directory_t *)OSList_GetDataFromIndex(syscheck.directories, 1);

    if (config->path != NULL) {
        free(config->path);
        config->path = NULL;
    }

    config->path = strdup("/link");
    config->symbolic_links = strdup("/folder");
    config->options |= REALTIME_ACTIVE;

    if (config->path == NULL || config->symbolic_links == NULL) {
        return -1;
    }

    return 0;
}

static int teardown_symbolic_links(void **state) {
    directory_t *config = (directory_t *)OSList_GetDataFromIndex(syscheck.directories, 1);
    if (config->path != NULL) {
        free(config->path);
        config->path = NULL;
    }

    if (config->symbolic_links != NULL) {
        free(config->symbolic_links);
        config->symbolic_links = NULL;
    }

    config->path = strdup("/etc");
    config->options &= ~REALTIME_ACTIVE;

    if (config->path == NULL) {
        return -1;
    }

    return 0;
}

static int setup_tmp_file(void **state) {
    fim_tmp_file *tmp_file = calloc(1, sizeof(fim_tmp_file));
    tmp_file->elements = 1;

    if (setup_symbolic_links(NULL) < 0) {
        return -1;
    }

    *state = tmp_file;

    return 0;
}

static int teardown_tmp_file(void **state) {
    fim_tmp_file *tmp_file = *state;
    free(tmp_file);

    if (teardown_symbolic_links(NULL) < 0) {
        return -1;
    }

    return 0;
}

#endif

static int teardown_group(void **state) {
#ifdef TEST_WINAGENT
#ifdef WIN_WHODATA
    expect_function_call_any(__wrap_pthread_rwlock_wrlock);
    expect_function_call_any(__wrap_pthread_rwlock_unlock);
    expect_function_call_any(__wrap_pthread_rwlock_rdlock);
    expect_function_call_any(__wrap_pthread_mutex_lock);
    expect_function_call_any(__wrap_pthread_mutex_unlock);
#endif

    if (syscheck.realtime) {
        if (syscheck.realtime->dirtb) {
            OSHash_Free(syscheck.realtime->dirtb);
        }
        free(syscheck.realtime);
        syscheck.realtime = NULL;
    }
#endif

    fim_db_clean();
    Free_Syscheck(&syscheck);

    return 0;
}

/**
 * @brief This function loads expect and will_return calls for the function send_sync_msg
*/
static void expect_w_send_sync_msg(const char *msg, const char *locmsg, char location, int ret) {
    expect_SendMSG_call(msg, locmsg, location, ret);
}

static int setup_max_fps(void **state) {
    syscheck.max_files_per_second = 1;
    return 0;
}

static int teardown_max_fps(void **state) {
    syscheck.max_files_per_second = 0;
    return 0;
}

/* tests */

void test_fim_whodata_initialize(void **state)
{
    int ret;
#ifdef TEST_WINAGENT
    expect_function_call_any(__wrap_pthread_rwlock_wrlock);
    expect_function_call_any(__wrap_pthread_rwlock_unlock);
    expect_function_call_any(__wrap_pthread_rwlock_rdlock);
    expect_function_call_any(__wrap_pthread_mutex_lock);
    expect_function_call_any(__wrap_pthread_mutex_unlock);

    int i;
    char *dirs[] = {
        "%WINDIR%\\System32\\WindowsPowerShell\\v1.0",
        NULL
    };
    char expanded_dirs[1][OS_SIZE_1024];

    // Expand directories
    for(i = 0; dirs[i]; i++) {
        if(!ExpandEnvironmentStrings(dirs[i], expanded_dirs[i], OS_SIZE_1024))
            fail();

        str_lowercase(expanded_dirs[i]);
        expect_realtime_adddir_call(expanded_dirs[i], 0);
    }
    will_return(__wrap_run_whodata_scan, 0);
    will_return(wrap_CreateThread, (HANDLE)123456);
#endif

    ret = fim_whodata_initialize();

    assert_int_equal(ret, 0);
}

void test_log_realtime_status(void **state)
{
    (void) state;

    log_realtime_status(2);

    expect_string(__wrap__mtinfo, tag, SYSCHECK_LOGTAG);
    expect_string(__wrap__mtinfo, formatted_msg, FIM_REALTIME_STARTED);
    log_realtime_status(1);
    log_realtime_status(1);

    expect_string(__wrap__mtinfo, tag, SYSCHECK_LOGTAG);
    expect_string(__wrap__mtinfo, formatted_msg, FIM_REALTIME_PAUSED);
    log_realtime_status(2);
    log_realtime_status(2);

    expect_string(__wrap__mtinfo, tag, SYSCHECK_LOGTAG);
    expect_string(__wrap__mtinfo, formatted_msg, FIM_REALTIME_RESUMED);
    log_realtime_status(1);
}

void test_fim_send_msg(void **state) {
    (void) state;

    expect_w_send_sync_msg("test", SYSCHECK, SYSCHECK_MQ, 0);
    fim_send_msg(SYSCHECK_MQ, SYSCHECK, "test");
}

void test_fim_send_msg_retry(void **state) {
    (void) state;

    expect_w_send_sync_msg("test", SYSCHECK, SYSCHECK_MQ, -1);

    expect_string(__wrap__mterror, tag, SYSCHECK_LOGTAG);
    expect_string(__wrap__mterror, formatted_msg, QUEUE_SEND);

    expect_StartMQ_call(DEFAULTQUEUE, WRITE, 0);

    expect_w_send_sync_msg("test", SYSCHECK, SYSCHECK_MQ, -1);

    fim_send_msg(SYSCHECK_MQ, SYSCHECK, "test");
}

void test_fim_send_msg_retry_error(void **state) {
    (void) state;

    expect_w_send_sync_msg("test", SYSCHECK, SYSCHECK_MQ, -1);
    expect_string(__wrap__mterror, tag, SYSCHECK_LOGTAG);
    expect_string(__wrap__mterror, formatted_msg, QUEUE_SEND);

    expect_StartMQ_call(DEFAULTQUEUE, WRITE, -1);

    expect_string(__wrap__mterror_exit, tag, SYSCHECK_LOGTAG);
    expect_string(__wrap__mterror_exit, formatted_msg, "(1211): Unable to access queue: 'queue/sockets/queue'. Giving up.");

    // This code shouldn't run
    expect_w_send_sync_msg("test", SYSCHECK, SYSCHECK_MQ, -1);

    fim_send_msg(SYSCHECK_MQ, SYSCHECK, "test");
}

#ifdef TEST_WINAGENT

void test_fim_whodata_initialize_fail_set_policies(void **state)
{
    int ret;
    int i;
    char *dirs[] = {
        "%WINDIR%\\System32\\WindowsPowerShell\\v1.0",
        NULL
    };
    char expanded_dirs[1][OS_SIZE_1024];

    expect_function_call_any(__wrap_pthread_rwlock_wrlock);
    expect_function_call_any(__wrap_pthread_rwlock_unlock);
    expect_function_call_any(__wrap_pthread_rwlock_rdlock);
    expect_function_call_any(__wrap_pthread_mutex_lock);
    expect_function_call_any(__wrap_pthread_mutex_unlock);

    // Expand directories
    for(i = 0; dirs[i]; i++) {
        if(!ExpandEnvironmentStrings(dirs[i], expanded_dirs[i], OS_SIZE_1024))
            fail();

        str_lowercase(expanded_dirs[i]);
        expect_realtime_adddir_call(expanded_dirs[i], 0);
    }

    will_return(__wrap_run_whodata_scan, 1);
    expect_string(__wrap__mterror, tag, SYSCHECK_LOGTAG);
    expect_string(__wrap__mterror, formatted_msg,
      "(6710): Failed to start the Whodata engine. Directories/files will be monitored in Realtime mode");

    will_return(__wrap_audit_restore, NULL);

    ret = fim_whodata_initialize();

    assert_int_equal(ret, -1);
}

void test_set_priority_windows_thread_highest(void **state) {
    syscheck.process_priority = -10;

    expect_string(__wrap__mtdebug1, tag, SYSCHECK_LOGTAG);
    expect_string(__wrap__mtdebug1, formatted_msg, "(6320): Setting process priority to: '-10'");

    will_return(wrap_GetCurrentThread, (HANDLE)123456);

    expect_SetThreadPriority_call((HANDLE)123456, THREAD_PRIORITY_HIGHEST, true);

    set_priority_windows_thread();
}

void test_set_priority_windows_thread_above_normal(void **state) {
    syscheck.process_priority = -8;

    expect_string(__wrap__mtdebug1, tag, SYSCHECK_LOGTAG);
    expect_string(__wrap__mtdebug1, formatted_msg, "(6320): Setting process priority to: '-8'");

    will_return(wrap_GetCurrentThread, (HANDLE)123456);
    expect_SetThreadPriority_call((HANDLE)123456, THREAD_PRIORITY_ABOVE_NORMAL, true);

    set_priority_windows_thread();
}

void test_set_priority_windows_thread_normal(void **state) {
    syscheck.process_priority = 0;

    expect_string(__wrap__mtdebug1, tag, SYSCHECK_LOGTAG);
    expect_string(__wrap__mtdebug1, formatted_msg, "(6320): Setting process priority to: '0'");

    will_return(wrap_GetCurrentThread, (HANDLE)123456);
    expect_SetThreadPriority_call((HANDLE)123456, THREAD_PRIORITY_NORMAL, true);

    set_priority_windows_thread();
}

void test_set_priority_windows_thread_below_normal(void **state) {
    syscheck.process_priority = 2;

    expect_string(__wrap__mtdebug1, tag, SYSCHECK_LOGTAG);
    expect_string(__wrap__mtdebug1, formatted_msg, "(6320): Setting process priority to: '2'");

    will_return(wrap_GetCurrentThread, (HANDLE)123456);
    expect_SetThreadPriority_call((HANDLE)123456, THREAD_PRIORITY_BELOW_NORMAL, true);

    set_priority_windows_thread();
}

void test_set_priority_windows_thread_lowest(void **state) {
    syscheck.process_priority = 7;

    expect_string(__wrap__mtdebug1, tag, SYSCHECK_LOGTAG);
    expect_string(__wrap__mtdebug1, formatted_msg, "(6320): Setting process priority to: '7'");

    will_return(wrap_GetCurrentThread, (HANDLE)123456);
    expect_SetThreadPriority_call((HANDLE)123456, THREAD_PRIORITY_LOWEST, true);

    set_priority_windows_thread();
}

void test_set_priority_windows_thread_idle(void **state) {
    syscheck.process_priority = 20;

    expect_string(__wrap__mtdebug1, tag, SYSCHECK_LOGTAG);
    expect_string(__wrap__mtdebug1, formatted_msg, "(6320): Setting process priority to: '20'");

    will_return(wrap_GetCurrentThread, (HANDLE)123456);
    expect_SetThreadPriority_call((HANDLE)123456, THREAD_PRIORITY_IDLE, true);

    set_priority_windows_thread();
}

void test_set_priority_windows_thread_error(void **state) {
    syscheck.process_priority = 10;

    expect_string(__wrap__mtdebug1, tag, SYSCHECK_LOGTAG);
    expect_string(__wrap__mtdebug1, formatted_msg, "(6320): Setting process priority to: '10'");

    will_return(wrap_GetCurrentThread, (HANDLE)123456);
    expect_SetThreadPriority_call((HANDLE)123456, THREAD_PRIORITY_LOWEST, false);

    will_return(wrap_GetLastError, 2345);

    expect_string(__wrap__mterror, tag, SYSCHECK_LOGTAG);
    expect_string(__wrap__mterror, formatted_msg, "Can't set thread priority: 2345");

    set_priority_windows_thread();
}

#ifdef WIN_WHODATA
void test_set_whodata_mode_changes(void **state) {
    int i;
    char *dirs[] = {
        "%PROGRAMDATA%\\Microsoft\\Windows\\Start Menu\\Programs\\Startup",
        "%WINDIR%\\System32\\drivers\\etc",
        "%WINDIR%\\System32\\wbem",
        NULL
    };
    char expanded_dirs[3][OS_SIZE_1024];

    expect_function_call_any(__wrap_pthread_rwlock_rdlock);
    expect_function_call_any(__wrap_pthread_mutex_lock);
    expect_function_call_any(__wrap_pthread_mutex_unlock);
    expect_function_call_any(__wrap_pthread_rwlock_unlock);
    expect_function_call_any(__wrap_pthread_rwlock_wrlock);

    // Mark directories to be added in realtime
    ((directory_t *)OSList_GetDataFromIndex(syscheck.directories, 0))->dirs_status.status |= WD_CHECK_REALTIME;
    ((directory_t *)OSList_GetDataFromIndex(syscheck.directories, 0))->dirs_status.status &= ~WD_CHECK_WHODATA;
    ((directory_t *)OSList_GetDataFromIndex(syscheck.directories, 7))->dirs_status.status |= WD_CHECK_REALTIME;
    ((directory_t *)OSList_GetDataFromIndex(syscheck.directories, 7))->dirs_status.status &= ~WD_CHECK_WHODATA;
    ((directory_t *)OSList_GetDataFromIndex(syscheck.directories, 8))->dirs_status.status |= WD_CHECK_REALTIME;
    ((directory_t *)OSList_GetDataFromIndex(syscheck.directories, 8))->dirs_status.status &= ~WD_CHECK_WHODATA;

    // Expand directories
    for(i = 0; dirs[i]; i++) {
        if(!ExpandEnvironmentStrings(dirs[i], expanded_dirs[i], OS_SIZE_1024))
            fail();

        str_lowercase(expanded_dirs[i]);
        expect_realtime_adddir_call(expanded_dirs[i], i % 2 == 0);
    }

    expect_string(__wrap__mtdebug1, tag, SYSCHECK_LOGTAG);
    expect_string(__wrap__mtdebug1, formatted_msg, "(6225): The 'c:\\programdata\\microsoft\\windows\\start menu\\programs\\startup' directory starts to be monitored in real-time mode.");
    expect_string(__wrap__mterror, tag, SYSCHECK_LOGTAG);
    expect_string(__wrap__mterror, formatted_msg, "(6611): 'realtime_adddir' failed, the directory 'c:\\windows\\system32\\drivers\\etc' couldn't be added to real time mode.");
    expect_string(__wrap__mtdebug1, tag, SYSCHECK_LOGTAG);
    expect_string(__wrap__mtdebug1, formatted_msg, "(6225): The 'c:\\windows\\system32\\wbem' directory starts to be monitored in real-time mode.");

    set_whodata_mode_changes();
}

void test_fim_whodata_initialize_eventchannel(void **state) {
    int ret;
    int i;
    char *dirs[] = {
        "%WINDIR%\\System32\\WindowsPowerShell\\v1.0",
        NULL
    };
    char expanded_dirs[1][OS_SIZE_1024];

    expect_function_call_any(__wrap_pthread_rwlock_wrlock);
    expect_function_call_any(__wrap_pthread_rwlock_unlock);
    expect_function_call_any(__wrap_pthread_rwlock_rdlock);
    expect_function_call_any(__wrap_pthread_mutex_lock);
    expect_function_call_any(__wrap_pthread_mutex_unlock);

    // Expand directories
    for(i = 0; dirs[i]; i++) {
        if(!ExpandEnvironmentStrings(dirs[i], expanded_dirs[i], OS_SIZE_1024))
            fail();

        str_lowercase(expanded_dirs[i]);
        expect_realtime_adddir_call(expanded_dirs[i], 0);
    }

    will_return(__wrap_run_whodata_scan, 0);

    will_return(wrap_CreateThread, (HANDLE)123456);

    ret = fim_whodata_initialize();

    assert_int_equal(ret, 0);
}
#endif  // WIN_WHODATA
#endif

void test_fim_send_sync_msg_10_eps(void ** state) {
    (void) state;
    syscheck.sync_max_eps = 10;
    char location[10] = "fim_file";

    // We must not sleep the first 9 times

    for (int i = 1; i < syscheck.sync_max_eps; i++) {
        expect_string(__wrap__mtdebug2, tag, SYSCHECK_LOGTAG);
        expect_string(__wrap__mtdebug2, formatted_msg, "(6317): Sending integrity control message: ");
        expect_w_send_sync_msg("", location, DBSYNC_MQ, 0);
        fim_send_sync_msg( location, "");
    }

#ifndef TEST_WINAGENT
    expect_value(__wrap_sleep, seconds, 1);
#else
    expect_value(wrap_Sleep, dwMilliseconds, 1000);
#endif

    // After 10 times, sleep one second
    expect_string(__wrap__mtdebug2, tag, SYSCHECK_LOGTAG);
    expect_string(__wrap__mtdebug2, formatted_msg, "(6317): Sending integrity control message: ");
    expect_w_send_sync_msg("", location, DBSYNC_MQ, 0);
    fim_send_sync_msg( location, "");
}

void test_fim_send_sync_msg_0_eps(void ** state) {
    (void) state;
    syscheck.sync_max_eps = 0;
    char location[10] = "fim_file";
    // We must not sleep
    expect_string(__wrap__mtdebug2, tag, SYSCHECK_LOGTAG);
    expect_string(__wrap__mtdebug2, formatted_msg, "(6317): Sending integrity control message: ");
    expect_w_send_sync_msg("", location, DBSYNC_MQ, 0);
    fim_send_sync_msg(location, "");
}

void test_send_syscheck_msg_10_eps(void ** state) {
    syscheck.max_eps = 10;
    cJSON *event = cJSON_CreateObject();

    if (event == NULL) {
        fail_msg("Failed to create cJSON object");
    }

    // We must not sleep the first 9 times

    for (int i = 1; i < syscheck.max_eps; i++) {
        expect_string(__wrap__mtdebug2, tag, SYSCHECK_LOGTAG);
        expect_string(__wrap__mtdebug2, formatted_msg, "(6321): Sending FIM event: {}");
        expect_w_send_sync_msg("{}", SYSCHECK, SYSCHECK_MQ, 0);
        send_syscheck_msg(event);
    }

#ifndef TEST_WINAGENT
    expect_value(__wrap_sleep, seconds, 1);
#else
    expect_value(wrap_Sleep, dwMilliseconds, 1000);
#endif

    // After 10 times, sleep one second
    expect_string(__wrap__mtdebug2, tag, SYSCHECK_LOGTAG);
    expect_string(__wrap__mtdebug2, formatted_msg, "(6321): Sending FIM event: {}");
    expect_w_send_sync_msg("{}", SYSCHECK, SYSCHECK_MQ, 0);

    send_syscheck_msg(event);

    cJSON_Delete(event);
}

void test_send_syscheck_msg_0_eps(void ** state) {
    syscheck.max_eps = 0;
    cJSON *event = cJSON_CreateObject();

    if (event == NULL) {
        fail_msg("Failed to create cJSON object");
    }

    // We must not sleep
    expect_string(__wrap__mtdebug2, tag, SYSCHECK_LOGTAG);
    expect_string(__wrap__mtdebug2, formatted_msg, "(6321): Sending FIM event: {}");
    expect_w_send_sync_msg("{}", SYSCHECK, SYSCHECK_MQ, 0);
    send_syscheck_msg(event);
}

void test_fim_send_scan_info(void **state) {
    (void) state;
    const char *msg = "{\"type\":\"scan_start\",\"data\":{\"timestamp\":1}}";
#ifndef TEST_WINAGENT
    will_return(__wrap_time, 1);
#endif
    expect_string(__wrap__mtdebug2, tag, SYSCHECK_LOGTAG);
    expect_string(__wrap__mtdebug2, formatted_msg, "(6321): Sending FIM event: {\"type\":\"scan_start\",\"data\":{\"timestamp\":1}}");
    expect_w_send_sync_msg(msg, SYSCHECK, SYSCHECK_MQ, 0);
    fim_send_scan_info(FIM_SCAN_START);
}

#ifndef TEST_WINAGENT
void test_fim_link_update(void **state) {
    char *new_path = "/new_path";
    directory_t *affected_config = (directory_t *)OSList_GetDataFromIndex(syscheck.directories, 1);

    expect_fim_db_get_path_from_pattern(syscheck.database, "/folder/%", NULL, FIM_DB_DISK, FIMDB_OK);
    expect_string(__wrap_remove_audit_rule_syscheck, path, affected_config->symbolic_links);

    expect_fim_checker_call(new_path, affected_config);
    expect_realtime_adddir_call(new_path, 0);
    expect_string(__wrap_remove_audit_rule_syscheck, path, affected_config->path);

    fim_link_update(new_path, affected_config);

    assert_string_equal(affected_config->path, "/link");
    assert_string_equal(affected_config->symbolic_links, new_path);
}

void test_fim_link_update_already_added(void **state) {
    char *link_path = "/home";
    char error_msg[OS_SIZE_128];
    directory_t *affected_config = (directory_t *)OSList_GetDataFromIndex(syscheck.directories, 1);

    free(affected_config->symbolic_links);
    affected_config->symbolic_links = strdup("/home");

    snprintf(error_msg, OS_SIZE_128, FIM_LINK_ALREADY_ADDED, link_path);

    expect_string(__wrap__mtdebug1, tag, SYSCHECK_LOGTAG);
    expect_string(__wrap__mtdebug1, formatted_msg, error_msg);

    fim_link_update(link_path, affected_config);

    assert_string_equal(affected_config->path, "/link");
    assert_null(affected_config->symbolic_links);
}

void test_fim_link_check_delete(void **state) {
    char *link_path = "/link";
    char *pointed_folder = "/folder";
    directory_t *affected_config = (directory_t *)OSList_GetDataFromIndex(syscheck.directories, 1);

    expect_string(__wrap_lstat, filename, affected_config->symbolic_links);
    will_return(__wrap_lstat, 0);
    will_return(__wrap_lstat, 0);

    expect_fim_db_get_path_from_pattern(syscheck.database, "/folder/%", NULL, FIM_DB_DISK, FIMDB_OK);

    expect_string(__wrap_remove_audit_rule_syscheck, path, affected_config->symbolic_links);

    expect_fim_configuration_directory_call(pointed_folder, NULL);
    fim_link_check_delete(affected_config);

    assert_string_equal(affected_config->path, link_path);
    assert_null(affected_config->symbolic_links);
}

void test_fim_link_check_delete_lstat_error(void **state) {
    char *link_path = "/link";
    char *pointed_folder = "/folder";
    char error_msg[OS_SIZE_128];
    directory_t *affected_config = (directory_t *)OSList_GetDataFromIndex(syscheck.directories, 1);

    expect_string(__wrap_lstat, filename, pointed_folder);
    will_return(__wrap_lstat, 0);
    will_return(__wrap_lstat, -1);
    errno = 0;

    snprintf(error_msg, OS_SIZE_128, FIM_STAT_FAILED, pointed_folder, 0, "Success");

    expect_string(__wrap__mtdebug1, tag, SYSCHECK_LOGTAG);
    expect_string(__wrap__mtdebug1, formatted_msg, error_msg);

    fim_link_check_delete(affected_config);

    assert_string_equal(affected_config->path, link_path);
    assert_string_equal(affected_config->symbolic_links, pointed_folder);
}

void test_fim_link_check_delete_noentry_error(void **state) {
    char *link_path = "/link";
    char *pointed_folder = "/folder";
    directory_t *affected_config = (directory_t *)OSList_GetDataFromIndex(syscheck.directories, 1);

    expect_string(__wrap_lstat, filename, pointed_folder);
    will_return(__wrap_lstat, 0);
    will_return(__wrap_lstat, -1);
    expect_string(__wrap_remove_audit_rule_syscheck, path, affected_config->symbolic_links);

    errno = ENOENT;

    fim_link_check_delete(affected_config);

    errno = 0;

    assert_string_equal(affected_config->path, link_path);
    assert_null(affected_config->symbolic_links);
}

void test_fim_delete_realtime_watches(void **state) {
    unsigned int pos;
    char *link_path = "/link";
    char *pointed_folder = "/folder";

    expect_fim_configuration_directory_call(pointed_folder, ((directory_t *)OSList_GetDataFromIndex(syscheck.directories, 0)));
    expect_fim_configuration_directory_call("data", ((directory_t *)OSList_GetDataFromIndex(syscheck.directories, 0)));

    will_return(__wrap_inotify_rm_watch, 1);

    fim_delete_realtime_watches(((directory_t *)OSList_GetDataFromIndex(syscheck.directories, 1)));

    assert_null(OSHash_Begin(syscheck.realtime->dirtb, &pos));
}

void test_fim_link_delete_range(void **state) {
    fim_tmp_file *tmp_file = *state;

    expect_fim_db_get_path_from_pattern(syscheck.database, "/folder/%", tmp_file, FIM_DB_DISK, FIMDB_OK);
    expect_wrapper_fim_db_delete_range_call(syscheck.database, FIM_DB_DISK, tmp_file, FIMDB_OK);
    fim_link_delete_range(((directory_t *)OSList_GetDataFromIndex(syscheck.directories, 1)));
}

void test_fim_link_delete_range_error(void **state) {
    char error_msg[OS_SIZE_128];
    fim_tmp_file *tmp_file = *state;

    snprintf(error_msg, OS_SIZE_128, FIM_DB_ERROR_RM_PATTERN, "/folder/%");
    expect_fim_db_get_path_from_pattern(syscheck.database, "/folder/%", tmp_file, FIM_DB_DISK, FIMDB_OK);

    expect_wrapper_fim_db_delete_range_call(syscheck.database, FIM_DB_DISK, tmp_file, FIMDB_ERR);
    expect_string(__wrap__mterror, tag, SYSCHECK_LOGTAG);
    expect_string(__wrap__mterror, formatted_msg, error_msg);

    fim_link_delete_range(((directory_t *)OSList_GetDataFromIndex(syscheck.directories, 1)));
}

void test_fim_link_silent_scan(void **state) {
    char *link_path = "/link";
    directory_t *affected_config = (directory_t *)OSList_GetDataFromIndex(syscheck.directories, 3);

    expect_realtime_adddir_call(link_path, 0);
    expect_fim_checker_call(link_path, affected_config);

    fim_link_silent_scan(link_path, affected_config);
}

void test_fim_link_reload_broken_link_already_monitored(void **state) {
    char *link_path = "/link";
    char *pointed_folder = "/folder";
    char error_msg[OS_SIZE_128];
    directory_t *affected_config = (directory_t *)OSList_GetDataFromIndex(syscheck.directories, 1);

    snprintf(error_msg, OS_SIZE_128, FIM_LINK_ALREADY_ADDED, link_path);

    expect_string(__wrap__mtdebug1, tag, SYSCHECK_LOGTAG);
    expect_string(__wrap__mtdebug1, formatted_msg, error_msg);

    fim_link_reload_broken_link(link_path, affected_config);

    assert_string_equal(affected_config->path, link_path);
    assert_string_equal(affected_config->symbolic_links, pointed_folder);
}

void test_fim_link_reload_broken_link_reload_broken(void **state) {
    char *link_path = "/link";
    char *pointed_folder = "/new_path";
    directory_t *affected_config = (directory_t *)OSList_GetDataFromIndex(syscheck.directories, 1);

    expect_fim_checker_call(pointed_folder, affected_config);

    expect_string(__wrap_realtime_adddir, dir, pointed_folder);
    will_return(__wrap_realtime_adddir, 0);

    expect_string(__wrap_remove_audit_rule_syscheck, path, link_path);

    fim_link_reload_broken_link(pointed_folder, affected_config);

    assert_string_equal(affected_config->path, link_path);
    assert_string_equal(affected_config->symbolic_links, pointed_folder);
}
#endif

void test_check_max_fps_no_sleep(void **state) {
    will_return(__wrap_gettime, last_time + 1);
    check_max_fps();
}

void test_check_max_fps_sleep(void **state) {
    last_time = 10;
    files_read = syscheck.max_files_per_second;

    will_return(__wrap_gettime, last_time);
    expect_string(__wrap__mtdebug2, tag, SYSCHECK_LOGTAG);
    expect_string(__wrap__mtdebug2, formatted_msg, FIM_REACHED_MAX_FPS);
    check_max_fps();
}

int main(void) {
#ifndef WIN_WHODATA
    const struct CMUnitTest tests[] = {
#ifdef TEST_WINAGENT
        cmocka_unit_test(test_set_priority_windows_thread_highest),
        cmocka_unit_test(test_set_priority_windows_thread_above_normal),
        cmocka_unit_test(test_set_priority_windows_thread_normal),
        cmocka_unit_test(test_set_priority_windows_thread_below_normal),
        cmocka_unit_test(test_set_priority_windows_thread_lowest),
        cmocka_unit_test(test_set_priority_windows_thread_idle),
        cmocka_unit_test(test_set_priority_windows_thread_error),
#endif

        cmocka_unit_test(test_log_realtime_status),
        cmocka_unit_test(test_fim_send_msg),
        cmocka_unit_test(test_fim_send_msg_retry),
        cmocka_unit_test(test_fim_send_msg_retry_error),
        cmocka_unit_test(test_fim_send_sync_msg_10_eps),
        cmocka_unit_test(test_fim_send_sync_msg_0_eps),
        cmocka_unit_test(test_send_syscheck_msg_10_eps),
        cmocka_unit_test(test_send_syscheck_msg_0_eps),
        cmocka_unit_test(test_fim_send_scan_info),
        cmocka_unit_test_setup_teardown(test_check_max_fps_no_sleep, setup_max_fps, teardown_max_fps),
        cmocka_unit_test_setup_teardown(test_check_max_fps_sleep, setup_max_fps, teardown_max_fps),
#ifndef TEST_WINAGENT
        cmocka_unit_test_setup_teardown(test_fim_link_update, setup_symbolic_links, teardown_symbolic_links),
        cmocka_unit_test_setup_teardown(test_fim_link_update_already_added, setup_symbolic_links, teardown_symbolic_links),
        cmocka_unit_test_setup_teardown(test_fim_link_check_delete, setup_symbolic_links, teardown_symbolic_links),
        cmocka_unit_test_setup_teardown(test_fim_link_check_delete_lstat_error, setup_symbolic_links, teardown_symbolic_links),
        cmocka_unit_test_setup_teardown(test_fim_link_check_delete_noentry_error, setup_symbolic_links, teardown_symbolic_links),
        cmocka_unit_test_setup_teardown(test_fim_delete_realtime_watches, setup_symbolic_links, teardown_symbolic_links),
        cmocka_unit_test_setup_teardown(test_fim_link_delete_range, setup_tmp_file, teardown_tmp_file),
        cmocka_unit_test_setup_teardown(test_fim_link_delete_range_error, setup_tmp_file, teardown_tmp_file),
        cmocka_unit_test_setup_teardown(test_fim_link_silent_scan, setup_symbolic_links, teardown_symbolic_links),
        cmocka_unit_test_setup_teardown(test_fim_link_reload_broken_link_already_monitored, setup_symbolic_links, teardown_symbolic_links),
        cmocka_unit_test_setup_teardown(test_fim_link_reload_broken_link_reload_broken, setup_symbolic_links, teardown_symbolic_links),
#endif
    };

    return cmocka_run_group_tests(tests, setup_group, teardown_group);
#else  // WIN_WHODATA
    const struct CMUnitTest eventchannel_tests[] = {
        cmocka_unit_test(test_fim_whodata_initialize),
        cmocka_unit_test(test_set_whodata_mode_changes),
        cmocka_unit_test(test_fim_whodata_initialize_eventchannel),
        cmocka_unit_test(test_fim_whodata_initialize_fail_set_policies),
    };
    return cmocka_run_group_tests(eventchannel_tests, setup_group, teardown_group);
#endif
}<|MERGE_RESOLUTION|>--- conflicted
+++ resolved
@@ -67,8 +67,6 @@
 
 static int setup_group(void ** state) {
 #ifdef TEST_WINAGENT
-<<<<<<< HEAD
-=======
 #ifdef WIN_WHODATA
     expect_function_call_any(__wrap_pthread_rwlock_wrlock);
     expect_function_call_any(__wrap_pthread_rwlock_unlock);
@@ -76,17 +74,26 @@
     expect_function_call_any(__wrap_pthread_mutex_unlock);
     expect_function_call_any(__wrap_pthread_rwlock_rdlock);
 #endif
-    expect_string(__wrap__mdebug1, formatted_msg, "(6287): Reading configuration file: 'test_syscheck.conf'");
->>>>>>> 683fe1ee
-    expect_string(__wrap__mdebug1, formatted_msg, "Found ignore regex node .log$|.htm$|.jpg$|.png$|.chm$|.pnf$|.evtx$|.swp$");
-    expect_string(__wrap__mdebug1, formatted_msg, "Found ignore regex node .log$|.htm$|.jpg$|.png$|.chm$|.pnf$|.evtx$|.swp$ OK?");
-    expect_string(__wrap__mdebug1, formatted_msg, "Found ignore regex size 0");
-    expect_string(__wrap__mdebug1, formatted_msg, "Found nodiff regex node ^file");
-    expect_string(__wrap__mdebug1, formatted_msg, "Found nodiff regex node ^file OK?");
-    expect_string(__wrap__mdebug1, formatted_msg, "Found nodiff regex size 0");
-    expect_string(__wrap__mdebug1, formatted_msg, "Found nodiff regex node test_$");
-    expect_string(__wrap__mdebug1, formatted_msg, "Found nodiff regex node test_$ OK?");
-    expect_string(__wrap__mdebug1, formatted_msg, "Found nodiff regex size 1");
+    expect_string(__wrap__mtdebug1, tag, SYSCHECK_LOGTAG);
+    expect_string(__wrap__mtdebug1, formatted_msg, "(6287): Reading configuration file: 'test_syscheck.conf'");
+    expect_string(__wrap__mtdebug1, tag, SYSCHECK_LOGTAG);
+    expect_string(__wrap__mtdebug1, formatted_msg, "Found ignore regex node .log$|.htm$|.jpg$|.png$|.chm$|.pnf$|.evtx$|.swp$");
+    expect_string(__wrap__mtdebug1, tag, SYSCHECK_LOGTAG);
+    expect_string(__wrap__mtdebug1, formatted_msg, "Found ignore regex node .log$|.htm$|.jpg$|.png$|.chm$|.pnf$|.evtx$|.swp$ OK?");
+    expect_string(__wrap__mtdebug1, tag, SYSCHECK_LOGTAG);
+    expect_string(__wrap__mtdebug1, formatted_msg, "Found ignore regex size 0");
+    expect_string(__wrap__mtdebug1, tag, SYSCHECK_LOGTAG);
+    expect_string(__wrap__mtdebug1, formatted_msg, "Found nodiff regex node ^file");
+    expect_string(__wrap__mtdebug1, tag, SYSCHECK_LOGTAG);
+    expect_string(__wrap__mtdebug1, formatted_msg, "Found nodiff regex node ^file OK?");
+    expect_string(__wrap__mtdebug1, tag, SYSCHECK_LOGTAG);
+    expect_string(__wrap__mtdebug1, formatted_msg, "Found nodiff regex size 0");
+    expect_string(__wrap__mtdebug1, tag, SYSCHECK_LOGTAG);
+    expect_string(__wrap__mtdebug1, formatted_msg, "Found nodiff regex node test_$");
+    expect_string(__wrap__mtdebug1, tag, SYSCHECK_LOGTAG);
+    expect_string(__wrap__mtdebug1, formatted_msg, "Found nodiff regex node test_$ OK?");
+    expect_string(__wrap__mtdebug1, tag, SYSCHECK_LOGTAG);
+    expect_string(__wrap__mtdebug1, formatted_msg, "Found nodiff regex size 1");
 #else
     expect_string(__wrap__mdebug1, formatted_msg, "Found ignore regex node .log$|.swp$");
     expect_string(__wrap__mdebug1, formatted_msg, "Found ignore regex node .log$|.swp$ OK?");
