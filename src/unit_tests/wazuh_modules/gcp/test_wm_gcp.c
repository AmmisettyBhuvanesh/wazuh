/*
 * Copyright (C) 2015-2021, Wazuh Inc.
 *
 * This program is free software; you can redistribute it
 * and/or modify it under the terms of the GNU General Public
 * License (version 2) as published by the FSF - Free Software
 * Foundation.
 */

#include <stdarg.h>
#include <stddef.h>
#include <setjmp.h>
#include <cmocka.h>
#include <stdio.h>
#include <stdlib.h>

#include "../../wazuh_modules/wmodules.h"
#include "../../wazuh_modules/wm_gcp.h"
#include "../../headers/defs.h"
#include "../../wrappers/externals/cJSON/cJSON_wrappers.h"
#include "../../wrappers/wazuh/shared/debug_op_wrappers.h"
#include "../../wrappers/wazuh/shared/schedule_scan_wrappers.h"
#include "../../wrappers/wazuh/shared/time_op_wrappers.h"
#include "../../wrappers/wazuh/wazuh_modules/wm_exec_wrappers.h"

void wm_gcp_pubsub_run(const wm_gcp_pubsub *data);
cJSON *wm_gcp_pubsub_dump(const wm_gcp_pubsub *data);
void wm_gcp_pubsub_destroy(wm_gcp_pubsub * data);
void* wm_gcp_pubsub_main(wm_gcp_pubsub *data);

void wm_gcp_bucket_run(const wm_gcp_bucket_base *data, wm_gcp_bucket *exec_bucket);
cJSON *wm_gcp_bucket_dump(const wm_gcp_bucket_base *data);
void wm_gcp_bucket_destroy(wm_gcp_bucket_base *data);
void* wm_gcp_bucket_main(wm_gcp_bucket_base *data);

/* Generic setup/teardown */
static int group_setup(void ** state) {
    test_mode = 1;
    return 0;
}

static int group_teardown(void ** state) {
    test_mode = 0;
    return 0;
}

/* Auxiliar structs for pubsub*/
typedef struct __gcp_pubsub_dump_s {
    wm_gcp_pubsub *config;
    cJSON *dump;
    cJSON *root;
    cJSON *wm_wd;
}gcp_pubsub_dump_t;

/* setup/teardown for pubsub*/
static int setup_group_pubsub(void **state) {
    wm_gcp_pubsub *gcp_config;
    os_calloc(1, sizeof(wm_gcp_pubsub), gcp_config);

    if(gcp_config == NULL)
        return -1;

    os_calloc(OS_SIZE_1024, sizeof(char), gcp_config->project_id);
    if(gcp_config->project_id == NULL)
        return -1;

    os_calloc(OS_SIZE_1024, sizeof(char), gcp_config->subscription_name);
    if(gcp_config->subscription_name == NULL)
        return -1;
    os_calloc(OS_SIZE_1024, sizeof(char), gcp_config->credentials_file);
    if(gcp_config->credentials_file == NULL)
        return -1;

    *state = gcp_config;

    return 0;
}

static int teardown_group_pubsub(void **state) {
    wm_gcp_pubsub *gcp_config = *state;

    if (gcp_config->project_id) os_free(gcp_config->project_id);
    if (gcp_config->subscription_name) os_free(gcp_config->subscription_name);
    if (gcp_config->credentials_file) os_free(gcp_config->credentials_file);

    os_free(gcp_config);

    return 0;
}

static int setup_gcp_pubsub_dump(void **state) {
    setup_group_pubsub(state);

    gcp_pubsub_dump_t *dump_data = calloc(1, sizeof(gcp_pubsub_dump_t));

    if(dump_data == NULL)
        return -1;

    if(dump_data->root = __real_cJSON_CreateObject(), dump_data->root == NULL)
        return -1;

    if(dump_data->wm_wd = __real_cJSON_CreateObject(), dump_data->wm_wd == NULL)
        return -1;

    // Move some pointers around in order to add some info for these tests
    dump_data->config = *state;
    *state = dump_data;

    return 0;
}

static int teardown_gcp_pubsub_dump(void **state) {
    gcp_pubsub_dump_t *dump_data = *state;

    // Make sure to keep the group information.
    *state = dump_data->config;

    teardown_group_pubsub(state);

    // Free/delete everything else
    cJSON_Delete(dump_data->dump);
    os_free(dump_data);

    return 0;
}

static int setup_gcp_pubsub_destroy(void **state) {
    setup_group_pubsub(state);

    wm_gcp_pubsub **gcp_config;

    if(gcp_config = calloc(2, sizeof(wm_gcp_pubsub*)), gcp_config == NULL)
        return -1;

    // Save the globally used gcp_config
    gcp_config[1] = *state;

    // And create a new one to be destroyed by tests
    if(gcp_config[0] = calloc(1, sizeof(wm_gcp_pubsub)), gcp_config[0] == NULL)
        return -1;

    if(gcp_config[0]->project_id = calloc(OS_SIZE_1024, sizeof(char)), gcp_config[0]->project_id == NULL)
        return -1;

    if(gcp_config[0]->subscription_name = calloc(OS_SIZE_1024, sizeof(char)), gcp_config[0]->subscription_name == NULL)
        return -1;

    if(gcp_config[0]->credentials_file = calloc(OS_SIZE_1024, sizeof(char)), gcp_config[0]->credentials_file == NULL)
        return -1;

    *state = gcp_config;

    return 0;
}

static int teardown_gcp_pubsub_destroy(void **state) {
    wm_gcp_pubsub **gcp_config;

    gcp_config = *state;

    // gcp_config[0] was destroyed by the test, restore the original into state
    *state = gcp_config[1];

    teardown_group_pubsub(state);

    os_free(gcp_config);

    return 0;
}

/* Auxiliar structs for buckets*/
typedef struct __gcp_bucket_dump_s {
    wm_gcp_bucket_base *config;
    cJSON *dump;
    cJSON *root;
    cJSON *wm_wd;
    cJSON *cur_bucket;
}gcp_bucket_dump_t;

/* setup/teardown for buckets*/
static int setup_group_bucket(void **state) {
    wm_gcp_bucket_base *gcp_config;
    wm_gcp_bucket *gcp_bucket;

    os_calloc(OS_SIZE_1024, sizeof(wm_gcp_bucket_base), gcp_config);
    os_calloc(OS_SIZE_1024, sizeof(wm_gcp_bucket), gcp_bucket);

    if(gcp_config == NULL)
        return -1;

    if(gcp_bucket == NULL)
        return -1;

    os_calloc(OS_SIZE_1024, sizeof(char), gcp_bucket->bucket);
    if(gcp_bucket->bucket == NULL)
        return -1;

    os_calloc(OS_SIZE_1024, sizeof(char), gcp_bucket->type);
    if(gcp_bucket->type == NULL)
        return -1;

    os_calloc(OS_SIZE_1024, sizeof(char), gcp_bucket->credentials_file);
    if(gcp_bucket->credentials_file == NULL)
        return -1;

    os_calloc(OS_SIZE_1024, sizeof(char), gcp_bucket->prefix);
    if(gcp_bucket->prefix == NULL)
        return -1;

    os_calloc(OS_SIZE_1024, sizeof(char), gcp_bucket->only_logs_after);
    if(gcp_bucket->only_logs_after == NULL)
        return -1;

    gcp_bucket->remove_from_bucket = 1;

    gcp_config->buckets = gcp_bucket;
    *state = gcp_config;

    return 0;
}

static int teardown_group_bucket(void **state) {
    wm_gcp_bucket_base *gcp_config = *state;
    wm_gcp_bucket *gcp_bucket = gcp_config->buckets;

    if (gcp_bucket->bucket) os_free(gcp_bucket->bucket);
    if (gcp_bucket->type) os_free(gcp_bucket->type);
    if (gcp_bucket->credentials_file) os_free(gcp_bucket->credentials_file);
    if (gcp_bucket->prefix) os_free(gcp_bucket->prefix);
    if (gcp_bucket->only_logs_after) os_free(gcp_bucket->only_logs_after);

    os_free(gcp_bucket);
    os_free(gcp_config);

    return 0;
}

static int setup_gcp_bucket_dump(void **state) {
    setup_group_bucket(state);

    gcp_bucket_dump_t *dump_data;
    os_calloc(1, sizeof(gcp_bucket_dump_t), dump_data);

    if(dump_data == NULL)
        return -1;

    if(dump_data->root = __real_cJSON_CreateObject(), dump_data->root == NULL)
        return -1;

    if(dump_data->wm_wd = __real_cJSON_CreateObject(), dump_data->wm_wd == NULL)
        return -1;

    if(dump_data->cur_bucket = __real_cJSON_CreateObject(), dump_data->cur_bucket == NULL)
        return -1;

    // Move some pointers around in order to add some info for these tests
    dump_data->config = *state;
    *state = dump_data;

    return 0;
}

static int teardown_gcp_bucket_dump(void **state) {
    gcp_bucket_dump_t *dump_data = *state;

    // Make sure to keep the group information.
    *state = dump_data->config;

    // Free/delete everything else
    cJSON_Delete(dump_data->dump);

    teardown_group_bucket(state);
    os_free(dump_data);

    return 0;
}

static int setup_gcp_bucket_destroy(void **state) {
    setup_group_bucket(state);
    wm_gcp_bucket_base **gcp_config;
    wm_gcp_bucket *gcp_bucket;

    os_calloc(OS_SIZE_1024, sizeof(wm_gcp_bucket_base*), gcp_config);
    os_calloc(OS_SIZE_1024, sizeof(wm_gcp_bucket), gcp_bucket);

    if(gcp_config == NULL)
        return -1;

    if(gcp_bucket == NULL)
        return -1;

    // Save the globally used gcp_config
    gcp_config[1] = *state;

    // And create a new one to be destroyed by tests
    os_calloc(1, sizeof(wm_gcp_bucket_base), gcp_config[0]);
    if(gcp_config[0] == NULL)
        return -1;

    os_calloc(OS_SIZE_1024, sizeof(char), gcp_bucket->bucket);
    if(gcp_bucket->bucket == NULL)
        return -1;

    os_calloc(OS_SIZE_1024, sizeof(char), gcp_bucket->type);
    if(gcp_bucket->type == NULL)
        return -1;

    os_calloc(OS_SIZE_1024, sizeof(char), gcp_bucket->credentials_file);
    if(gcp_bucket->credentials_file == NULL)
        return -1;

    os_calloc(OS_SIZE_1024, sizeof(char), gcp_bucket->prefix);
    if(gcp_bucket->prefix == NULL)
        return -1;

    os_calloc(OS_SIZE_1024, sizeof(char), gcp_bucket->only_logs_after);
    if(gcp_bucket->only_logs_after == NULL)
        return -1;

    gcp_bucket->remove_from_bucket = 1;

    gcp_config[0]->buckets = gcp_bucket;
    *state = gcp_config;

    return 0;
}

static int teardown_gcp_bucket_destroy(void **state) {
    wm_gcp_bucket_base **gcp_config;

    gcp_config = *state;

    // gcp_config[0] was destroyed by the test, restore the original into state
    *state = gcp_config[1];

    teardown_group_bucket(state);

    os_free(gcp_config);

    return 0;
}


/* tests */
/* wm_gcp_pubsub_run */
static void test_wm_gcp_pubsub_run_success_log_disabled(void **state) {
    wm_gcp_pubsub *gcp_config = *state;

    snprintf(gcp_config->project_id, OS_SIZE_1024, "wazuh-gcp-test");
    snprintf(gcp_config->subscription_name, OS_SIZE_1024, "wazuh-subscription-test");
    snprintf(gcp_config->credentials_file, OS_SIZE_1024, "/wazuh/credentials/test.json");

    gcp_config->max_messages = 10;
    gcp_config->num_threads = 2;
    gcp_config->logging = 0;    // disabled

    expect_string(__wrap__mtdebug2, tag, WM_GCP_PUBSUB_LOGTAG);
    expect_string(__wrap__mtdebug2, formatted_msg, "Create argument list");

    expect_string(__wrap__mtdebug1, tag, WM_GCP_PUBSUB_LOGTAG);
    expect_string(__wrap__mtdebug1, formatted_msg, "Launching command: "
        "wodles/gcloud/gcloud --integration_type pubsub --project wazuh-gcp-test --subscription_id wazuh-subscription-test "
        "--credentials_file /wazuh/credentials/test.json --max_messages 10 --num_threads 2");

    expect_string(__wrap_wm_exec, command,
        "wodles/gcloud/gcloud --integration_type pubsub --project wazuh-gcp-test --subscription_id wazuh-subscription-test "
        "--credentials_file /wazuh/credentials/test.json --max_messages 10 --num_threads 2");
    expect_value(__wrap_wm_exec, secs, 0);
    expect_value(__wrap_wm_exec, add_path, NULL);

    will_return(__wrap_wm_exec, "Test output");
    will_return(__wrap_wm_exec, 0);
    will_return(__wrap_wm_exec, 0);

    expect_string(__wrap__mtinfo, tag, WM_GCP_PUBSUB_LOGTAG);
    expect_string(__wrap__mtinfo, formatted_msg, "Logging disabled.");

    wm_gcp_pubsub_run(gcp_config);
}

static void test_wm_gcp_pubsub_run_error_running_command(void **state)  {
    wm_gcp_pubsub *gcp_config = *state;

    snprintf(gcp_config->project_id, OS_SIZE_1024, "wazuh-gcp-test");
    snprintf(gcp_config->subscription_name, OS_SIZE_1024, "wazuh-subscription-test");
    snprintf(gcp_config->credentials_file, OS_SIZE_1024, "/wazuh/credentials/test.json");

    gcp_config->max_messages = 10;
    gcp_config->num_threads = 2;
    gcp_config->logging = 0;    // disabled

    expect_string(__wrap__mtdebug2, tag, WM_GCP_PUBSUB_LOGTAG);
    expect_string(__wrap__mtdebug2, formatted_msg, "Create argument list");

    expect_string(__wrap__mtdebug1, tag, WM_GCP_PUBSUB_LOGTAG);
    expect_string(__wrap__mtdebug1, formatted_msg, "Launching command: "
        "wodles/gcloud/gcloud --integration_type pubsub --project wazuh-gcp-test --subscription_id wazuh-subscription-test "
        "--credentials_file /wazuh/credentials/test.json --max_messages 10 --num_threads 2");

    expect_string(__wrap_wm_exec, command,
        "wodles/gcloud/gcloud --integration_type pubsub --project wazuh-gcp-test --subscription_id wazuh-subscription-test "
        "--credentials_file /wazuh/credentials/test.json --max_messages 10 --num_threads 2");
    expect_value(__wrap_wm_exec, secs, 0);
    expect_value(__wrap_wm_exec, add_path, NULL);

    will_return(__wrap_wm_exec, "Test output");
    will_return(__wrap_wm_exec, 0);
    will_return(__wrap_wm_exec, 1);

    expect_string(__wrap__mterror, tag, WM_GCP_PUBSUB_LOGTAG);
    expect_string(__wrap__mterror, formatted_msg, "Internal error. Exiting...");

    wm_gcp_pubsub_run(gcp_config);
}

static void test_wm_gcp_pubsub_run_unknown_error(void **state) {
    wm_gcp_pubsub *gcp_config = *state;

    snprintf(gcp_config->project_id, OS_SIZE_1024, "wazuh-gcp-test");
    snprintf(gcp_config->subscription_name, OS_SIZE_1024, "wazuh-subscription-test");
    snprintf(gcp_config->credentials_file, OS_SIZE_1024, "/wazuh/credentials/test.json");

    gcp_config->max_messages = 10;
    gcp_config->num_threads = 2;
    gcp_config->logging = 0;    // disabled

    expect_string(__wrap__mtdebug2, tag, WM_GCP_PUBSUB_LOGTAG);
    expect_string(__wrap__mtdebug2, formatted_msg, "Create argument list");

    expect_string(__wrap__mtdebug1, tag, WM_GCP_PUBSUB_LOGTAG);
    expect_string(__wrap__mtdebug1, formatted_msg, "Launching command: "
        "wodles/gcloud/gcloud --integration_type pubsub --project wazuh-gcp-test --subscription_id wazuh-subscription-test "
        "--credentials_file /wazuh/credentials/test.json --max_messages 10 --num_threads 2");

    expect_string(__wrap_wm_exec, command,
        "wodles/gcloud/gcloud --integration_type pubsub --project wazuh-gcp-test --subscription_id wazuh-subscription-test "
        "--credentials_file /wazuh/credentials/test.json --max_messages 10 --num_threads 2");
    expect_value(__wrap_wm_exec, secs, 0);
    expect_value(__wrap_wm_exec, add_path, NULL);

    will_return(__wrap_wm_exec, "Unknown error - This is an unknown error.");
    will_return(__wrap_wm_exec, 1);
    will_return(__wrap_wm_exec, 0);

    expect_string_count(__wrap__mtwarn, tag, WM_GCP_PUBSUB_LOGTAG, 2);
    expect_string(__wrap__mtwarn, formatted_msg, "Command returned exit code 1");
    expect_string(__wrap__mtwarn, formatted_msg, "Unknown error - This is an unknown error.");

    expect_string(__wrap__mtdebug1, tag, WM_GCP_PUBSUB_LOGTAG);
    expect_string(__wrap__mtdebug1, formatted_msg, "OUTPUT: Unknown error - This is an unknown error.");

    expect_string(__wrap__mtinfo, tag, WM_GCP_PUBSUB_LOGTAG);
    expect_string(__wrap__mtinfo, formatted_msg, "Logging disabled.");

    wm_gcp_pubsub_run(gcp_config);
}

static void test_wm_gcp_pubsub_run_unknown_error_no_description(void **state) {
    wm_gcp_pubsub *gcp_config = *state;

    snprintf(gcp_config->project_id, OS_SIZE_1024, "wazuh-gcp-test");
    snprintf(gcp_config->subscription_name, OS_SIZE_1024, "wazuh-subscription-test");
    snprintf(gcp_config->credentials_file, OS_SIZE_1024, "/wazuh/credentials/test.json");

    gcp_config->max_messages = 10;
    gcp_config->num_threads = 2;
    gcp_config->logging = 0;    // disabled

    expect_string(__wrap__mtdebug2, tag, WM_GCP_PUBSUB_LOGTAG);
    expect_string(__wrap__mtdebug2, formatted_msg, "Create argument list");

    expect_string(__wrap__mtdebug1, tag, WM_GCP_PUBSUB_LOGTAG);
    expect_string(__wrap__mtdebug1, formatted_msg, "Launching command: "
        "wodles/gcloud/gcloud --integration_type pubsub --project wazuh-gcp-test --subscription_id wazuh-subscription-test "
        "--credentials_file /wazuh/credentials/test.json --max_messages 10 --num_threads 2");

    expect_string(__wrap_wm_exec, command,
        "wodles/gcloud/gcloud --integration_type pubsub --project wazuh-gcp-test --subscription_id wazuh-subscription-test "
        "--credentials_file /wazuh/credentials/test.json --max_messages 10 --num_threads 2");
    expect_value(__wrap_wm_exec, secs, 0);
    expect_value(__wrap_wm_exec, add_path, NULL);

    will_return(__wrap_wm_exec, "This description does not match the criteria");
    will_return(__wrap_wm_exec, 1);
    will_return(__wrap_wm_exec, 0);

    expect_string_count(__wrap__mtwarn, tag, WM_GCP_PUBSUB_LOGTAG, 2);
    expect_string(__wrap__mtwarn, formatted_msg, "Command returned exit code 1");
    expect_string(__wrap__mtwarn, formatted_msg, "Unknown error.");

    expect_string(__wrap__mtdebug1, tag, WM_GCP_PUBSUB_LOGTAG);
    expect_string(__wrap__mtdebug1, formatted_msg, "OUTPUT: This description does not match the criteria");

    expect_string(__wrap__mtinfo, tag, WM_GCP_PUBSUB_LOGTAG);
    expect_string(__wrap__mtinfo, formatted_msg, "Logging disabled.");

    wm_gcp_pubsub_run(gcp_config);
}

static void test_wm_gcp_pubsub_run_error_parsing_args(void **state) {
    wm_gcp_pubsub *gcp_config = *state;

    snprintf(gcp_config->project_id, OS_SIZE_1024, "wazuh-gcp-test");
    snprintf(gcp_config->subscription_name, OS_SIZE_1024, "wazuh-subscription-test");
    snprintf(gcp_config->credentials_file, OS_SIZE_1024, "/wazuh/credentials/test.json");

    gcp_config->max_messages = 10;
    gcp_config->num_threads = 2;
    gcp_config->logging = 0;    // disabled

    expect_string(__wrap__mtdebug2, tag, WM_GCP_PUBSUB_LOGTAG);
    expect_string(__wrap__mtdebug2, formatted_msg, "Create argument list");

    expect_string(__wrap__mtdebug1, tag, WM_GCP_PUBSUB_LOGTAG);
    expect_string(__wrap__mtdebug1, formatted_msg, "Launching command: "
        "wodles/gcloud/gcloud --integration_type pubsub --project wazuh-gcp-test --subscription_id wazuh-subscription-test "
        "--credentials_file /wazuh/credentials/test.json --max_messages 10 --num_threads 2");

    expect_string(__wrap_wm_exec, command,
        "wodles/gcloud/gcloud --integration_type pubsub --project wazuh-gcp-test --subscription_id wazuh-subscription-test "
        "--credentials_file /wazuh/credentials/test.json --max_messages 10 --num_threads 2");
    expect_value(__wrap_wm_exec, secs, 0);
    expect_value(__wrap_wm_exec, add_path, NULL);

    will_return(__wrap_wm_exec, "Error!! integration.py: error: unable to parse");
    will_return(__wrap_wm_exec, 2);
    will_return(__wrap_wm_exec, 0);

    expect_string_count(__wrap__mtwarn, tag, WM_GCP_PUBSUB_LOGTAG, 2);
    expect_string(__wrap__mtwarn, formatted_msg, "Command returned exit code 2");
    expect_string(__wrap__mtwarn, formatted_msg, "Error parsing arguments: error: unable to parse");

    expect_string(__wrap__mtdebug1, tag, WM_GCP_PUBSUB_LOGTAG);
    expect_string(__wrap__mtdebug1, formatted_msg, "OUTPUT: Error!! integration.py: error: unable to parse");

    expect_string(__wrap__mtinfo, tag, WM_GCP_PUBSUB_LOGTAG);
    expect_string(__wrap__mtinfo, formatted_msg, "Logging disabled.");

    wm_gcp_pubsub_run(gcp_config);
}

static void test_wm_gcp_pubsub_run_error_parsing_args_no_description(void **state) {
    wm_gcp_pubsub *gcp_config = *state;

    snprintf(gcp_config->project_id, OS_SIZE_1024, "wazuh-gcp-test");
    snprintf(gcp_config->subscription_name, OS_SIZE_1024, "wazuh-subscription-test");
    snprintf(gcp_config->credentials_file, OS_SIZE_1024, "/wazuh/credentials/test.json");

    gcp_config->max_messages = 10;
    gcp_config->num_threads = 2;
    gcp_config->logging = 0;    // disabled

    expect_string(__wrap__mtdebug2, tag, WM_GCP_PUBSUB_LOGTAG);
    expect_string(__wrap__mtdebug2, formatted_msg, "Create argument list");

    expect_string(__wrap__mtdebug1, tag, WM_GCP_PUBSUB_LOGTAG);
    expect_string(__wrap__mtdebug1, formatted_msg, "Launching command: "
        "wodles/gcloud/gcloud --integration_type pubsub --project wazuh-gcp-test --subscription_id wazuh-subscription-test "
        "--credentials_file /wazuh/credentials/test.json --max_messages 10 --num_threads 2");

    expect_string(__wrap_wm_exec, command,
        "wodles/gcloud/gcloud --integration_type pubsub --project wazuh-gcp-test --subscription_id wazuh-subscription-test "
        "--credentials_file /wazuh/credentials/test.json --max_messages 10 --num_threads 2");
    expect_value(__wrap_wm_exec, secs, 0);
    expect_value(__wrap_wm_exec, add_path, NULL);

    will_return(__wrap_wm_exec, "Error!! But won't trigger a specific message");
    will_return(__wrap_wm_exec, 2);
    will_return(__wrap_wm_exec, 0);

    expect_string_count(__wrap__mtwarn, tag, WM_GCP_PUBSUB_LOGTAG, 2);
    expect_string(__wrap__mtwarn, formatted_msg, "Command returned exit code 2");
    expect_string(__wrap__mtwarn, formatted_msg, "Error parsing arguments.");

    expect_string(__wrap__mtdebug1, tag, WM_GCP_PUBSUB_LOGTAG);
    expect_string(__wrap__mtdebug1, formatted_msg, "OUTPUT: Error!! But won't trigger a specific message");

    expect_string(__wrap__mtinfo, tag, WM_GCP_PUBSUB_LOGTAG);
    expect_string(__wrap__mtinfo, formatted_msg, "Logging disabled.");

    wm_gcp_pubsub_run(gcp_config);
}

static void test_wm_gcp_pubsub_run_generic_error(void **state) {
    wm_gcp_pubsub *gcp_config = *state;

    snprintf(gcp_config->project_id, OS_SIZE_1024, "wazuh-gcp-test");
    snprintf(gcp_config->subscription_name, OS_SIZE_1024, "wazuh-subscription-test");
    snprintf(gcp_config->credentials_file, OS_SIZE_1024, "/wazuh/credentials/test.json");

    gcp_config->max_messages = 10;
    gcp_config->num_threads = 2;
    gcp_config->logging = 0;    // disabled

    expect_string(__wrap__mtdebug2, tag, WM_GCP_PUBSUB_LOGTAG);
    expect_string(__wrap__mtdebug2, formatted_msg, "Create argument list");

    expect_string(__wrap__mtdebug1, tag, WM_GCP_PUBSUB_LOGTAG);
    expect_string(__wrap__mtdebug1, formatted_msg, "Launching command: "
        "wodles/gcloud/gcloud --integration_type pubsub --project wazuh-gcp-test --subscription_id wazuh-subscription-test "
        "--credentials_file /wazuh/credentials/test.json --max_messages 10 --num_threads 2");

    expect_string(__wrap_wm_exec, command,
        "wodles/gcloud/gcloud --integration_type pubsub --project wazuh-gcp-test --subscription_id wazuh-subscription-test "
        "--credentials_file /wazuh/credentials/test.json --max_messages 10 --num_threads 2");
    expect_value(__wrap_wm_exec, secs, 0);
    expect_value(__wrap_wm_exec, add_path, NULL);

    will_return(__wrap_wm_exec, "ERROR: A specific error message.");
    will_return(__wrap_wm_exec, 3);
    will_return(__wrap_wm_exec, 0);

    expect_string_count(__wrap__mtwarn, tag, WM_GCP_PUBSUB_LOGTAG, 2);
    expect_string(__wrap__mtwarn, formatted_msg, "Command returned exit code 3");
    expect_string(__wrap__mtwarn, formatted_msg, "A specific error message.");

    expect_string(__wrap__mtdebug1, tag, WM_GCP_PUBSUB_LOGTAG);
    expect_string(__wrap__mtdebug1, formatted_msg, "OUTPUT: ERROR: A specific error message.");

    expect_string(__wrap__mtinfo, tag, WM_GCP_PUBSUB_LOGTAG);
    expect_string(__wrap__mtinfo, formatted_msg, "Logging disabled.");

    wm_gcp_pubsub_run(gcp_config);
}

static void test_wm_gcp_pubsub_run_generic_error_no_description(void **state) {
    wm_gcp_pubsub *gcp_config = *state;

    snprintf(gcp_config->project_id, OS_SIZE_1024, "wazuh-gcp-test");
    snprintf(gcp_config->subscription_name, OS_SIZE_1024, "wazuh-subscription-test");
    snprintf(gcp_config->credentials_file, OS_SIZE_1024, "/wazuh/credentials/test.json");

    gcp_config->max_messages = 10;
    gcp_config->num_threads = 2;
    gcp_config->logging = 0;    // disabled

    expect_string(__wrap__mtdebug2, tag, WM_GCP_PUBSUB_LOGTAG);
    expect_string(__wrap__mtdebug2, formatted_msg, "Create argument list");

    expect_string(__wrap__mtdebug1, tag, WM_GCP_PUBSUB_LOGTAG);
    expect_string(__wrap__mtdebug1, formatted_msg, "Launching command: "
        "wodles/gcloud/gcloud --integration_type pubsub --project wazuh-gcp-test --subscription_id wazuh-subscription-test "
        "--credentials_file /wazuh/credentials/test.json --max_messages 10 --num_threads 2");

    expect_string(__wrap_wm_exec, command,
        "wodles/gcloud/gcloud --integration_type pubsub --project wazuh-gcp-test --subscription_id wazuh-subscription-test "
        "--credentials_file /wazuh/credentials/test.json --max_messages 10 --num_threads 2");
    expect_value(__wrap_wm_exec, secs, 0);
    expect_value(__wrap_wm_exec, add_path, NULL);

    will_return(__wrap_wm_exec, "A specific error message.");
    will_return(__wrap_wm_exec, 3);
    will_return(__wrap_wm_exec, 0);

    expect_string_count(__wrap__mtwarn, tag, WM_GCP_PUBSUB_LOGTAG, 2);
    expect_string(__wrap__mtwarn, formatted_msg, "Command returned exit code 3");
    expect_string(__wrap__mtwarn, formatted_msg, "A specific error message.");

    expect_string(__wrap__mtdebug1, tag, WM_GCP_PUBSUB_LOGTAG);
    expect_string(__wrap__mtdebug1, formatted_msg, "OUTPUT: A specific error message.");

    expect_string(__wrap__mtinfo, tag, WM_GCP_PUBSUB_LOGTAG);
    expect_string(__wrap__mtinfo, formatted_msg, "Logging disabled.");

    wm_gcp_pubsub_run(gcp_config);
}

static void test_wm_gcp_pubsub_run_logging_debug_message_debug(void **state) {
    wm_gcp_pubsub *gcp_config = *state;

    snprintf(gcp_config->project_id, OS_SIZE_1024, "wazuh-gcp-test");
    snprintf(gcp_config->subscription_name, OS_SIZE_1024, "wazuh-subscription-test");
    snprintf(gcp_config->credentials_file, OS_SIZE_1024, "/wazuh/credentials/test.json");

    gcp_config->max_messages = 10;
    gcp_config->num_threads = 2;
    gcp_config->logging = 1;    // debug

    expect_string(__wrap__mtdebug2, tag, WM_GCP_PUBSUB_LOGTAG);
    expect_string(__wrap__mtdebug2, formatted_msg, "Create argument list");

    expect_string(__wrap__mtdebug1, tag, WM_GCP_PUBSUB_LOGTAG);
    expect_string(__wrap__mtdebug1, formatted_msg, "Launching command: "
        "wodles/gcloud/gcloud --integration_type pubsub --project wazuh-gcp-test --subscription_id wazuh-subscription-test "
        "--credentials_file /wazuh/credentials/test.json --max_messages 10 --num_threads 2 --log_level 1");

    expect_string(__wrap_wm_exec, command,
        "wodles/gcloud/gcloud --integration_type pubsub --project wazuh-gcp-test --subscription_id wazuh-subscription-test "
        "--credentials_file /wazuh/credentials/test.json --max_messages 10 --num_threads 2 --log_level 1");
    expect_value(__wrap_wm_exec, secs, 0);
    expect_value(__wrap_wm_exec, add_path, NULL);

    will_return(__wrap_wm_exec, "Test output - DEBUG - This is a debug message");
    will_return(__wrap_wm_exec, 0);
    will_return(__wrap_wm_exec, 0);

    expect_string(__wrap__mtdebug1, tag, WM_GCP_PUBSUB_LOGTAG);
    expect_string(__wrap__mtdebug1, formatted_msg, "Test output - DEBUG - This is a debug message");

    wm_gcp_pubsub_run(gcp_config);
}

static void test_wm_gcp_pubsub_run_logging_debug_message_not_debug(void **state) {
    wm_gcp_pubsub *gcp_config = *state;

    snprintf(gcp_config->project_id, OS_SIZE_1024, "wazuh-gcp-test");
    snprintf(gcp_config->subscription_name, OS_SIZE_1024, "wazuh-subscription-test");
    snprintf(gcp_config->credentials_file, OS_SIZE_1024, "/wazuh/credentials/test.json");

    gcp_config->max_messages = 10;
    gcp_config->num_threads = 2;
    gcp_config->logging = 1;    // debug

    expect_string(__wrap__mtdebug2, tag, WM_GCP_PUBSUB_LOGTAG);
    expect_string(__wrap__mtdebug2, formatted_msg, "Create argument list");

    expect_string(__wrap__mtdebug1, tag, WM_GCP_PUBSUB_LOGTAG);
    expect_string(__wrap__mtdebug1, formatted_msg, "Launching command: "
        "wodles/gcloud/gcloud --integration_type pubsub --project wazuh-gcp-test --subscription_id wazuh-subscription-test "
        "--credentials_file /wazuh/credentials/test.json --max_messages 10 --num_threads 2 --log_level 1");

    expect_string(__wrap_wm_exec, command,
        "wodles/gcloud/gcloud --integration_type pubsub --project wazuh-gcp-test --subscription_id wazuh-subscription-test "
        "--credentials_file /wazuh/credentials/test.json --max_messages 10 --num_threads 2 --log_level 1");
    expect_value(__wrap_wm_exec, secs, 0);
    expect_value(__wrap_wm_exec, add_path, NULL);

    will_return(__wrap_wm_exec, "Test output - This is a message");
    will_return(__wrap_wm_exec, 0);
    will_return(__wrap_wm_exec, 0);

    expect_string(__wrap__mtdebug1, tag, WM_GCP_PUBSUB_LOGTAG);
    expect_string(__wrap__mtdebug1, formatted_msg, "Test output - This is a message");

    wm_gcp_pubsub_run(gcp_config);
}


static void test_wm_gcp_pubsub_run_logging_debug_message_not_debug_discarded(void **state) {
    wm_gcp_pubsub *gcp_config = *state;

    snprintf(gcp_config->project_id, OS_SIZE_1024, "wazuh-gcp-test");
    snprintf(gcp_config->subscription_name, OS_SIZE_1024, "wazuh-subscription-test");
    snprintf(gcp_config->credentials_file, OS_SIZE_1024, "/wazuh/credentials/test.json");

    gcp_config->max_messages = 10;
    gcp_config->num_threads = 2;
    gcp_config->logging = 1;    // debug

    expect_string(__wrap__mtdebug2, tag, WM_GCP_PUBSUB_LOGTAG);
    expect_string(__wrap__mtdebug2, formatted_msg, "Create argument list");

    expect_string(__wrap__mtdebug1, tag, WM_GCP_PUBSUB_LOGTAG);
    expect_string(__wrap__mtdebug1, formatted_msg, "Launching command: "
        "wodles/gcloud/gcloud --integration_type pubsub --project wazuh-gcp-test --subscription_id wazuh-subscription-test "
        "--credentials_file /wazuh/credentials/test.json --max_messages 10 --num_threads 2 --log_level 1");

    expect_string(__wrap_wm_exec, command,
        "wodles/gcloud/gcloud --integration_type pubsub --project wazuh-gcp-test --subscription_id wazuh-subscription-test "
        "--credentials_file /wazuh/credentials/test.json --max_messages 10 --num_threads 2 --log_level 1");
    expect_value(__wrap_wm_exec, secs, 0);
    expect_value(__wrap_wm_exec, add_path, NULL);

    will_return(__wrap_wm_exec, "Test output - INFO - This is a dicarded message");
    will_return(__wrap_wm_exec, 0);
    will_return(__wrap_wm_exec, 0);

    wm_gcp_pubsub_run(gcp_config);
}

static void test_wm_gcp_pubsub_run_logging_info_message_info(void **state) {
    wm_gcp_pubsub *gcp_config = *state;

    snprintf(gcp_config->project_id, OS_SIZE_1024, "wazuh-gcp-test");
    snprintf(gcp_config->subscription_name, OS_SIZE_1024, "wazuh-subscription-test");
    snprintf(gcp_config->credentials_file, OS_SIZE_1024, "/wazuh/credentials/test.json");

    gcp_config->max_messages = 10;
    gcp_config->num_threads = 2;
    gcp_config->logging = 2;    // info

    expect_string(__wrap__mtdebug2, tag, WM_GCP_PUBSUB_LOGTAG);
    expect_string(__wrap__mtdebug2, formatted_msg, "Create argument list");

    expect_string(__wrap__mtdebug1, tag, WM_GCP_PUBSUB_LOGTAG);
    expect_string(__wrap__mtdebug1, formatted_msg, "Launching command: "
        "wodles/gcloud/gcloud --integration_type pubsub --project wazuh-gcp-test --subscription_id wazuh-subscription-test "
        "--credentials_file /wazuh/credentials/test.json --max_messages 10 --num_threads 2 --log_level 2");

    expect_string(__wrap_wm_exec, command,
        "wodles/gcloud/gcloud --integration_type pubsub --project wazuh-gcp-test --subscription_id wazuh-subscription-test "
        "--credentials_file /wazuh/credentials/test.json --max_messages 10 --num_threads 2 --log_level 2");
    expect_value(__wrap_wm_exec, secs, 0);
    expect_value(__wrap_wm_exec, add_path, NULL);

    will_return(__wrap_wm_exec, "Test output - INFO - This is an info message");
    will_return(__wrap_wm_exec, 0);
    will_return(__wrap_wm_exec, 0);

    expect_string(__wrap__mtinfo, tag, WM_GCP_PUBSUB_LOGTAG);
    expect_string(__wrap__mtinfo, formatted_msg, "- INFO - This is an info message");

    wm_gcp_pubsub_run(gcp_config);
}

static void test_wm_gcp_pubsub_run_logging_info_message_debug(void **state) {
    wm_gcp_pubsub *gcp_config = *state;

    snprintf(gcp_config->project_id, OS_SIZE_1024, "wazuh-gcp-test");
    snprintf(gcp_config->subscription_name, OS_SIZE_1024, "wazuh-subscription-test");
    snprintf(gcp_config->credentials_file, OS_SIZE_1024, "/wazuh/credentials/test.json");

    gcp_config->max_messages = 10;
    gcp_config->num_threads = 2;
    gcp_config->logging = 2;    // info

    expect_string(__wrap__mtdebug2, tag, WM_GCP_PUBSUB_LOGTAG);
    expect_string(__wrap__mtdebug2, formatted_msg, "Create argument list");

    expect_string(__wrap__mtdebug1, tag, WM_GCP_PUBSUB_LOGTAG);
    expect_string(__wrap__mtdebug1, formatted_msg, "Launching command: "
        "wodles/gcloud/gcloud --integration_type pubsub --project wazuh-gcp-test --subscription_id wazuh-subscription-test "
        "--credentials_file /wazuh/credentials/test.json --max_messages 10 --num_threads 2 --log_level 2");

    expect_string(__wrap_wm_exec, command,
        "wodles/gcloud/gcloud --integration_type pubsub --project wazuh-gcp-test --subscription_id wazuh-subscription-test "
        "--credentials_file /wazuh/credentials/test.json --max_messages 10 --num_threads 2 --log_level 2");
    expect_value(__wrap_wm_exec, secs, 0);
    expect_value(__wrap_wm_exec, add_path, NULL);

    will_return(__wrap_wm_exec, "Test output - DEBUG - This is an info message");
    will_return(__wrap_wm_exec, 0);
    will_return(__wrap_wm_exec, 0);

    wm_gcp_pubsub_run(gcp_config);
}

static void test_wm_gcp_pubsub_run_logging_info_message_warning(void **state) {
    wm_gcp_pubsub *gcp_config = *state;

    snprintf(gcp_config->project_id, OS_SIZE_1024, "wazuh-gcp-test");
    snprintf(gcp_config->subscription_name, OS_SIZE_1024, "wazuh-subscription-test");
    snprintf(gcp_config->credentials_file, OS_SIZE_1024, "/wazuh/credentials/test.json");

    gcp_config->max_messages = 10;
    gcp_config->num_threads = 2;
    gcp_config->logging = 2;    // info

    expect_string(__wrap__mtdebug2, tag, WM_GCP_PUBSUB_LOGTAG);
    expect_string(__wrap__mtdebug2, formatted_msg, "Create argument list");

    expect_string(__wrap__mtdebug1, tag, WM_GCP_PUBSUB_LOGTAG);
    expect_string(__wrap__mtdebug1, formatted_msg, "Launching command: "
        "wodles/gcloud/gcloud --integration_type pubsub --project wazuh-gcp-test --subscription_id wazuh-subscription-test "
        "--credentials_file /wazuh/credentials/test.json --max_messages 10 --num_threads 2 --log_level 2");

    expect_string(__wrap_wm_exec, command,
        "wodles/gcloud/gcloud --integration_type pubsub --project wazuh-gcp-test --subscription_id wazuh-subscription-test "
        "--credentials_file /wazuh/credentials/test.json --max_messages 10 --num_threads 2 --log_level 2");
    expect_value(__wrap_wm_exec, secs, 0);
    expect_value(__wrap_wm_exec, add_path, NULL);

    will_return(__wrap_wm_exec, "Test output - WARNING - This is a warning message");
    will_return(__wrap_wm_exec, 0);
    will_return(__wrap_wm_exec, 0);

    wm_gcp_pubsub_run(gcp_config);
}

static void test_wm_gcp_pubsub_run_logging_warning_message_warning(void **state) {
    wm_gcp_pubsub *gcp_config = *state;

    snprintf(gcp_config->project_id, OS_SIZE_1024, "wazuh-gcp-test");
    snprintf(gcp_config->subscription_name, OS_SIZE_1024, "wazuh-subscription-test");
    snprintf(gcp_config->credentials_file, OS_SIZE_1024, "/wazuh/credentials/test.json");

    gcp_config->max_messages = 10;
    gcp_config->num_threads = 2;
    gcp_config->logging = 3;    // warning

    expect_string(__wrap__mtdebug2, tag, WM_GCP_PUBSUB_LOGTAG);
    expect_string(__wrap__mtdebug2, formatted_msg, "Create argument list");

    expect_string(__wrap__mtdebug1, tag, WM_GCP_PUBSUB_LOGTAG);
    expect_string(__wrap__mtdebug1, formatted_msg, "Launching command: "
        "wodles/gcloud/gcloud --integration_type pubsub --project wazuh-gcp-test --subscription_id wazuh-subscription-test "
        "--credentials_file /wazuh/credentials/test.json --max_messages 10 --num_threads 2 --log_level 3");

    expect_string(__wrap_wm_exec, command,
        "wodles/gcloud/gcloud --integration_type pubsub --project wazuh-gcp-test --subscription_id wazuh-subscription-test "
        "--credentials_file /wazuh/credentials/test.json --max_messages 10 --num_threads 2 --log_level 3");
    expect_value(__wrap_wm_exec, secs, 0);
    expect_value(__wrap_wm_exec, add_path, NULL);

    will_return(__wrap_wm_exec, "Test output - WARNING - This is a warning message");
    will_return(__wrap_wm_exec, 0);
    will_return(__wrap_wm_exec, 0);

    expect_string(__wrap__mtwarn, tag, WM_GCP_PUBSUB_LOGTAG);
    expect_string(__wrap__mtwarn, formatted_msg, "- WARNING - This is a warning message");

    wm_gcp_pubsub_run(gcp_config);
}

static void test_wm_gcp_pubsub_run_logging_warning_message_debug(void **state) {
    wm_gcp_pubsub *gcp_config = *state;

    snprintf(gcp_config->project_id, OS_SIZE_1024, "wazuh-gcp-test");
    snprintf(gcp_config->subscription_name, OS_SIZE_1024, "wazuh-subscription-test");
    snprintf(gcp_config->credentials_file, OS_SIZE_1024, "/wazuh/credentials/test.json");

    gcp_config->max_messages = 10;
    gcp_config->num_threads = 2;
    gcp_config->logging = 3;    // warning

    expect_string(__wrap__mtdebug2, tag, WM_GCP_PUBSUB_LOGTAG);
    expect_string(__wrap__mtdebug2, formatted_msg, "Create argument list");

    expect_string(__wrap__mtdebug1, tag, WM_GCP_PUBSUB_LOGTAG);
    expect_string(__wrap__mtdebug1, formatted_msg, "Launching command: "
        "wodles/gcloud/gcloud --integration_type pubsub --project wazuh-gcp-test --subscription_id wazuh-subscription-test "
        "--credentials_file /wazuh/credentials/test.json --max_messages 10 --num_threads 2 --log_level 3");

    expect_string(__wrap_wm_exec, command,
        "wodles/gcloud/gcloud --integration_type pubsub --project wazuh-gcp-test --subscription_id wazuh-subscription-test "
        "--credentials_file /wazuh/credentials/test.json --max_messages 10 --num_threads 2 --log_level 3");
    expect_value(__wrap_wm_exec, secs, 0);
    expect_value(__wrap_wm_exec, add_path, NULL);

    will_return(__wrap_wm_exec, "Test output - DEBUG - This is a debug message");
    will_return(__wrap_wm_exec, 0);
    will_return(__wrap_wm_exec, 0);

    wm_gcp_pubsub_run(gcp_config);
}

static void test_wm_gcp_pubsub_run_logging_warning_message_error(void **state) {
    wm_gcp_pubsub *gcp_config = *state;

    snprintf(gcp_config->project_id, OS_SIZE_1024, "wazuh-gcp-test");
    snprintf(gcp_config->subscription_name, OS_SIZE_1024, "wazuh-subscription-test");
    snprintf(gcp_config->credentials_file, OS_SIZE_1024, "/wazuh/credentials/test.json");

    gcp_config->max_messages = 10;
    gcp_config->num_threads = 2;
    gcp_config->logging = 3;    // warning

    expect_string(__wrap__mtdebug2, tag, WM_GCP_PUBSUB_LOGTAG);
    expect_string(__wrap__mtdebug2, formatted_msg, "Create argument list");

    expect_string(__wrap__mtdebug1, tag, WM_GCP_PUBSUB_LOGTAG);
    expect_string(__wrap__mtdebug1, formatted_msg, "Launching command: "
        "wodles/gcloud/gcloud --integration_type pubsub --project wazuh-gcp-test --subscription_id wazuh-subscription-test "
        "--credentials_file /wazuh/credentials/test.json --max_messages 10 --num_threads 2 --log_level 3");

    expect_string(__wrap_wm_exec, command,
        "wodles/gcloud/gcloud --integration_type pubsub --project wazuh-gcp-test --subscription_id wazuh-subscription-test "
        "--credentials_file /wazuh/credentials/test.json --max_messages 10 --num_threads 2 --log_level 3");
    expect_value(__wrap_wm_exec, secs, 0);
    expect_value(__wrap_wm_exec, add_path, NULL);

    will_return(__wrap_wm_exec, "Test output - ERROR - This is an error message");
    will_return(__wrap_wm_exec, 0);
    will_return(__wrap_wm_exec, 0);

    wm_gcp_pubsub_run(gcp_config);
}

static void test_wm_gcp_pubsub_run_logging_error_message_error(void **state) {
    wm_gcp_pubsub *gcp_config = *state;

    snprintf(gcp_config->project_id, OS_SIZE_1024, "wazuh-gcp-test");
    snprintf(gcp_config->subscription_name, OS_SIZE_1024, "wazuh-subscription-test");
    snprintf(gcp_config->credentials_file, OS_SIZE_1024, "/wazuh/credentials/test.json");

    gcp_config->max_messages = 10;
    gcp_config->num_threads = 2;
    gcp_config->logging = 4;    // error

    expect_string(__wrap__mtdebug2, tag, WM_GCP_PUBSUB_LOGTAG);
    expect_string(__wrap__mtdebug2, formatted_msg, "Create argument list");

    expect_string(__wrap__mtdebug1, tag, WM_GCP_PUBSUB_LOGTAG);
    expect_string(__wrap__mtdebug1, formatted_msg, "Launching command: "
        "wodles/gcloud/gcloud --integration_type pubsub --project wazuh-gcp-test --subscription_id wazuh-subscription-test "
        "--credentials_file /wazuh/credentials/test.json --max_messages 10 --num_threads 2 --log_level 4");

    expect_string(__wrap_wm_exec, command,
        "wodles/gcloud/gcloud --integration_type pubsub --project wazuh-gcp-test --subscription_id wazuh-subscription-test "
        "--credentials_file /wazuh/credentials/test.json --max_messages 10 --num_threads 2 --log_level 4");
    expect_value(__wrap_wm_exec, secs, 0);
    expect_value(__wrap_wm_exec, add_path, NULL);

    will_return(__wrap_wm_exec, "Test output - ERROR - This is an error message");
    will_return(__wrap_wm_exec, 0);
    will_return(__wrap_wm_exec, 0);

    expect_string(__wrap__mterror, tag, WM_GCP_PUBSUB_LOGTAG);
    expect_string(__wrap__mterror, formatted_msg, "- ERROR - This is an error message");

    wm_gcp_pubsub_run(gcp_config);
}

static void test_wm_gcp_pubsub_run_logging_error_message_info(void **state) {
    wm_gcp_pubsub *gcp_config = *state;

    snprintf(gcp_config->project_id, OS_SIZE_1024, "wazuh-gcp-test");
    snprintf(gcp_config->subscription_name, OS_SIZE_1024, "wazuh-subscription-test");
    snprintf(gcp_config->credentials_file, OS_SIZE_1024, "/wazuh/credentials/test.json");

    gcp_config->max_messages = 10;
    gcp_config->num_threads = 2;
    gcp_config->logging = 4;    // error

    expect_string(__wrap__mtdebug2, tag, WM_GCP_PUBSUB_LOGTAG);
    expect_string(__wrap__mtdebug2, formatted_msg, "Create argument list");

    expect_string(__wrap__mtdebug1, tag, WM_GCP_PUBSUB_LOGTAG);
    expect_string(__wrap__mtdebug1, formatted_msg, "Launching command: "
        "wodles/gcloud/gcloud --integration_type pubsub --project wazuh-gcp-test --subscription_id wazuh-subscription-test "
        "--credentials_file /wazuh/credentials/test.json --max_messages 10 --num_threads 2 --log_level 4");

    expect_string(__wrap_wm_exec, command,
        "wodles/gcloud/gcloud --integration_type pubsub --project wazuh-gcp-test --subscription_id wazuh-subscription-test "
        "--credentials_file /wazuh/credentials/test.json --max_messages 10 --num_threads 2 --log_level 4");
    expect_value(__wrap_wm_exec, secs, 0);
    expect_value(__wrap_wm_exec, add_path, NULL);

    will_return(__wrap_wm_exec, "Test output - INFO - This is an info message");
    will_return(__wrap_wm_exec, 0);
    will_return(__wrap_wm_exec, 0);

    wm_gcp_pubsub_run(gcp_config);
}

static void test_wm_gcp_pubsub_run_logging_error_message_critical(void **state) {
    wm_gcp_pubsub *gcp_config = *state;

    snprintf(gcp_config->project_id, OS_SIZE_1024, "wazuh-gcp-test");
    snprintf(gcp_config->subscription_name, OS_SIZE_1024, "wazuh-subscription-test");
    snprintf(gcp_config->credentials_file, OS_SIZE_1024, "/wazuh/credentials/test.json");

    gcp_config->max_messages = 10;
    gcp_config->num_threads = 2;
    gcp_config->logging = 4;    // error

    expect_string(__wrap__mtdebug2, tag, WM_GCP_PUBSUB_LOGTAG);
    expect_string(__wrap__mtdebug2, formatted_msg, "Create argument list");

    expect_string(__wrap__mtdebug1, tag, WM_GCP_PUBSUB_LOGTAG);
    expect_string(__wrap__mtdebug1, formatted_msg, "Launching command: "
        "wodles/gcloud/gcloud --integration_type pubsub --project wazuh-gcp-test --subscription_id wazuh-subscription-test "
        "--credentials_file /wazuh/credentials/test.json --max_messages 10 --num_threads 2 --log_level 4");

    expect_string(__wrap_wm_exec, command,
        "wodles/gcloud/gcloud --integration_type pubsub --project wazuh-gcp-test --subscription_id wazuh-subscription-test "
        "--credentials_file /wazuh/credentials/test.json --max_messages 10 --num_threads 2 --log_level 4");
    expect_value(__wrap_wm_exec, secs, 0);
    expect_value(__wrap_wm_exec, add_path, NULL);

    will_return(__wrap_wm_exec, "Test output - CRITICAL - This is a critical message");
    will_return(__wrap_wm_exec, 0);
    will_return(__wrap_wm_exec, 0);

    wm_gcp_pubsub_run(gcp_config);
}

static void test_wm_gcp_pubsub_run_logging_critical_message_critical(void **state) {
    wm_gcp_pubsub *gcp_config = *state;

    snprintf(gcp_config->project_id, OS_SIZE_1024, "wazuh-gcp-test");
    snprintf(gcp_config->subscription_name, OS_SIZE_1024, "wazuh-subscription-test");
    snprintf(gcp_config->credentials_file, OS_SIZE_1024, "/wazuh/credentials/test.json");

    gcp_config->max_messages = 10;
    gcp_config->num_threads = 2;
    gcp_config->logging = 5;    // critical

    expect_string(__wrap__mtdebug2, tag, WM_GCP_PUBSUB_LOGTAG);
    expect_string(__wrap__mtdebug2, formatted_msg, "Create argument list");

    expect_string(__wrap__mtdebug1, tag, WM_GCP_PUBSUB_LOGTAG);
    expect_string(__wrap__mtdebug1, formatted_msg, "Launching command: "
        "wodles/gcloud/gcloud --integration_type pubsub --project wazuh-gcp-test --subscription_id wazuh-subscription-test "
        "--credentials_file /wazuh/credentials/test.json --max_messages 10 --num_threads 2 --log_level 5");

    expect_string(__wrap_wm_exec, command,
        "wodles/gcloud/gcloud --integration_type pubsub --project wazuh-gcp-test --subscription_id wazuh-subscription-test "
        "--credentials_file /wazuh/credentials/test.json --max_messages 10 --num_threads 2 --log_level 5");
    expect_value(__wrap_wm_exec, secs, 0);
    expect_value(__wrap_wm_exec, add_path, NULL);

    will_return(__wrap_wm_exec, "Test output - CRITICAL - This is a critical message");
    will_return(__wrap_wm_exec, 0);
    will_return(__wrap_wm_exec, 0);

    expect_string(__wrap__mterror, tag, WM_GCP_PUBSUB_LOGTAG);
    expect_string(__wrap__mterror, formatted_msg, "- CRITICAL - This is a critical message");

    wm_gcp_pubsub_run(gcp_config);
}

static void test_wm_gcp_pubsub_run_logging_critical_message_debug(void **state) {
    wm_gcp_pubsub *gcp_config = *state;

    snprintf(gcp_config->project_id, OS_SIZE_1024, "wazuh-gcp-test");
    snprintf(gcp_config->subscription_name, OS_SIZE_1024, "wazuh-subscription-test");
    snprintf(gcp_config->credentials_file, OS_SIZE_1024, "/wazuh/credentials/test.json");

    gcp_config->max_messages = 10;
    gcp_config->num_threads = 2;
    gcp_config->logging = 5;    // critical

    expect_string(__wrap__mtdebug2, tag, WM_GCP_PUBSUB_LOGTAG);
    expect_string(__wrap__mtdebug2, formatted_msg, "Create argument list");

    expect_string(__wrap__mtdebug1, tag, WM_GCP_PUBSUB_LOGTAG);
    expect_string(__wrap__mtdebug1, formatted_msg, "Launching command: "
        "wodles/gcloud/gcloud --integration_type pubsub --project wazuh-gcp-test --subscription_id wazuh-subscription-test "
        "--credentials_file /wazuh/credentials/test.json --max_messages 10 --num_threads 2 --log_level 5");

    expect_string(__wrap_wm_exec, command,
        "wodles/gcloud/gcloud --integration_type pubsub --project wazuh-gcp-test --subscription_id wazuh-subscription-test "
        "--credentials_file /wazuh/credentials/test.json --max_messages 10 --num_threads 2 --log_level 5");
    expect_value(__wrap_wm_exec, secs, 0);
    expect_value(__wrap_wm_exec, add_path, NULL);

    will_return(__wrap_wm_exec, "Test output - DEBUG - This is a debug message");
    will_return(__wrap_wm_exec, 0);
    will_return(__wrap_wm_exec, 0);

    wm_gcp_pubsub_run(gcp_config);
}

static void test_wm_gcp_pubsub_run_logging_default_message_info(void **state) {
    wm_gcp_pubsub *gcp_config = *state;

    snprintf(gcp_config->project_id, OS_SIZE_1024, "wazuh-gcp-test");
    snprintf(gcp_config->subscription_name, OS_SIZE_1024, "wazuh-subscription-test");
    snprintf(gcp_config->credentials_file, OS_SIZE_1024, "/wazuh/credentials/test.json");

    gcp_config->max_messages = 10;
    gcp_config->num_threads = 2;
    gcp_config->logging = 6;    // default

    expect_string(__wrap__mtdebug2, tag, WM_GCP_PUBSUB_LOGTAG);
    expect_string(__wrap__mtdebug2, formatted_msg, "Create argument list");

    expect_string(__wrap__mtdebug1, tag, WM_GCP_PUBSUB_LOGTAG);
    expect_string(__wrap__mtdebug1, formatted_msg, "Launching command: "
        "wodles/gcloud/gcloud --integration_type pubsub --project wazuh-gcp-test --subscription_id wazuh-subscription-test "
        "--credentials_file /wazuh/credentials/test.json --max_messages 10 --num_threads 2 --log_level 6");

    expect_string(__wrap_wm_exec, command,
        "wodles/gcloud/gcloud --integration_type pubsub --project wazuh-gcp-test --subscription_id wazuh-subscription-test "
        "--credentials_file /wazuh/credentials/test.json --max_messages 10 --num_threads 2 --log_level 6");
    expect_value(__wrap_wm_exec, secs, 0);
    expect_value(__wrap_wm_exec, add_path, NULL);

    will_return(__wrap_wm_exec, "Test output - INFO - This is an info message");
    will_return(__wrap_wm_exec, 0);
    will_return(__wrap_wm_exec, 0);

    expect_string(__wrap__mtinfo, tag, WM_GCP_PUBSUB_LOGTAG);
    expect_string(__wrap__mtinfo, formatted_msg, "- INFO - This is an info message");

    wm_gcp_pubsub_run(gcp_config);
}

static void test_wm_gcp_pubsub_run_logging_default_message_debug(void **state) {
    wm_gcp_pubsub *gcp_config = *state;

    snprintf(gcp_config->project_id, OS_SIZE_1024, "wazuh-gcp-test");
    snprintf(gcp_config->subscription_name, OS_SIZE_1024, "wazuh-subscription-test");
    snprintf(gcp_config->credentials_file, OS_SIZE_1024, "/wazuh/credentials/test.json");

    gcp_config->max_messages = 10;
    gcp_config->num_threads = 2;
    gcp_config->logging = 6;    // default

    expect_string(__wrap__mtdebug2, tag, WM_GCP_PUBSUB_LOGTAG);
    expect_string(__wrap__mtdebug2, formatted_msg, "Create argument list");

    expect_string(__wrap__mtdebug1, tag, WM_GCP_PUBSUB_LOGTAG);
    expect_string(__wrap__mtdebug1, formatted_msg, "Launching command: "
        "wodles/gcloud/gcloud --integration_type pubsub --project wazuh-gcp-test --subscription_id wazuh-subscription-test "
        "--credentials_file /wazuh/credentials/test.json --max_messages 10 --num_threads 2 --log_level 6");

    expect_string(__wrap_wm_exec, command,
        "wodles/gcloud/gcloud --integration_type pubsub --project wazuh-gcp-test --subscription_id wazuh-subscription-test "
        "--credentials_file /wazuh/credentials/test.json --max_messages 10 --num_threads 2 --log_level 6");
    expect_value(__wrap_wm_exec, secs, 0);
    expect_value(__wrap_wm_exec, add_path, NULL);

    will_return(__wrap_wm_exec, "Test output - DEBUG - This is an info message");
    will_return(__wrap_wm_exec, 0);
    will_return(__wrap_wm_exec, 0);

    wm_gcp_pubsub_run(gcp_config);
}

static void test_wm_gcp_pubsub_run_logging_default_message_warning(void **state) {
    wm_gcp_pubsub *gcp_config = *state;

    snprintf(gcp_config->project_id, OS_SIZE_1024, "wazuh-gcp-test");
    snprintf(gcp_config->subscription_name, OS_SIZE_1024, "wazuh-subscription-test");
    snprintf(gcp_config->credentials_file, OS_SIZE_1024, "/wazuh/credentials/test.json");

    gcp_config->max_messages = 10;
    gcp_config->num_threads = 2;
    gcp_config->logging = 6;    // default

    expect_string(__wrap__mtdebug2, tag, WM_GCP_PUBSUB_LOGTAG);
    expect_string(__wrap__mtdebug2, formatted_msg, "Create argument list");

    expect_string(__wrap__mtdebug1, tag, WM_GCP_PUBSUB_LOGTAG);
    expect_string(__wrap__mtdebug1, formatted_msg, "Launching command: "
        "wodles/gcloud/gcloud --integration_type pubsub --project wazuh-gcp-test --subscription_id wazuh-subscription-test "
        "--credentials_file /wazuh/credentials/test.json --max_messages 10 --num_threads 2 --log_level 6");

    expect_string(__wrap_wm_exec, command,
        "wodles/gcloud/gcloud --integration_type pubsub --project wazuh-gcp-test --subscription_id wazuh-subscription-test "
        "--credentials_file /wazuh/credentials/test.json --max_messages 10 --num_threads 2 --log_level 6");
    expect_value(__wrap_wm_exec, secs, 0);
    expect_value(__wrap_wm_exec, add_path, NULL);

<<<<<<< HEAD
    will_return(__wrap_wm_exec, "Test output - DEBUG - This is a debug message");
=======
    will_return(__wrap_wm_exec, "Test output - WARNING - This is a warning message");
>>>>>>> ccc3df7d
    will_return(__wrap_wm_exec, 0);
    will_return(__wrap_wm_exec, 0);

    wm_gcp_pubsub_run(gcp_config);
}

/* wm_gcp_pubsub_dump */
static void test_wm_gcp_pubsub_dump_success_logging_disabled(void **state) {
    gcp_pubsub_dump_t *gcp_pubsub_dump_data = *state;

    gcp_pubsub_dump_data->config->enabled = 1;
    gcp_pubsub_dump_data->config->pull_on_start = 1;
    gcp_pubsub_dump_data->config->logging = 0;    // disabled
    gcp_pubsub_dump_data->config->max_messages = 10;
    gcp_pubsub_dump_data->config->num_threads = 2;

    snprintf(gcp_pubsub_dump_data->config->project_id, OS_SIZE_1024, "wazuh-gcp-test");
    snprintf(gcp_pubsub_dump_data->config->subscription_name, OS_SIZE_1024, "wazuh-subscription-test");
    snprintf(gcp_pubsub_dump_data->config->credentials_file, OS_SIZE_1024, "/wazuh/credentials/test.json");

    will_return(__wrap_cJSON_CreateObject, gcp_pubsub_dump_data->root);
    will_return(__wrap_cJSON_CreateObject, gcp_pubsub_dump_data->wm_wd);

    expect_value(__wrap_sched_scan_dump, scan_config, &gcp_pubsub_dump_data->config->scan_config);
    expect_value(__wrap_sched_scan_dump, cjson_object, gcp_pubsub_dump_data->wm_wd);

    gcp_pubsub_dump_data->dump = wm_gcp_pubsub_dump(gcp_pubsub_dump_data->config);

    assert_non_null(gcp_pubsub_dump_data->dump);
    assert_ptr_equal(gcp_pubsub_dump_data->dump, gcp_pubsub_dump_data->root);
    assert_int_equal(cJSON_GetArraySize(gcp_pubsub_dump_data->dump), 1);

    cJSON *gcp_pubsub = cJSON_GetObjectItem(gcp_pubsub_dump_data->dump, "gcp-pubsub");
    assert_non_null(gcp_pubsub);
    assert_int_equal(cJSON_GetArraySize(gcp_pubsub), 8);

    cJSON *enabled = cJSON_GetObjectItem(gcp_pubsub, "enabled");
    assert_string_equal(cJSON_GetStringValue(enabled), "yes");
    cJSON *pull_on_start = cJSON_GetObjectItem(gcp_pubsub, "pull_on_start");
    assert_string_equal(cJSON_GetStringValue(pull_on_start), "yes");
    cJSON *max_messages = cJSON_GetObjectItem(gcp_pubsub, "max_messages");
    assert_non_null(max_messages);
    assert_int_equal(max_messages->valueint, 10);
    cJSON *num_threads = cJSON_GetObjectItem(gcp_pubsub, "num_threads");
    assert_non_null(num_threads);
    assert_int_equal(num_threads->valueint, 2);
    cJSON *project_id = cJSON_GetObjectItem(gcp_pubsub, "project_id");
    assert_string_equal(cJSON_GetStringValue(project_id), "wazuh-gcp-test");
    cJSON *subscription_name = cJSON_GetObjectItem(gcp_pubsub, "subscription_name");
    assert_string_equal(cJSON_GetStringValue(subscription_name), "wazuh-subscription-test");
    cJSON *credentials_file = cJSON_GetObjectItem(gcp_pubsub, "credentials_file");
    assert_string_equal(cJSON_GetStringValue(credentials_file), "/wazuh/credentials/test.json");
    cJSON *logging = cJSON_GetObjectItem(gcp_pubsub, "logging");
    assert_string_equal(cJSON_GetStringValue(logging), "disabled");
}

static void test_wm_gcp_pubsub_dump_success_logging_debug(void **state) {
    gcp_pubsub_dump_t *gcp_pubsub_dump_data = *state;

    gcp_pubsub_dump_data->config->enabled = 0;
    gcp_pubsub_dump_data->config->pull_on_start = 0;
    gcp_pubsub_dump_data->config->logging = 1;    // debug
    gcp_pubsub_dump_data->config->max_messages = 100;
    gcp_pubsub_dump_data->config->num_threads = 2;

    snprintf(gcp_pubsub_dump_data->config->project_id, OS_SIZE_1024, "wazuh-gcp-test");
    snprintf(gcp_pubsub_dump_data->config->subscription_name, OS_SIZE_1024, "wazuh-subscription-test");
    snprintf(gcp_pubsub_dump_data->config->credentials_file, OS_SIZE_1024, "/wazuh/credentials/test.json");

    will_return(__wrap_cJSON_CreateObject, gcp_pubsub_dump_data->root);
    will_return(__wrap_cJSON_CreateObject, gcp_pubsub_dump_data->wm_wd);

    expect_value(__wrap_sched_scan_dump, scan_config, &gcp_pubsub_dump_data->config->scan_config);
    expect_value(__wrap_sched_scan_dump, cjson_object, gcp_pubsub_dump_data->wm_wd);

    gcp_pubsub_dump_data->dump = wm_gcp_pubsub_dump(gcp_pubsub_dump_data->config);

    assert_non_null(gcp_pubsub_dump_data->dump);
    assert_ptr_equal(gcp_pubsub_dump_data->dump, gcp_pubsub_dump_data->root);
    assert_int_equal(cJSON_GetArraySize(gcp_pubsub_dump_data->dump), 1);

    cJSON *gcp_pubsub = cJSON_GetObjectItem(gcp_pubsub_dump_data->dump, "gcp-pubsub");
    assert_non_null(gcp_pubsub);
    assert_int_equal(cJSON_GetArraySize(gcp_pubsub), 8);

    cJSON *enabled = cJSON_GetObjectItem(gcp_pubsub, "enabled");
    assert_string_equal(cJSON_GetStringValue(enabled), "no");
    cJSON *pull_on_start = cJSON_GetObjectItem(gcp_pubsub, "pull_on_start");
    assert_string_equal(cJSON_GetStringValue(pull_on_start), "no");
    cJSON *max_messages = cJSON_GetObjectItem(gcp_pubsub, "max_messages");
    assert_non_null(max_messages);
    assert_int_equal(max_messages->valueint, 100);
    cJSON *num_threads = cJSON_GetObjectItem(gcp_pubsub, "num_threads");
    assert_non_null(num_threads);
    assert_int_equal(num_threads->valueint, 2);
    cJSON *project_id = cJSON_GetObjectItem(gcp_pubsub, "project_id");
    assert_string_equal(cJSON_GetStringValue(project_id), "wazuh-gcp-test");
    cJSON *subscription_name = cJSON_GetObjectItem(gcp_pubsub, "subscription_name");
    assert_string_equal(cJSON_GetStringValue(subscription_name), "wazuh-subscription-test");
    cJSON *credentials_file = cJSON_GetObjectItem(gcp_pubsub, "credentials_file");
    assert_string_equal(cJSON_GetStringValue(credentials_file), "/wazuh/credentials/test.json");
    cJSON *logging = cJSON_GetObjectItem(gcp_pubsub, "logging");
    assert_string_equal(cJSON_GetStringValue(logging), "debug");
}


static void test_wm_gcp_pubsub_dump_success_logging_info(void **state) {
    gcp_pubsub_dump_t *gcp_pubsub_dump_data = *state;

    gcp_pubsub_dump_data->config->enabled = 1;
    gcp_pubsub_dump_data->config->pull_on_start = 0;
    gcp_pubsub_dump_data->config->logging = 2;    // info
    gcp_pubsub_dump_data->config->max_messages = 100;
    gcp_pubsub_dump_data->config->num_threads = 2;

    snprintf(gcp_pubsub_dump_data->config->project_id, OS_SIZE_1024, "wazuh-gcp-test");
    snprintf(gcp_pubsub_dump_data->config->subscription_name, OS_SIZE_1024, "wazuh-subscription-test");
    snprintf(gcp_pubsub_dump_data->config->credentials_file, OS_SIZE_1024, "/wazuh/credentials/test.json");

    will_return(__wrap_cJSON_CreateObject, gcp_pubsub_dump_data->root);
    will_return(__wrap_cJSON_CreateObject, gcp_pubsub_dump_data->wm_wd);

    expect_value(__wrap_sched_scan_dump, scan_config, &gcp_pubsub_dump_data->config->scan_config);
    expect_value(__wrap_sched_scan_dump, cjson_object, gcp_pubsub_dump_data->wm_wd);

    gcp_pubsub_dump_data->dump = wm_gcp_pubsub_dump(gcp_pubsub_dump_data->config);

    assert_non_null(gcp_pubsub_dump_data->dump);
    assert_ptr_equal(gcp_pubsub_dump_data->dump, gcp_pubsub_dump_data->root);
    assert_int_equal(cJSON_GetArraySize(gcp_pubsub_dump_data->dump), 1);

    cJSON *gcp_pubsub = cJSON_GetObjectItem(gcp_pubsub_dump_data->dump, "gcp-pubsub");
    assert_non_null(gcp_pubsub);
    assert_int_equal(cJSON_GetArraySize(gcp_pubsub), 8);

    cJSON *enabled = cJSON_GetObjectItem(gcp_pubsub, "enabled");
    assert_string_equal(cJSON_GetStringValue(enabled), "yes");
    cJSON *pull_on_start = cJSON_GetObjectItem(gcp_pubsub, "pull_on_start");
    assert_string_equal(cJSON_GetStringValue(pull_on_start), "no");
    cJSON *max_messages = cJSON_GetObjectItem(gcp_pubsub, "max_messages");
    assert_non_null(max_messages);
    assert_int_equal(max_messages->valueint, 100);
    cJSON *num_threads = cJSON_GetObjectItem(gcp_pubsub, "num_threads");
    assert_non_null(num_threads);
    assert_int_equal(num_threads->valueint, 2);
    cJSON *project_id = cJSON_GetObjectItem(gcp_pubsub, "project_id");
    assert_string_equal(cJSON_GetStringValue(project_id), "wazuh-gcp-test");
    cJSON *subscription_name = cJSON_GetObjectItem(gcp_pubsub, "subscription_name");
    assert_string_equal(cJSON_GetStringValue(subscription_name), "wazuh-subscription-test");
    cJSON *credentials_file = cJSON_GetObjectItem(gcp_pubsub, "credentials_file");
    assert_string_equal(cJSON_GetStringValue(credentials_file), "/wazuh/credentials/test.json");
    cJSON *logging = cJSON_GetObjectItem(gcp_pubsub, "logging");
    assert_string_equal(cJSON_GetStringValue(logging), "info");
}

static void test_wm_gcp_pubsub_dump_success_logging_warning(void **state) {
    gcp_pubsub_dump_t *gcp_pubsub_dump_data = *state;

    gcp_pubsub_dump_data->config->enabled = 0;
    gcp_pubsub_dump_data->config->pull_on_start = 1;
    gcp_pubsub_dump_data->config->logging = 3;    // warning
    gcp_pubsub_dump_data->config->max_messages = 100;
    gcp_pubsub_dump_data->config->num_threads = 2;

    snprintf(gcp_pubsub_dump_data->config->project_id, OS_SIZE_1024, "wazuh-gcp-test");
    snprintf(gcp_pubsub_dump_data->config->subscription_name, OS_SIZE_1024, "wazuh-subscription-test");
    snprintf(gcp_pubsub_dump_data->config->credentials_file, OS_SIZE_1024, "/wazuh/credentials/test.json");

    will_return(__wrap_cJSON_CreateObject, gcp_pubsub_dump_data->root);
    will_return(__wrap_cJSON_CreateObject, gcp_pubsub_dump_data->wm_wd);

    expect_value(__wrap_sched_scan_dump, scan_config, &gcp_pubsub_dump_data->config->scan_config);
    expect_value(__wrap_sched_scan_dump, cjson_object, gcp_pubsub_dump_data->wm_wd);

    gcp_pubsub_dump_data->dump = wm_gcp_pubsub_dump(gcp_pubsub_dump_data->config);

    assert_non_null(gcp_pubsub_dump_data->dump);
    assert_ptr_equal(gcp_pubsub_dump_data->dump, gcp_pubsub_dump_data->root);
    assert_int_equal(cJSON_GetArraySize(gcp_pubsub_dump_data->dump), 1);

    cJSON *gcp_pubsub = cJSON_GetObjectItem(gcp_pubsub_dump_data->dump, "gcp-pubsub");
    assert_non_null(gcp_pubsub);
    assert_int_equal(cJSON_GetArraySize(gcp_pubsub), 8);

    cJSON *enabled = cJSON_GetObjectItem(gcp_pubsub, "enabled");
    assert_string_equal(cJSON_GetStringValue(enabled), "no");
    cJSON *pull_on_start = cJSON_GetObjectItem(gcp_pubsub, "pull_on_start");
    assert_string_equal(cJSON_GetStringValue(pull_on_start), "yes");
    cJSON *max_messages = cJSON_GetObjectItem(gcp_pubsub, "max_messages");
    assert_non_null(max_messages);
    assert_int_equal(max_messages->valueint, 100);
    cJSON *num_threads = cJSON_GetObjectItem(gcp_pubsub, "num_threads");
    assert_non_null(num_threads);
    assert_int_equal(num_threads->valueint, 2);
    cJSON *project_id = cJSON_GetObjectItem(gcp_pubsub, "project_id");
    assert_string_equal(cJSON_GetStringValue(project_id), "wazuh-gcp-test");
    cJSON *subscription_name = cJSON_GetObjectItem(gcp_pubsub, "subscription_name");
    assert_string_equal(cJSON_GetStringValue(subscription_name), "wazuh-subscription-test");
    cJSON *credentials_file = cJSON_GetObjectItem(gcp_pubsub, "credentials_file");
    assert_string_equal(cJSON_GetStringValue(credentials_file), "/wazuh/credentials/test.json");
    cJSON *logging = cJSON_GetObjectItem(gcp_pubsub, "logging");
    assert_string_equal(cJSON_GetStringValue(logging), "warning");
}

static void test_wm_gcp_pubsub_dump_success_logging_error(void **state) {
    gcp_pubsub_dump_t *gcp_pubsub_dump_data = *state;

    gcp_pubsub_dump_data->config->enabled = 0;
    gcp_pubsub_dump_data->config->pull_on_start = 0;
    gcp_pubsub_dump_data->config->logging = 4;    // error
    gcp_pubsub_dump_data->config->max_messages = 100;
    gcp_pubsub_dump_data->config->num_threads = 2;

    snprintf(gcp_pubsub_dump_data->config->project_id, OS_SIZE_1024, "wazuh-gcp-test");
    snprintf(gcp_pubsub_dump_data->config->subscription_name, OS_SIZE_1024, "wazuh-subscription-test");
    snprintf(gcp_pubsub_dump_data->config->credentials_file, OS_SIZE_1024, "/wazuh/credentials/test.json");

    will_return(__wrap_cJSON_CreateObject, gcp_pubsub_dump_data->root);
    will_return(__wrap_cJSON_CreateObject, gcp_pubsub_dump_data->wm_wd);

    expect_value(__wrap_sched_scan_dump, scan_config, &gcp_pubsub_dump_data->config->scan_config);
    expect_value(__wrap_sched_scan_dump, cjson_object, gcp_pubsub_dump_data->wm_wd);

    gcp_pubsub_dump_data->dump = wm_gcp_pubsub_dump(gcp_pubsub_dump_data->config);

    assert_non_null(gcp_pubsub_dump_data->dump);
    assert_ptr_equal(gcp_pubsub_dump_data->dump, gcp_pubsub_dump_data->root);
    assert_int_equal(cJSON_GetArraySize(gcp_pubsub_dump_data->dump), 1);

    cJSON *gcp_pubsub = cJSON_GetObjectItem(gcp_pubsub_dump_data->dump, "gcp-pubsub");
    assert_non_null(gcp_pubsub);
    assert_int_equal(cJSON_GetArraySize(gcp_pubsub), 8);

    cJSON *enabled = cJSON_GetObjectItem(gcp_pubsub, "enabled");
    assert_string_equal(cJSON_GetStringValue(enabled), "no");
    cJSON *pull_on_start = cJSON_GetObjectItem(gcp_pubsub, "pull_on_start");
    assert_string_equal(cJSON_GetStringValue(pull_on_start), "no");
    cJSON *max_messages = cJSON_GetObjectItem(gcp_pubsub, "max_messages");
    assert_non_null(max_messages);
    assert_int_equal(max_messages->valueint, 100);
    cJSON *num_threads = cJSON_GetObjectItem(gcp_pubsub, "num_threads");
    assert_non_null(num_threads);
    assert_int_equal(num_threads->valueint, 2);
    cJSON *project_id = cJSON_GetObjectItem(gcp_pubsub, "project_id");
    assert_string_equal(cJSON_GetStringValue(project_id), "wazuh-gcp-test");
    cJSON *subscription_name = cJSON_GetObjectItem(gcp_pubsub, "subscription_name");
    assert_string_equal(cJSON_GetStringValue(subscription_name), "wazuh-subscription-test");
    cJSON *credentials_file = cJSON_GetObjectItem(gcp_pubsub, "credentials_file");
    assert_string_equal(cJSON_GetStringValue(credentials_file), "/wazuh/credentials/test.json");
    cJSON *logging = cJSON_GetObjectItem(gcp_pubsub, "logging");
    assert_string_equal(cJSON_GetStringValue(logging), "error");
}

static void test_wm_gcp_pubsub_dump_success_logging_critical(void **state) {
    gcp_pubsub_dump_t *gcp_pubsub_dump_data = *state;

    gcp_pubsub_dump_data->config->enabled = 0;
    gcp_pubsub_dump_data->config->pull_on_start = 0;
    gcp_pubsub_dump_data->config->logging = 5;    // critical
    gcp_pubsub_dump_data->config->max_messages = 100;
    gcp_pubsub_dump_data->config->num_threads = 2;

    snprintf(gcp_pubsub_dump_data->config->project_id, OS_SIZE_1024, "wazuh-gcp-test");
    snprintf(gcp_pubsub_dump_data->config->subscription_name, OS_SIZE_1024, "wazuh-subscription-test");
    snprintf(gcp_pubsub_dump_data->config->credentials_file, OS_SIZE_1024, "/wazuh/credentials/test.json");

    will_return(__wrap_cJSON_CreateObject, gcp_pubsub_dump_data->root);
    will_return(__wrap_cJSON_CreateObject, gcp_pubsub_dump_data->wm_wd);

    expect_value(__wrap_sched_scan_dump, scan_config, &gcp_pubsub_dump_data->config->scan_config);
    expect_value(__wrap_sched_scan_dump, cjson_object, gcp_pubsub_dump_data->wm_wd);

    gcp_pubsub_dump_data->dump = wm_gcp_pubsub_dump(gcp_pubsub_dump_data->config);

    assert_non_null(gcp_pubsub_dump_data->dump);
    assert_ptr_equal(gcp_pubsub_dump_data->dump, gcp_pubsub_dump_data->root);
    assert_int_equal(cJSON_GetArraySize(gcp_pubsub_dump_data->dump), 1);

    cJSON *gcp_pubsub = cJSON_GetObjectItem(gcp_pubsub_dump_data->dump, "gcp-pubsub");
    assert_non_null(gcp_pubsub);
    assert_int_equal(cJSON_GetArraySize(gcp_pubsub), 8);

    cJSON *enabled = cJSON_GetObjectItem(gcp_pubsub, "enabled");
    assert_string_equal(cJSON_GetStringValue(enabled), "no");
    cJSON *pull_on_start = cJSON_GetObjectItem(gcp_pubsub, "pull_on_start");
    assert_string_equal(cJSON_GetStringValue(pull_on_start), "no");
    cJSON *max_messages = cJSON_GetObjectItem(gcp_pubsub, "max_messages");
    assert_non_null(max_messages);
    assert_int_equal(max_messages->valueint, 100);
    cJSON *num_threads = cJSON_GetObjectItem(gcp_pubsub, "num_threads");
    assert_non_null(num_threads);
    assert_int_equal(num_threads->valueint, 2);
    cJSON *project_id = cJSON_GetObjectItem(gcp_pubsub, "project_id");
    assert_string_equal(cJSON_GetStringValue(project_id), "wazuh-gcp-test");
    cJSON *subscription_name = cJSON_GetObjectItem(gcp_pubsub, "subscription_name");
    assert_string_equal(cJSON_GetStringValue(subscription_name), "wazuh-subscription-test");
    cJSON *credentials_file = cJSON_GetObjectItem(gcp_pubsub, "credentials_file");
    assert_string_equal(cJSON_GetStringValue(credentials_file), "/wazuh/credentials/test.json");
    cJSON *logging = cJSON_GetObjectItem(gcp_pubsub, "logging");
    assert_string_equal(cJSON_GetStringValue(logging), "critical");
}

static void test_wm_gcp_pubsub_dump_success_logging_default(void **state) {
    gcp_pubsub_dump_t *gcp_pubsub_dump_data = *state;

    gcp_pubsub_dump_data->config->enabled = 0;
    gcp_pubsub_dump_data->config->pull_on_start = 0;
    gcp_pubsub_dump_data->config->logging = 256;    // default
    gcp_pubsub_dump_data->config->max_messages = 100;
    gcp_pubsub_dump_data->config->num_threads = 2;

    snprintf(gcp_pubsub_dump_data->config->project_id, OS_SIZE_1024, "wazuh-gcp-test");
    snprintf(gcp_pubsub_dump_data->config->subscription_name, OS_SIZE_1024, "wazuh-subscription-test");
    snprintf(gcp_pubsub_dump_data->config->credentials_file, OS_SIZE_1024, "/wazuh/credentials/test.json");

    will_return(__wrap_cJSON_CreateObject, gcp_pubsub_dump_data->root);
    will_return(__wrap_cJSON_CreateObject, gcp_pubsub_dump_data->wm_wd);

    expect_value(__wrap_sched_scan_dump, scan_config, &gcp_pubsub_dump_data->config->scan_config);
    expect_value(__wrap_sched_scan_dump, cjson_object, gcp_pubsub_dump_data->wm_wd);

    gcp_pubsub_dump_data->dump = wm_gcp_pubsub_dump(gcp_pubsub_dump_data->config);

    assert_non_null(gcp_pubsub_dump_data->dump);
    assert_ptr_equal(gcp_pubsub_dump_data->dump, gcp_pubsub_dump_data->root);
    assert_int_equal(cJSON_GetArraySize(gcp_pubsub_dump_data->dump), 1);

    cJSON *gcp_pubsub = cJSON_GetObjectItem(gcp_pubsub_dump_data->dump, "gcp-pubsub");
    assert_non_null(gcp_pubsub);
    assert_int_equal(cJSON_GetArraySize(gcp_pubsub), 8);

    cJSON *enabled = cJSON_GetObjectItem(gcp_pubsub, "enabled");
    assert_string_equal(cJSON_GetStringValue(enabled), "no");
    cJSON *pull_on_start = cJSON_GetObjectItem(gcp_pubsub, "pull_on_start");
    assert_string_equal(cJSON_GetStringValue(pull_on_start), "no");
    cJSON *max_messages = cJSON_GetObjectItem(gcp_pubsub, "max_messages");
    assert_non_null(max_messages);
    assert_int_equal(max_messages->valueint, 100);
    cJSON *num_threads = cJSON_GetObjectItem(gcp_pubsub, "num_threads");
    assert_non_null(num_threads);
    assert_int_equal(num_threads->valueint, 2);
    cJSON *project_id = cJSON_GetObjectItem(gcp_pubsub, "project_id");
    assert_string_equal(cJSON_GetStringValue(project_id), "wazuh-gcp-test");
    cJSON *subscription_name = cJSON_GetObjectItem(gcp_pubsub, "subscription_name");
    assert_string_equal(cJSON_GetStringValue(subscription_name), "wazuh-subscription-test");
    cJSON *credentials_file = cJSON_GetObjectItem(gcp_pubsub, "credentials_file");
    assert_string_equal(cJSON_GetStringValue(credentials_file), "/wazuh/credentials/test.json");
    cJSON *logging = cJSON_GetObjectItem(gcp_pubsub, "logging");
    assert_string_equal(cJSON_GetStringValue(logging), "info");
}

static void test_wm_gcp_pubsub_dump_error_allocating_wm_wd(void **state) {
    gcp_pubsub_dump_t *gcp_pubsub_dump_data = *state;

    gcp_pubsub_dump_data->config->enabled = 0;
    gcp_pubsub_dump_data->config->pull_on_start = 0;
    gcp_pubsub_dump_data->config->logging = 256;    // default
    gcp_pubsub_dump_data->config->max_messages = 100;
    gcp_pubsub_dump_data->config->num_threads = 2;

    snprintf(gcp_pubsub_dump_data->config->project_id, OS_SIZE_1024, "wazuh-gcp-test");
    snprintf(gcp_pubsub_dump_data->config->subscription_name, OS_SIZE_1024, "wazuh-subscription-test");
    snprintf(gcp_pubsub_dump_data->config->credentials_file, OS_SIZE_1024, "/wazuh/credentials/test.json");

    // Since we won't use wm_wd, we can just free it to prevent memory leaks.
    os_free(gcp_pubsub_dump_data->wm_wd);
    gcp_pubsub_dump_data->wm_wd = NULL;

    will_return(__wrap_cJSON_CreateObject, gcp_pubsub_dump_data->root);
    will_return(__wrap_cJSON_CreateObject, NULL);

    expect_value(__wrap_sched_scan_dump, scan_config, &gcp_pubsub_dump_data->config->scan_config);
    expect_value(__wrap_sched_scan_dump, cjson_object, NULL);

    gcp_pubsub_dump_data->dump = wm_gcp_pubsub_dump(gcp_pubsub_dump_data->config);

    assert_non_null(gcp_pubsub_dump_data->dump);
    assert_ptr_equal(gcp_pubsub_dump_data->dump, gcp_pubsub_dump_data->root);
    assert_int_equal(cJSON_GetArraySize(gcp_pubsub_dump_data->dump), 0);
}

static void test_wm_gcp_pubsub_dump_error_allocating_root(void **state) {
    gcp_pubsub_dump_t *gcp_pubsub_dump_data = *state;

    gcp_pubsub_dump_data->config->enabled = 0;
    gcp_pubsub_dump_data->config->pull_on_start = 0;
    gcp_pubsub_dump_data->config->logging = 256;    // default
    gcp_pubsub_dump_data->config->max_messages = 100;

    snprintf(gcp_pubsub_dump_data->config->project_id, OS_SIZE_1024, "wazuh-gcp-test");
    snprintf(gcp_pubsub_dump_data->config->subscription_name, OS_SIZE_1024, "wazuh-subscription-test");
    snprintf(gcp_pubsub_dump_data->config->credentials_file, OS_SIZE_1024, "/wazuh/credentials/test.json");

    // Since we won't use wm_wd or root, we can just free them to prevent memory leaks.
    os_free(gcp_pubsub_dump_data->wm_wd);
    gcp_pubsub_dump_data->wm_wd = NULL;

    os_free(gcp_pubsub_dump_data->root);
    gcp_pubsub_dump_data->root = NULL;

    will_return(__wrap_cJSON_CreateObject, NULL);
    will_return(__wrap_cJSON_CreateObject, NULL);   // If we cannot alloc root, wm_wd won't be alloced either.

    expect_value(__wrap_sched_scan_dump, scan_config, &gcp_pubsub_dump_data->config->scan_config);
    expect_value(__wrap_sched_scan_dump, cjson_object, NULL);

    gcp_pubsub_dump_data->dump = wm_gcp_pubsub_dump(gcp_pubsub_dump_data->config);

    assert_null(gcp_pubsub_dump_data->dump);
}

/* wm_gcp_pubsub_destroy */
static void test_wm_gcp_pubsub_destroy(void **state) {
    wm_gcp_pubsub **gcp_config = *state;

    // gcp_config[0] is to be destroyed by the test
    wm_gcp_pubsub_destroy(gcp_config[0]);

    // No assertions are possible on this test, it's meant to be used along valgrind to check memory leaks.
}

/* wm_gcp_pubsub_main */
static void test_wm_gcp_pubsub_main_disabled(void **state) {
    wm_gcp_pubsub *gcp_config = *state;

    gcp_config->enabled = 0;

    expect_string(__wrap__mtinfo, tag, WM_GCP_PUBSUB_LOGTAG);
    expect_string(__wrap__mtinfo, formatted_msg, "Module disabled. Exiting.");

    wm_gcp_pubsub_main(gcp_config);
}

static void test_wm_gcp_pubsub_main_pull_on_start(void **state) {
    wm_gcp_pubsub *gcp_config = *state;
    void *ret;

    gcp_config->enabled = 1;
    gcp_config->pull_on_start = 1;

    snprintf(gcp_config->project_id, OS_SIZE_1024, "wazuh-gcp-test");
    snprintf(gcp_config->subscription_name, OS_SIZE_1024, "wazuh-subscription-test");
    snprintf(gcp_config->credentials_file, OS_SIZE_1024, "/wazuh/credentials/test.json");

    gcp_config->max_messages = 10;
    gcp_config->num_threads = 2;
    gcp_config->logging = 0;    // disabled

    expect_string(__wrap__mtinfo, tag, WM_GCP_PUBSUB_LOGTAG);
    expect_string(__wrap__mtinfo, formatted_msg, "Module started.");

    expect_value(__wrap_sched_scan_get_time_until_next_scan, config, &gcp_config->scan_config);
    expect_string(__wrap_sched_scan_get_time_until_next_scan, MODULE_TAG, WM_GCP_PUBSUB_LOGTAG);
    expect_value(__wrap_sched_scan_get_time_until_next_scan, run_on_start, 1);
    will_return(__wrap_sched_scan_get_time_until_next_scan, 0);

    expect_string(__wrap__mtdebug1, tag, WM_GCP_PUBSUB_LOGTAG);
    expect_string(__wrap__mtdebug1, formatted_msg, "Starting fetching of logs.");

    expect_string(__wrap__mtdebug2, tag, WM_GCP_PUBSUB_LOGTAG);
    expect_string(__wrap__mtdebug2, formatted_msg, "Create argument list");

    expect_string(__wrap__mtdebug1, tag, WM_GCP_PUBSUB_LOGTAG);
    expect_string(__wrap__mtdebug1, formatted_msg, "Launching command: "
        "wodles/gcloud/gcloud --integration_type pubsub --project wazuh-gcp-test --subscription_id wazuh-subscription-test "
        "--credentials_file /wazuh/credentials/test.json --max_messages 10 --num_threads 2");

    expect_string(__wrap_wm_exec, command,
        "wodles/gcloud/gcloud --integration_type pubsub --project wazuh-gcp-test --subscription_id wazuh-subscription-test "
        "--credentials_file /wazuh/credentials/test.json --max_messages 10 --num_threads 2");
    expect_value(__wrap_wm_exec, secs, 0);
    expect_value(__wrap_wm_exec, add_path, NULL);

    will_return(__wrap_wm_exec, "Test output");
    will_return(__wrap_wm_exec, 0);
    will_return(__wrap_wm_exec, 0);

    expect_string(__wrap__mtinfo, tag, WM_GCP_PUBSUB_LOGTAG);
    expect_string(__wrap__mtinfo, formatted_msg, "Logging disabled.");

    expect_string(__wrap__mtdebug1, tag, WM_GCP_PUBSUB_LOGTAG);
    expect_string(__wrap__mtdebug1, formatted_msg, "Fetching logs finished.");

    will_return(__wrap_FOREVER, 0);

    ret = wm_gcp_pubsub_main(gcp_config);

    assert_null(ret);
}

static void test_wm_gcp_pubsub_main_sleep_then_run(void **state) {
    wm_gcp_pubsub *gcp_config = *state;
    void *ret;

    gcp_config->enabled = 1;
    gcp_config->pull_on_start = 1;

    snprintf(gcp_config->project_id, OS_SIZE_1024, "wazuh-gcp-test");
    snprintf(gcp_config->subscription_name, OS_SIZE_1024, "wazuh-subscription-test");
    snprintf(gcp_config->credentials_file, OS_SIZE_1024, "/wazuh/credentials/test.json");

    gcp_config->max_messages = 10;
    gcp_config->num_threads = 2;
    gcp_config->logging = 0;    // disabled

    int create_time = 123456789;
    gcp_config->scan_config.next_scheduled_scan_time = create_time; // sleep 10 seconds

    char *create_time_timestamp = NULL;
    os_strdup("20/10/21 15:35:48.111", create_time_timestamp);

    expect_string(__wrap__mtinfo, tag, WM_GCP_PUBSUB_LOGTAG);
    expect_string(__wrap__mtinfo, formatted_msg, "Module started.");

    expect_value(__wrap_sched_scan_get_time_until_next_scan, config, &gcp_config->scan_config);
    expect_string(__wrap_sched_scan_get_time_until_next_scan, MODULE_TAG, WM_GCP_PUBSUB_LOGTAG);
    expect_value(__wrap_sched_scan_get_time_until_next_scan, run_on_start, 1);
    will_return(__wrap_sched_scan_get_time_until_next_scan, create_time);

    expect_value(__wrap_w_get_timestamp, time, create_time);
    will_return(__wrap_w_get_timestamp, create_time_timestamp);

    expect_string(__wrap__mtdebug2, tag, WM_GCP_PUBSUB_LOGTAG);
    expect_string(__wrap__mtdebug2, formatted_msg, "Sleeping until: 20/10/21 15:35:48.111");

    expect_string(__wrap__mtdebug1, tag, WM_GCP_PUBSUB_LOGTAG);
    expect_string(__wrap__mtdebug1, formatted_msg, "Starting fetching of logs.");

    expect_string(__wrap__mtdebug2, tag, WM_GCP_PUBSUB_LOGTAG);
    expect_string(__wrap__mtdebug2, formatted_msg, "Create argument list");

    expect_string(__wrap__mtdebug1, tag, WM_GCP_PUBSUB_LOGTAG);
    expect_string(__wrap__mtdebug1, formatted_msg, "Launching command: "
        "wodles/gcloud/gcloud --integration_type pubsub --project wazuh-gcp-test --subscription_id wazuh-subscription-test "
        "--credentials_file /wazuh/credentials/test.json --max_messages 10 --num_threads 2");

    expect_string(__wrap_wm_exec, command,
        "wodles/gcloud/gcloud --integration_type pubsub --project wazuh-gcp-test --subscription_id wazuh-subscription-test "
        "--credentials_file /wazuh/credentials/test.json --max_messages 10 --num_threads 2");
    expect_value(__wrap_wm_exec, secs, 0);
    expect_value(__wrap_wm_exec, add_path, NULL);

    will_return(__wrap_wm_exec, "Test output");
    will_return(__wrap_wm_exec, 0);
    will_return(__wrap_wm_exec, 0);

    expect_string(__wrap__mtinfo, tag, WM_GCP_PUBSUB_LOGTAG);
    expect_string(__wrap__mtinfo, formatted_msg, "Logging disabled.");

    expect_string(__wrap__mtdebug1, tag, WM_GCP_PUBSUB_LOGTAG);
    expect_string(__wrap__mtdebug1, formatted_msg, "Fetching logs finished.");

    will_return(__wrap_FOREVER, 0);

    ret = wm_gcp_pubsub_main(gcp_config);

    assert_null(ret);
}

/* wm_gcp_bucket_run */
static void test_wm_gcp_bucket_run_success_log_disabled(void **state) {
    wm_gcp_bucket_base *gcp_config = *state;
    wm_gcp_bucket *cur_bucket = gcp_config->buckets;

    snprintf(cur_bucket->bucket, OS_SIZE_1024, "wazuh-gcp-test");
    snprintf(cur_bucket->type, OS_SIZE_1024, "access_logs");
    snprintf(cur_bucket->credentials_file, OS_SIZE_1024, "/wazuh/credentials/test.json");
    snprintf(cur_bucket->prefix, OS_SIZE_1024, "access_logs/");
    snprintf(cur_bucket->only_logs_after, OS_SIZE_1024, "2021-JAN-01");

    cur_bucket->remove_from_bucket = 1; // enabled
    gcp_config->logging = 0;    // disabled

    expect_string(__wrap__mtdebug2, tag, WM_GCP_BUCKET_LOGTAG);
    expect_string(__wrap__mtdebug2, formatted_msg, "Create argument list");

    expect_string(__wrap__mtdebug1, tag, WM_GCP_BUCKET_LOGTAG);
    expect_string(__wrap__mtdebug1, formatted_msg, "Launching command: "
        "wodles/gcloud/gcloud --integration_type access_logs --bucket_name wazuh-gcp-test "
        "--credentials_file /wazuh/credentials/test.json --prefix access_logs/ --only_logs_after 2021-JAN-01 --remove");

    expect_string(__wrap_wm_exec, command,
        "wodles/gcloud/gcloud --integration_type access_logs --bucket_name wazuh-gcp-test "
        "--credentials_file /wazuh/credentials/test.json --prefix access_logs/ --only_logs_after 2021-JAN-01 --remove");
    expect_value(__wrap_wm_exec, secs, 0);
    expect_value(__wrap_wm_exec, add_path, NULL);

    will_return(__wrap_wm_exec, "Test output");
    will_return(__wrap_wm_exec, 0);
    will_return(__wrap_wm_exec, 0);

    expect_string(__wrap__mtinfo, tag, WM_GCP_BUCKET_LOGTAG);
    expect_string(__wrap__mtinfo, formatted_msg, "Logging disabled.");

    wm_gcp_bucket_run(gcp_config, cur_bucket);
}

static void test_wm_gcp_bucket_run_error_running_command(void **state)  {
    wm_gcp_bucket_base *gcp_config = *state;
    wm_gcp_bucket *cur_bucket = gcp_config->buckets;

    snprintf(cur_bucket->bucket, OS_SIZE_1024, "wazuh-gcp-test");
    snprintf(cur_bucket->type, OS_SIZE_1024, "access_logs");
    snprintf(cur_bucket->credentials_file, OS_SIZE_1024, "/wazuh/credentials/test.json");
    snprintf(cur_bucket->prefix, OS_SIZE_1024, "access_logs/");
    snprintf(cur_bucket->only_logs_after, OS_SIZE_1024, "2021-JAN-01");

    cur_bucket->remove_from_bucket = 1; // enabled
    gcp_config->logging = 0;    // disabled

    expect_string(__wrap__mtdebug2, tag, WM_GCP_BUCKET_LOGTAG);
    expect_string(__wrap__mtdebug2, formatted_msg, "Create argument list");

    expect_string(__wrap__mtdebug1, tag, WM_GCP_BUCKET_LOGTAG);
    expect_string(__wrap__mtdebug1, formatted_msg, "Launching command: "
        "wodles/gcloud/gcloud --integration_type access_logs --bucket_name wazuh-gcp-test "
        "--credentials_file /wazuh/credentials/test.json --prefix access_logs/ --only_logs_after 2021-JAN-01 --remove");

    expect_string(__wrap_wm_exec, command,
        "wodles/gcloud/gcloud --integration_type access_logs --bucket_name wazuh-gcp-test "
        "--credentials_file /wazuh/credentials/test.json --prefix access_logs/ --only_logs_after 2021-JAN-01 --remove");
    expect_value(__wrap_wm_exec, secs, 0);
    expect_value(__wrap_wm_exec, add_path, NULL);

    will_return(__wrap_wm_exec, "Test output");
    will_return(__wrap_wm_exec, 0);
    will_return(__wrap_wm_exec, 1);

    expect_string(__wrap__mterror, tag, WM_GCP_BUCKET_LOGTAG);
    expect_string(__wrap__mterror, formatted_msg, "Internal error. Exiting...");

    wm_gcp_bucket_run(gcp_config, cur_bucket);
}

static void test_wm_gcp_bucket_run_unknown_error(void **state) {
    wm_gcp_bucket_base *gcp_config = *state;
    wm_gcp_bucket *cur_bucket = gcp_config->buckets;

    snprintf(cur_bucket->bucket, OS_SIZE_1024, "wazuh-gcp-test");
    snprintf(cur_bucket->type, OS_SIZE_1024, "access_logs");
    snprintf(cur_bucket->credentials_file, OS_SIZE_1024, "/wazuh/credentials/test.json");
    snprintf(cur_bucket->prefix, OS_SIZE_1024, "access_logs/");
    snprintf(cur_bucket->only_logs_after, OS_SIZE_1024, "2021-JAN-01");

    cur_bucket->remove_from_bucket = 1; // enabled
    gcp_config->logging = 0;    // disabled

    expect_string(__wrap__mtdebug2, tag, WM_GCP_BUCKET_LOGTAG);
    expect_string(__wrap__mtdebug2, formatted_msg, "Create argument list");

    expect_string(__wrap__mtdebug1, tag, WM_GCP_BUCKET_LOGTAG);
    expect_string(__wrap__mtdebug1, formatted_msg, "Launching command: "
        "wodles/gcloud/gcloud --integration_type access_logs --bucket_name wazuh-gcp-test "
        "--credentials_file /wazuh/credentials/test.json --prefix access_logs/ --only_logs_after 2021-JAN-01 --remove");

    expect_string(__wrap_wm_exec, command,
        "wodles/gcloud/gcloud --integration_type access_logs --bucket_name wazuh-gcp-test "
        "--credentials_file /wazuh/credentials/test.json --prefix access_logs/ --only_logs_after 2021-JAN-01 --remove");
    expect_value(__wrap_wm_exec, secs, 0);
    expect_value(__wrap_wm_exec, add_path, NULL);

    will_return(__wrap_wm_exec, "Unknown error - This is an unknown error.");
    will_return(__wrap_wm_exec, 1);
    will_return(__wrap_wm_exec, 0);

    expect_string_count(__wrap__mtwarn, tag, WM_GCP_BUCKET_LOGTAG, 2);
    expect_string(__wrap__mtwarn, formatted_msg, "Command returned exit code 1");
    expect_string(__wrap__mtwarn, formatted_msg, "Unknown error - This is an unknown error.");

    expect_string(__wrap__mtdebug1, tag, WM_GCP_BUCKET_LOGTAG);
    expect_string(__wrap__mtdebug1, formatted_msg, "OUTPUT: Unknown error - This is an unknown error.");

    expect_string(__wrap__mtinfo, tag, WM_GCP_BUCKET_LOGTAG);
    expect_string(__wrap__mtinfo, formatted_msg, "Logging disabled.");

    wm_gcp_bucket_run(gcp_config, cur_bucket);
}

static void test_wm_gcp_bucket_run_unknown_error_no_description(void **state) {
    wm_gcp_bucket_base *gcp_config = *state;
    wm_gcp_bucket *cur_bucket = gcp_config->buckets;

    snprintf(cur_bucket->bucket, OS_SIZE_1024, "wazuh-gcp-test");
    snprintf(cur_bucket->type, OS_SIZE_1024, "access_logs");
    snprintf(cur_bucket->credentials_file, OS_SIZE_1024, "/wazuh/credentials/test.json");
    snprintf(cur_bucket->prefix, OS_SIZE_1024, "access_logs/");
    snprintf(cur_bucket->only_logs_after, OS_SIZE_1024, "2021-JAN-01");

    cur_bucket->remove_from_bucket = 1; // enabled
    gcp_config->logging = 0;    // disabled

    expect_string(__wrap__mtdebug2, tag, WM_GCP_BUCKET_LOGTAG);
    expect_string(__wrap__mtdebug2, formatted_msg, "Create argument list");

    expect_string(__wrap__mtdebug1, tag, WM_GCP_BUCKET_LOGTAG);
    expect_string(__wrap__mtdebug1, formatted_msg, "Launching command: "
        "wodles/gcloud/gcloud --integration_type access_logs --bucket_name wazuh-gcp-test "
        "--credentials_file /wazuh/credentials/test.json --prefix access_logs/ --only_logs_after 2021-JAN-01 --remove");

    expect_string(__wrap_wm_exec, command,
        "wodles/gcloud/gcloud --integration_type access_logs --bucket_name wazuh-gcp-test "
        "--credentials_file /wazuh/credentials/test.json --prefix access_logs/ --only_logs_after 2021-JAN-01 --remove");
    expect_value(__wrap_wm_exec, secs, 0);
    expect_value(__wrap_wm_exec, add_path, NULL);

    will_return(__wrap_wm_exec, "This description does not match the criteria");
    will_return(__wrap_wm_exec, 1);
    will_return(__wrap_wm_exec, 0);

    expect_string_count(__wrap__mtwarn, tag, WM_GCP_BUCKET_LOGTAG, 2);
    expect_string(__wrap__mtwarn, formatted_msg, "Command returned exit code 1");
    expect_string(__wrap__mtwarn, formatted_msg, "Unknown error.");

    expect_string(__wrap__mtdebug1, tag, WM_GCP_BUCKET_LOGTAG);
    expect_string(__wrap__mtdebug1, formatted_msg, "OUTPUT: This description does not match the criteria");

    expect_string(__wrap__mtinfo, tag, WM_GCP_BUCKET_LOGTAG);
    expect_string(__wrap__mtinfo, formatted_msg, "Logging disabled.");

    wm_gcp_bucket_run(gcp_config, cur_bucket);
}

static void test_wm_gcp_bucket_run_error_parsing_args(void **state) {
    wm_gcp_bucket_base *gcp_config = *state;
    wm_gcp_bucket *cur_bucket = gcp_config->buckets;

    snprintf(cur_bucket->bucket, OS_SIZE_1024, "wazuh-gcp-test");
    snprintf(cur_bucket->type, OS_SIZE_1024, "access_logs");
    snprintf(cur_bucket->credentials_file, OS_SIZE_1024, "/wazuh/credentials/test.json");
    snprintf(cur_bucket->prefix, OS_SIZE_1024, "access_logs/");
    snprintf(cur_bucket->only_logs_after, OS_SIZE_1024, "2021-JAN-01");

    cur_bucket->remove_from_bucket = 1; // enabled
    gcp_config->logging = 0;    // disabled

    expect_string(__wrap__mtdebug2, tag, WM_GCP_BUCKET_LOGTAG);
    expect_string(__wrap__mtdebug2, formatted_msg, "Create argument list");

    expect_string(__wrap__mtdebug1, tag, WM_GCP_BUCKET_LOGTAG);
    expect_string(__wrap__mtdebug1, formatted_msg, "Launching command: "
        "wodles/gcloud/gcloud --integration_type access_logs --bucket_name wazuh-gcp-test "
        "--credentials_file /wazuh/credentials/test.json --prefix access_logs/ --only_logs_after 2021-JAN-01 --remove");

    expect_string(__wrap_wm_exec, command,
        "wodles/gcloud/gcloud --integration_type access_logs --bucket_name wazuh-gcp-test "
        "--credentials_file /wazuh/credentials/test.json --prefix access_logs/ --only_logs_after 2021-JAN-01 --remove");
    expect_value(__wrap_wm_exec, secs, 0);
    expect_value(__wrap_wm_exec, add_path, NULL);

    will_return(__wrap_wm_exec, "Error!! integration.py: error: unable to parse");
    will_return(__wrap_wm_exec, 2);
    will_return(__wrap_wm_exec, 0);

    expect_string_count(__wrap__mtwarn, tag, WM_GCP_BUCKET_LOGTAG, 2);
    expect_string(__wrap__mtwarn, formatted_msg, "Command returned exit code 2");
    expect_string(__wrap__mtwarn, formatted_msg, "Error parsing arguments: error: unable to parse");

    expect_string(__wrap__mtdebug1, tag, WM_GCP_BUCKET_LOGTAG);
    expect_string(__wrap__mtdebug1, formatted_msg, "OUTPUT: Error!! integration.py: error: unable to parse");

    expect_string(__wrap__mtinfo, tag, WM_GCP_BUCKET_LOGTAG);
    expect_string(__wrap__mtinfo, formatted_msg, "Logging disabled.");

    wm_gcp_bucket_run(gcp_config, cur_bucket);
}

static void test_wm_gcp_bucket_run_error_parsing_args_no_description(void **state) {
    wm_gcp_bucket_base *gcp_config = *state;
    wm_gcp_bucket *cur_bucket = gcp_config->buckets;

    snprintf(cur_bucket->bucket, OS_SIZE_1024, "wazuh-gcp-test");
    snprintf(cur_bucket->type, OS_SIZE_1024, "access_logs");
    snprintf(cur_bucket->credentials_file, OS_SIZE_1024, "/wazuh/credentials/test.json");
    snprintf(cur_bucket->prefix, OS_SIZE_1024, "access_logs/");
    snprintf(cur_bucket->only_logs_after, OS_SIZE_1024, "2021-JAN-01");

    cur_bucket->remove_from_bucket = 1; // enabled
    gcp_config->logging = 0;    // disabled

    expect_string(__wrap__mtdebug2, tag, WM_GCP_BUCKET_LOGTAG);
    expect_string(__wrap__mtdebug2, formatted_msg, "Create argument list");

    expect_string(__wrap__mtdebug1, tag, WM_GCP_BUCKET_LOGTAG);
    expect_string(__wrap__mtdebug1, formatted_msg, "Launching command: "
        "wodles/gcloud/gcloud --integration_type access_logs --bucket_name wazuh-gcp-test "
        "--credentials_file /wazuh/credentials/test.json --prefix access_logs/ --only_logs_after 2021-JAN-01 --remove");

    expect_string(__wrap_wm_exec, command,
        "wodles/gcloud/gcloud --integration_type access_logs --bucket_name wazuh-gcp-test "
        "--credentials_file /wazuh/credentials/test.json --prefix access_logs/ --only_logs_after 2021-JAN-01 --remove");
    expect_value(__wrap_wm_exec, secs, 0);
    expect_value(__wrap_wm_exec, add_path, NULL);

    will_return(__wrap_wm_exec, "Error!! But won't trigger a specific message");
    will_return(__wrap_wm_exec, 2);
    will_return(__wrap_wm_exec, 0);

    expect_string_count(__wrap__mtwarn, tag, WM_GCP_BUCKET_LOGTAG, 2);
    expect_string(__wrap__mtwarn, formatted_msg, "Command returned exit code 2");
    expect_string(__wrap__mtwarn, formatted_msg, "Error parsing arguments.");

    expect_string(__wrap__mtdebug1, tag, WM_GCP_BUCKET_LOGTAG);
    expect_string(__wrap__mtdebug1, formatted_msg, "OUTPUT: Error!! But won't trigger a specific message");

    expect_string(__wrap__mtinfo, tag, WM_GCP_BUCKET_LOGTAG);
    expect_string(__wrap__mtinfo, formatted_msg, "Logging disabled.");

    wm_gcp_bucket_run(gcp_config, cur_bucket);
}

static void test_wm_gcp_bucket_run_generic_error(void **state) {
    wm_gcp_bucket_base *gcp_config = *state;
    wm_gcp_bucket *cur_bucket = gcp_config->buckets;

    snprintf(cur_bucket->bucket, OS_SIZE_1024, "wazuh-gcp-test");
    snprintf(cur_bucket->type, OS_SIZE_1024, "access_logs");
    snprintf(cur_bucket->credentials_file, OS_SIZE_1024, "/wazuh/credentials/test.json");
    snprintf(cur_bucket->prefix, OS_SIZE_1024, "access_logs/");
    snprintf(cur_bucket->only_logs_after, OS_SIZE_1024, "2021-JAN-01");

    cur_bucket->remove_from_bucket = 1; // enabled
    gcp_config->logging = 0;    // disabled

    expect_string(__wrap__mtdebug2, tag, WM_GCP_BUCKET_LOGTAG);
    expect_string(__wrap__mtdebug2, formatted_msg, "Create argument list");

    expect_string(__wrap__mtdebug1, tag, WM_GCP_BUCKET_LOGTAG);
    expect_string(__wrap__mtdebug1, formatted_msg, "Launching command: "
        "wodles/gcloud/gcloud --integration_type access_logs --bucket_name wazuh-gcp-test "
        "--credentials_file /wazuh/credentials/test.json --prefix access_logs/ --only_logs_after 2021-JAN-01 --remove");

    expect_string(__wrap_wm_exec, command,
        "wodles/gcloud/gcloud --integration_type access_logs --bucket_name wazuh-gcp-test "
        "--credentials_file /wazuh/credentials/test.json --prefix access_logs/ --only_logs_after 2021-JAN-01 --remove");
    expect_value(__wrap_wm_exec, secs, 0);
    expect_value(__wrap_wm_exec, add_path, NULL);

    will_return(__wrap_wm_exec, "ERROR: A specific error message.");
    will_return(__wrap_wm_exec, 3);
    will_return(__wrap_wm_exec, 0);

    expect_string_count(__wrap__mtwarn, tag, WM_GCP_BUCKET_LOGTAG, 2);
    expect_string(__wrap__mtwarn, formatted_msg, "Command returned exit code 3");
    expect_string(__wrap__mtwarn, formatted_msg, "A specific error message.");

    expect_string(__wrap__mtdebug1, tag, WM_GCP_BUCKET_LOGTAG);
    expect_string(__wrap__mtdebug1, formatted_msg, "OUTPUT: ERROR: A specific error message.");

    expect_string(__wrap__mtinfo, tag, WM_GCP_BUCKET_LOGTAG);
    expect_string(__wrap__mtinfo, formatted_msg, "Logging disabled.");

    wm_gcp_bucket_run(gcp_config, cur_bucket);
}

static void test_wm_gcp_bucket_run_generic_error_no_description(void **state) {
    wm_gcp_bucket_base *gcp_config = *state;
    wm_gcp_bucket *cur_bucket = gcp_config->buckets;

    snprintf(cur_bucket->bucket, OS_SIZE_1024, "wazuh-gcp-test");
    snprintf(cur_bucket->type, OS_SIZE_1024, "access_logs");
    snprintf(cur_bucket->credentials_file, OS_SIZE_1024, "/wazuh/credentials/test.json");
    snprintf(cur_bucket->prefix, OS_SIZE_1024, "access_logs/");
    snprintf(cur_bucket->only_logs_after, OS_SIZE_1024, "2021-JAN-01");

    cur_bucket->remove_from_bucket = 1; // enabled
    gcp_config->logging = 0;    // disabled

    expect_string(__wrap__mtdebug2, tag, WM_GCP_BUCKET_LOGTAG);
    expect_string(__wrap__mtdebug2, formatted_msg, "Create argument list");

    expect_string(__wrap__mtdebug1, tag, WM_GCP_BUCKET_LOGTAG);
    expect_string(__wrap__mtdebug1, formatted_msg, "Launching command: "
        "wodles/gcloud/gcloud --integration_type access_logs --bucket_name wazuh-gcp-test "
        "--credentials_file /wazuh/credentials/test.json --prefix access_logs/ --only_logs_after 2021-JAN-01 --remove");

    expect_string(__wrap_wm_exec, command,
        "wodles/gcloud/gcloud --integration_type access_logs --bucket_name wazuh-gcp-test "
        "--credentials_file /wazuh/credentials/test.json --prefix access_logs/ --only_logs_after 2021-JAN-01 --remove");
    expect_value(__wrap_wm_exec, secs, 0);
    expect_value(__wrap_wm_exec, add_path, NULL);

    will_return(__wrap_wm_exec, "A specific error message.");
    will_return(__wrap_wm_exec, 3);
    will_return(__wrap_wm_exec, 0);

    expect_string_count(__wrap__mtwarn, tag, WM_GCP_BUCKET_LOGTAG, 2);
    expect_string(__wrap__mtwarn, formatted_msg, "Command returned exit code 3");
    expect_string(__wrap__mtwarn, formatted_msg, "A specific error message.");

    expect_string(__wrap__mtdebug1, tag, WM_GCP_BUCKET_LOGTAG);
    expect_string(__wrap__mtdebug1, formatted_msg, "OUTPUT: A specific error message.");

    expect_string(__wrap__mtinfo, tag, WM_GCP_BUCKET_LOGTAG);
    expect_string(__wrap__mtinfo, formatted_msg, "Logging disabled.");

    wm_gcp_bucket_run(gcp_config, cur_bucket);
}

static void test_wm_gcp_bucket_run_logging_debug_message_debug(void **state) {
    wm_gcp_bucket_base *gcp_config = *state;
    wm_gcp_bucket *cur_bucket = gcp_config->buckets;

    snprintf(cur_bucket->bucket, OS_SIZE_1024, "wazuh-gcp-test");
    snprintf(cur_bucket->type, OS_SIZE_1024, "access_logs");
    snprintf(cur_bucket->credentials_file, OS_SIZE_1024, "/wazuh/credentials/test.json");
    snprintf(cur_bucket->prefix, OS_SIZE_1024, "access_logs/");
    snprintf(cur_bucket->only_logs_after, OS_SIZE_1024, "2021-JAN-01");

    cur_bucket->remove_from_bucket = 1; // enabled
    gcp_config->logging = 1;    // debug

    expect_string(__wrap__mtdebug2, tag, WM_GCP_BUCKET_LOGTAG);
    expect_string(__wrap__mtdebug2, formatted_msg, "Create argument list");

    expect_string(__wrap__mtdebug1, tag, WM_GCP_BUCKET_LOGTAG);
    expect_string(__wrap__mtdebug1, formatted_msg, "Launching command: "
        "wodles/gcloud/gcloud --integration_type access_logs --bucket_name wazuh-gcp-test --credentials_file "
        "/wazuh/credentials/test.json --prefix access_logs/ --only_logs_after 2021-JAN-01 --remove --log_level 1");

    expect_string(__wrap_wm_exec, command,
        "wodles/gcloud/gcloud --integration_type access_logs --bucket_name wazuh-gcp-test --credentials_file "
        "/wazuh/credentials/test.json --prefix access_logs/ --only_logs_after 2021-JAN-01 --remove --log_level 1");
    expect_value(__wrap_wm_exec, secs, 0);
    expect_value(__wrap_wm_exec, add_path, NULL);

    will_return(__wrap_wm_exec, "Test output - DEBUG - This is a debug message");
    will_return(__wrap_wm_exec, 0);
    will_return(__wrap_wm_exec, 0);

    expect_string(__wrap__mtdebug1, tag, WM_GCP_BUCKET_LOGTAG);
    expect_string(__wrap__mtdebug1, formatted_msg, "Test output - DEBUG - This is a debug message");

    wm_gcp_bucket_run(gcp_config, cur_bucket);
}

static void test_wm_gcp_bucket_run_logging_debug_message_not_debug(void **state) {
    wm_gcp_bucket_base *gcp_config = *state;
    wm_gcp_bucket *cur_bucket = gcp_config->buckets;

    snprintf(cur_bucket->bucket, OS_SIZE_1024, "wazuh-gcp-test");
    snprintf(cur_bucket->type, OS_SIZE_1024, "access_logs");
    snprintf(cur_bucket->credentials_file, OS_SIZE_1024, "/wazuh/credentials/test.json");
    snprintf(cur_bucket->prefix, OS_SIZE_1024, "access_logs/");
    snprintf(cur_bucket->only_logs_after, OS_SIZE_1024, "2021-JAN-01");

    cur_bucket->remove_from_bucket = 1; // enabled
    gcp_config->logging = 1;    // debug

    expect_string(__wrap__mtdebug2, tag, WM_GCP_BUCKET_LOGTAG);
    expect_string(__wrap__mtdebug2, formatted_msg, "Create argument list");

    expect_string(__wrap__mtdebug1, tag, WM_GCP_BUCKET_LOGTAG);
    expect_string(__wrap__mtdebug1, formatted_msg, "Launching command: "
        "wodles/gcloud/gcloud --integration_type access_logs --bucket_name wazuh-gcp-test --credentials_file "
        "/wazuh/credentials/test.json --prefix access_logs/ --only_logs_after 2021-JAN-01 --remove --log_level 1");

    expect_string(__wrap_wm_exec, command,
        "wodles/gcloud/gcloud --integration_type access_logs --bucket_name wazuh-gcp-test --credentials_file "
        "/wazuh/credentials/test.json --prefix access_logs/ --only_logs_after 2021-JAN-01 --remove --log_level 1");
    expect_value(__wrap_wm_exec, secs, 0);
    expect_value(__wrap_wm_exec, add_path, NULL);

    will_return(__wrap_wm_exec, "Test output - This is a message");
    will_return(__wrap_wm_exec, 0);
    will_return(__wrap_wm_exec, 0);

    expect_string(__wrap__mtdebug1, tag, WM_GCP_BUCKET_LOGTAG);
    expect_string(__wrap__mtdebug1, formatted_msg, "Test output - This is a message");

    wm_gcp_bucket_run(gcp_config, cur_bucket);
}

static void test_wm_gcp_bucket_run_logging_debug_message_not_debug_discarded(void **state) {
    wm_gcp_bucket_base *gcp_config = *state;
    wm_gcp_bucket *cur_bucket = gcp_config->buckets;

    snprintf(cur_bucket->bucket, OS_SIZE_1024, "wazuh-gcp-test");
    snprintf(cur_bucket->type, OS_SIZE_1024, "access_logs");
    snprintf(cur_bucket->credentials_file, OS_SIZE_1024, "/wazuh/credentials/test.json");
    snprintf(cur_bucket->prefix, OS_SIZE_1024, "access_logs/");
    snprintf(cur_bucket->only_logs_after, OS_SIZE_1024, "2021-JAN-01");

    cur_bucket->remove_from_bucket = 1; // enabled
    gcp_config->logging = 1;    // debug

    expect_string(__wrap__mtdebug2, tag, WM_GCP_BUCKET_LOGTAG);
    expect_string(__wrap__mtdebug2, formatted_msg, "Create argument list");

    expect_string(__wrap__mtdebug1, tag, WM_GCP_BUCKET_LOGTAG);
    expect_string(__wrap__mtdebug1, formatted_msg, "Launching command: "
        "wodles/gcloud/gcloud --integration_type access_logs --bucket_name wazuh-gcp-test --credentials_file "
        "/wazuh/credentials/test.json --prefix access_logs/ --only_logs_after 2021-JAN-01 --remove --log_level 1");

    expect_string(__wrap_wm_exec, command,
        "wodles/gcloud/gcloud --integration_type access_logs --bucket_name wazuh-gcp-test --credentials_file "
        "/wazuh/credentials/test.json --prefix access_logs/ --only_logs_after 2021-JAN-01 --remove --log_level 1");
    expect_value(__wrap_wm_exec, secs, 0);
    expect_value(__wrap_wm_exec, add_path, NULL);

    will_return(__wrap_wm_exec, "Test output - INFO - This is a dicarded message");
    will_return(__wrap_wm_exec, 0);
    will_return(__wrap_wm_exec, 0);

    wm_gcp_bucket_run(gcp_config, cur_bucket);
}

static void test_wm_gcp_bucket_run_logging_info_message_info(void **state) {
    wm_gcp_bucket_base *gcp_config = *state;
    wm_gcp_bucket *cur_bucket = gcp_config->buckets;

    snprintf(cur_bucket->bucket, OS_SIZE_1024, "wazuh-gcp-test");
    snprintf(cur_bucket->type, OS_SIZE_1024, "access_logs");
    snprintf(cur_bucket->credentials_file, OS_SIZE_1024, "/wazuh/credentials/test.json");
    snprintf(cur_bucket->prefix, OS_SIZE_1024, "access_logs/");
    snprintf(cur_bucket->only_logs_after, OS_SIZE_1024, "2021-JAN-01");

    cur_bucket->remove_from_bucket = 1; // enabled
    gcp_config->logging = 2;    // info

    expect_string(__wrap__mtdebug2, tag, WM_GCP_BUCKET_LOGTAG);
    expect_string(__wrap__mtdebug2, formatted_msg, "Create argument list");

    expect_string(__wrap__mtdebug1, tag, WM_GCP_BUCKET_LOGTAG);
    expect_string(__wrap__mtdebug1, formatted_msg, "Launching command: "
        "wodles/gcloud/gcloud --integration_type access_logs --bucket_name wazuh-gcp-test --credentials_file "
        "/wazuh/credentials/test.json --prefix access_logs/ --only_logs_after 2021-JAN-01 --remove --log_level 2");

    expect_string(__wrap_wm_exec, command,
        "wodles/gcloud/gcloud --integration_type access_logs --bucket_name wazuh-gcp-test --credentials_file "
        "/wazuh/credentials/test.json --prefix access_logs/ --only_logs_after 2021-JAN-01 --remove --log_level 2");
    expect_value(__wrap_wm_exec, secs, 0);
    expect_value(__wrap_wm_exec, add_path, NULL);

    will_return(__wrap_wm_exec, "Test output - INFO - This is an info message");
    will_return(__wrap_wm_exec, 0);
    will_return(__wrap_wm_exec, 0);

    expect_string(__wrap__mtinfo, tag, WM_GCP_BUCKET_LOGTAG);
    expect_string(__wrap__mtinfo, formatted_msg, "- INFO - This is an info message");

    wm_gcp_bucket_run(gcp_config, cur_bucket);
}

static void test_wm_gcp_bucket_run_logging_info_message_debug(void **state) {
    wm_gcp_bucket_base *gcp_config = *state;
    wm_gcp_bucket *cur_bucket = gcp_config->buckets;

    snprintf(cur_bucket->bucket, OS_SIZE_1024, "wazuh-gcp-test");
    snprintf(cur_bucket->type, OS_SIZE_1024, "access_logs");
    snprintf(cur_bucket->credentials_file, OS_SIZE_1024, "/wazuh/credentials/test.json");
    snprintf(cur_bucket->prefix, OS_SIZE_1024, "access_logs/");
    snprintf(cur_bucket->only_logs_after, OS_SIZE_1024, "2021-JAN-01");

    cur_bucket->remove_from_bucket = 1; // enabled
    gcp_config->logging = 2;    // info

    expect_string(__wrap__mtdebug2, tag, WM_GCP_BUCKET_LOGTAG);
    expect_string(__wrap__mtdebug2, formatted_msg, "Create argument list");

    expect_string(__wrap__mtdebug1, tag, WM_GCP_BUCKET_LOGTAG);
    expect_string(__wrap__mtdebug1, formatted_msg, "Launching command: "
        "wodles/gcloud/gcloud --integration_type access_logs --bucket_name wazuh-gcp-test --credentials_file "
        "/wazuh/credentials/test.json --prefix access_logs/ --only_logs_after 2021-JAN-01 --remove --log_level 2");

    expect_string(__wrap_wm_exec, command,
        "wodles/gcloud/gcloud --integration_type access_logs --bucket_name wazuh-gcp-test --credentials_file "
        "/wazuh/credentials/test.json --prefix access_logs/ --only_logs_after 2021-JAN-01 --remove --log_level 2");
    expect_value(__wrap_wm_exec, secs, 0);
    expect_value(__wrap_wm_exec, add_path, NULL);

    will_return(__wrap_wm_exec, "Test output - DEBUG - This is an info message");
    will_return(__wrap_wm_exec, 0);
    will_return(__wrap_wm_exec, 0);

    wm_gcp_bucket_run(gcp_config, cur_bucket);
}

static void test_wm_gcp_bucket_run_logging_info_message_warning(void **state) {
    wm_gcp_bucket_base *gcp_config = *state;
    wm_gcp_bucket *cur_bucket = gcp_config->buckets;

    snprintf(cur_bucket->bucket, OS_SIZE_1024, "wazuh-gcp-test");
    snprintf(cur_bucket->type, OS_SIZE_1024, "access_logs");
    snprintf(cur_bucket->credentials_file, OS_SIZE_1024, "/wazuh/credentials/test.json");
    snprintf(cur_bucket->prefix, OS_SIZE_1024, "access_logs/");
    snprintf(cur_bucket->only_logs_after, OS_SIZE_1024, "2021-JAN-01");

    cur_bucket->remove_from_bucket = 1; // enabled
    gcp_config->logging = 2;    // info

    expect_string(__wrap__mtdebug2, tag, WM_GCP_BUCKET_LOGTAG);
    expect_string(__wrap__mtdebug2, formatted_msg, "Create argument list");

    expect_string(__wrap__mtdebug1, tag, WM_GCP_BUCKET_LOGTAG);
    expect_string(__wrap__mtdebug1, formatted_msg, "Launching command: "
        "wodles/gcloud/gcloud --integration_type access_logs --bucket_name wazuh-gcp-test --credentials_file "
        "/wazuh/credentials/test.json --prefix access_logs/ --only_logs_after 2021-JAN-01 --remove --log_level 2");

    expect_string(__wrap_wm_exec, command,
        "wodles/gcloud/gcloud --integration_type access_logs --bucket_name wazuh-gcp-test --credentials_file "
        "/wazuh/credentials/test.json --prefix access_logs/ --only_logs_after 2021-JAN-01 --remove --log_level 2");
    expect_value(__wrap_wm_exec, secs, 0);
    expect_value(__wrap_wm_exec, add_path, NULL);

    will_return(__wrap_wm_exec, "Test output - WARNING - This is a warning message");
    will_return(__wrap_wm_exec, 0);
    will_return(__wrap_wm_exec, 0);

    wm_gcp_bucket_run(gcp_config, cur_bucket);
}

static void test_wm_gcp_bucket_run_logging_warning_message_warning(void **state) {
    wm_gcp_bucket_base *gcp_config = *state;
    wm_gcp_bucket *cur_bucket = gcp_config->buckets;

    snprintf(cur_bucket->bucket, OS_SIZE_1024, "wazuh-gcp-test");
    snprintf(cur_bucket->type, OS_SIZE_1024, "access_logs");
    snprintf(cur_bucket->credentials_file, OS_SIZE_1024, "/wazuh/credentials/test.json");
    snprintf(cur_bucket->prefix, OS_SIZE_1024, "access_logs/");
    snprintf(cur_bucket->only_logs_after, OS_SIZE_1024, "2021-JAN-01");

    cur_bucket->remove_from_bucket = 1; // enabled
    gcp_config->logging = 3;    // warning

    expect_string(__wrap__mtdebug2, tag, WM_GCP_BUCKET_LOGTAG);
    expect_string(__wrap__mtdebug2, formatted_msg, "Create argument list");

    expect_string(__wrap__mtdebug1, tag, WM_GCP_BUCKET_LOGTAG);
    expect_string(__wrap__mtdebug1, formatted_msg, "Launching command: "
        "wodles/gcloud/gcloud --integration_type access_logs --bucket_name wazuh-gcp-test --credentials_file "
        "/wazuh/credentials/test.json --prefix access_logs/ --only_logs_after 2021-JAN-01 --remove --log_level 3");

    expect_string(__wrap_wm_exec, command,
        "wodles/gcloud/gcloud --integration_type access_logs --bucket_name wazuh-gcp-test --credentials_file "
        "/wazuh/credentials/test.json --prefix access_logs/ --only_logs_after 2021-JAN-01 --remove --log_level 3");
    expect_value(__wrap_wm_exec, secs, 0);
    expect_value(__wrap_wm_exec, add_path, NULL);

    will_return(__wrap_wm_exec, "Test output - WARNING - This is a warning message");
    will_return(__wrap_wm_exec, 0);
    will_return(__wrap_wm_exec, 0);

    expect_string(__wrap__mtwarn, tag, WM_GCP_BUCKET_LOGTAG);
    expect_string(__wrap__mtwarn, formatted_msg, "- WARNING - This is a warning message");

    wm_gcp_bucket_run(gcp_config, cur_bucket);
}

static void test_wm_gcp_bucket_run_logging_warning_message_debug(void **state) {
    wm_gcp_bucket_base *gcp_config = *state;
    wm_gcp_bucket *cur_bucket = gcp_config->buckets;

    snprintf(cur_bucket->bucket, OS_SIZE_1024, "wazuh-gcp-test");
    snprintf(cur_bucket->type, OS_SIZE_1024, "access_logs");
    snprintf(cur_bucket->credentials_file, OS_SIZE_1024, "/wazuh/credentials/test.json");
    snprintf(cur_bucket->prefix, OS_SIZE_1024, "access_logs/");
    snprintf(cur_bucket->only_logs_after, OS_SIZE_1024, "2021-JAN-01");

    cur_bucket->remove_from_bucket = 1; // enabled
    gcp_config->logging = 3;    // warning

    expect_string(__wrap__mtdebug2, tag, WM_GCP_BUCKET_LOGTAG);
    expect_string(__wrap__mtdebug2, formatted_msg, "Create argument list");

    expect_string(__wrap__mtdebug1, tag, WM_GCP_BUCKET_LOGTAG);
    expect_string(__wrap__mtdebug1, formatted_msg, "Launching command: "
        "wodles/gcloud/gcloud --integration_type access_logs --bucket_name wazuh-gcp-test --credentials_file "
        "/wazuh/credentials/test.json --prefix access_logs/ --only_logs_after 2021-JAN-01 --remove --log_level 3");

    expect_string(__wrap_wm_exec, command,
        "wodles/gcloud/gcloud --integration_type access_logs --bucket_name wazuh-gcp-test --credentials_file "
        "/wazuh/credentials/test.json --prefix access_logs/ --only_logs_after 2021-JAN-01 --remove --log_level 3");
    expect_value(__wrap_wm_exec, secs, 0);
    expect_value(__wrap_wm_exec, add_path, NULL);

    will_return(__wrap_wm_exec, "Test output - DEBUG - This is a debug message");
    will_return(__wrap_wm_exec, 0);
    will_return(__wrap_wm_exec, 0);

    wm_gcp_bucket_run(gcp_config, cur_bucket);
}

static void test_wm_gcp_bucket_run_logging_warning_message_error(void **state) {
    wm_gcp_bucket_base *gcp_config = *state;
    wm_gcp_bucket *cur_bucket = gcp_config->buckets;

    snprintf(cur_bucket->bucket, OS_SIZE_1024, "wazuh-gcp-test");
    snprintf(cur_bucket->type, OS_SIZE_1024, "access_logs");
    snprintf(cur_bucket->credentials_file, OS_SIZE_1024, "/wazuh/credentials/test.json");
    snprintf(cur_bucket->prefix, OS_SIZE_1024, "access_logs/");
    snprintf(cur_bucket->only_logs_after, OS_SIZE_1024, "2021-JAN-01");

    cur_bucket->remove_from_bucket = 1; // enabled
    gcp_config->logging = 3;    // warning

    expect_string(__wrap__mtdebug2, tag, WM_GCP_BUCKET_LOGTAG);
    expect_string(__wrap__mtdebug2, formatted_msg, "Create argument list");

    expect_string(__wrap__mtdebug1, tag, WM_GCP_BUCKET_LOGTAG);
    expect_string(__wrap__mtdebug1, formatted_msg, "Launching command: "
        "wodles/gcloud/gcloud --integration_type access_logs --bucket_name wazuh-gcp-test --credentials_file "
        "/wazuh/credentials/test.json --prefix access_logs/ --only_logs_after 2021-JAN-01 --remove --log_level 3");

    expect_string(__wrap_wm_exec, command,
        "wodles/gcloud/gcloud --integration_type access_logs --bucket_name wazuh-gcp-test --credentials_file "
        "/wazuh/credentials/test.json --prefix access_logs/ --only_logs_after 2021-JAN-01 --remove --log_level 3");
    expect_value(__wrap_wm_exec, secs, 0);
    expect_value(__wrap_wm_exec, add_path, NULL);

    will_return(__wrap_wm_exec, "Test output - ERROR - This is an error message");
    will_return(__wrap_wm_exec, 0);
    will_return(__wrap_wm_exec, 0);

    wm_gcp_bucket_run(gcp_config, cur_bucket);
}

static void test_wm_gcp_bucket_run_logging_error_message_error(void **state) {
    wm_gcp_bucket_base *gcp_config = *state;
    wm_gcp_bucket *cur_bucket = gcp_config->buckets;

    snprintf(cur_bucket->bucket, OS_SIZE_1024, "wazuh-gcp-test");
    snprintf(cur_bucket->type, OS_SIZE_1024, "access_logs");
    snprintf(cur_bucket->credentials_file, OS_SIZE_1024, "/wazuh/credentials/test.json");
    snprintf(cur_bucket->prefix, OS_SIZE_1024, "access_logs/");
    snprintf(cur_bucket->only_logs_after, OS_SIZE_1024, "2021-JAN-01");

    cur_bucket->remove_from_bucket = 1; // enabled
    gcp_config->logging = 4;    // error

    expect_string(__wrap__mtdebug2, tag, WM_GCP_BUCKET_LOGTAG);
    expect_string(__wrap__mtdebug2, formatted_msg, "Create argument list");

    expect_string(__wrap__mtdebug1, tag, WM_GCP_BUCKET_LOGTAG);
    expect_string(__wrap__mtdebug1, formatted_msg, "Launching command: "
        "wodles/gcloud/gcloud --integration_type access_logs --bucket_name wazuh-gcp-test --credentials_file "
        "/wazuh/credentials/test.json --prefix access_logs/ --only_logs_after 2021-JAN-01 --remove --log_level 4");

    expect_string(__wrap_wm_exec, command,
        "wodles/gcloud/gcloud --integration_type access_logs --bucket_name wazuh-gcp-test --credentials_file "
        "/wazuh/credentials/test.json --prefix access_logs/ --only_logs_after 2021-JAN-01 --remove --log_level 4");
    expect_value(__wrap_wm_exec, secs, 0);
    expect_value(__wrap_wm_exec, add_path, NULL);

    will_return(__wrap_wm_exec, "Test output - ERROR - This is an error message");
    will_return(__wrap_wm_exec, 0);
    will_return(__wrap_wm_exec, 0);

    expect_string(__wrap__mterror, tag, WM_GCP_BUCKET_LOGTAG);
    expect_string(__wrap__mterror, formatted_msg, "- ERROR - This is an error message");

    wm_gcp_bucket_run(gcp_config, cur_bucket);
}

static void test_wm_gcp_bucket_run_logging_error_message_info(void **state) {
    wm_gcp_bucket_base *gcp_config = *state;
    wm_gcp_bucket *cur_bucket = gcp_config->buckets;

    snprintf(cur_bucket->bucket, OS_SIZE_1024, "wazuh-gcp-test");
    snprintf(cur_bucket->type, OS_SIZE_1024, "access_logs");
    snprintf(cur_bucket->credentials_file, OS_SIZE_1024, "/wazuh/credentials/test.json");
    snprintf(cur_bucket->prefix, OS_SIZE_1024, "access_logs/");
    snprintf(cur_bucket->only_logs_after, OS_SIZE_1024, "2021-JAN-01");

    cur_bucket->remove_from_bucket = 1; // enabled
    gcp_config->logging = 4;    // error

    expect_string(__wrap__mtdebug2, tag, WM_GCP_BUCKET_LOGTAG);
    expect_string(__wrap__mtdebug2, formatted_msg, "Create argument list");

    expect_string(__wrap__mtdebug1, tag, WM_GCP_BUCKET_LOGTAG);
    expect_string(__wrap__mtdebug1, formatted_msg, "Launching command: "
        "wodles/gcloud/gcloud --integration_type access_logs --bucket_name wazuh-gcp-test --credentials_file "
        "/wazuh/credentials/test.json --prefix access_logs/ --only_logs_after 2021-JAN-01 --remove --log_level 4");

    expect_string(__wrap_wm_exec, command,
        "wodles/gcloud/gcloud --integration_type access_logs --bucket_name wazuh-gcp-test --credentials_file "
        "/wazuh/credentials/test.json --prefix access_logs/ --only_logs_after 2021-JAN-01 --remove --log_level 4");
    expect_value(__wrap_wm_exec, secs, 0);
    expect_value(__wrap_wm_exec, add_path, NULL);

    will_return(__wrap_wm_exec, "Test output - INFO - This is an info message");
    will_return(__wrap_wm_exec, 0);
    will_return(__wrap_wm_exec, 0);

    wm_gcp_bucket_run(gcp_config, cur_bucket);
}

static void test_wm_gcp_bucket_run_logging_error_message_critical(void **state) {
    wm_gcp_bucket_base *gcp_config = *state;
    wm_gcp_bucket *cur_bucket = gcp_config->buckets;

    snprintf(cur_bucket->bucket, OS_SIZE_1024, "wazuh-gcp-test");
    snprintf(cur_bucket->type, OS_SIZE_1024, "access_logs");
    snprintf(cur_bucket->credentials_file, OS_SIZE_1024, "/wazuh/credentials/test.json");
    snprintf(cur_bucket->prefix, OS_SIZE_1024, "access_logs/");
    snprintf(cur_bucket->only_logs_after, OS_SIZE_1024, "2021-JAN-01");

    cur_bucket->remove_from_bucket = 1; // enabled
    gcp_config->logging = 4;    // error

    expect_string(__wrap__mtdebug2, tag, WM_GCP_BUCKET_LOGTAG);
    expect_string(__wrap__mtdebug2, formatted_msg, "Create argument list");

    expect_string(__wrap__mtdebug1, tag, WM_GCP_BUCKET_LOGTAG);
    expect_string(__wrap__mtdebug1, formatted_msg, "Launching command: "
        "wodles/gcloud/gcloud --integration_type access_logs --bucket_name wazuh-gcp-test --credentials_file "
        "/wazuh/credentials/test.json --prefix access_logs/ --only_logs_after 2021-JAN-01 --remove --log_level 4");

    expect_string(__wrap_wm_exec, command,
        "wodles/gcloud/gcloud --integration_type access_logs --bucket_name wazuh-gcp-test --credentials_file "
        "/wazuh/credentials/test.json --prefix access_logs/ --only_logs_after 2021-JAN-01 --remove --log_level 4");
    expect_value(__wrap_wm_exec, secs, 0);
    expect_value(__wrap_wm_exec, add_path, NULL);

    will_return(__wrap_wm_exec, "Test output - CRITICAL - This is a critical message");
    will_return(__wrap_wm_exec, 0);
    will_return(__wrap_wm_exec, 0);

    wm_gcp_bucket_run(gcp_config, cur_bucket);
}

static void test_wm_gcp_bucket_run_logging_critical_message_critical(void **state) {
    wm_gcp_bucket_base *gcp_config = *state;
    wm_gcp_bucket *cur_bucket = gcp_config->buckets;

    snprintf(cur_bucket->bucket, OS_SIZE_1024, "wazuh-gcp-test");
    snprintf(cur_bucket->type, OS_SIZE_1024, "access_logs");
    snprintf(cur_bucket->credentials_file, OS_SIZE_1024, "/wazuh/credentials/test.json");
    snprintf(cur_bucket->prefix, OS_SIZE_1024, "access_logs/");
    snprintf(cur_bucket->only_logs_after, OS_SIZE_1024, "2021-JAN-01");

    cur_bucket->remove_from_bucket = 1; // enabled
    gcp_config->logging = 5;    // error

    expect_string(__wrap__mtdebug2, tag, WM_GCP_BUCKET_LOGTAG);
    expect_string(__wrap__mtdebug2, formatted_msg, "Create argument list");

    expect_string(__wrap__mtdebug1, tag, WM_GCP_BUCKET_LOGTAG);
    expect_string(__wrap__mtdebug1, formatted_msg, "Launching command: "
        "wodles/gcloud/gcloud --integration_type access_logs --bucket_name wazuh-gcp-test --credentials_file "
        "/wazuh/credentials/test.json --prefix access_logs/ --only_logs_after 2021-JAN-01 --remove --log_level 5");

    expect_string(__wrap_wm_exec, command,
        "wodles/gcloud/gcloud --integration_type access_logs --bucket_name wazuh-gcp-test --credentials_file "
        "/wazuh/credentials/test.json --prefix access_logs/ --only_logs_after 2021-JAN-01 --remove --log_level 5");
    expect_value(__wrap_wm_exec, secs, 0);
    expect_value(__wrap_wm_exec, add_path, NULL);

    will_return(__wrap_wm_exec, "Test output - CRITICAL - This is a critical message");
    will_return(__wrap_wm_exec, 0);
    will_return(__wrap_wm_exec, 0);

    expect_string(__wrap__mterror, tag, WM_GCP_BUCKET_LOGTAG);
    expect_string(__wrap__mterror, formatted_msg, "- CRITICAL - This is a critical message");

    wm_gcp_bucket_run(gcp_config, cur_bucket);
}

static void test_wm_gcp_bucket_run_logging_critical_message_debug(void **state) {
    wm_gcp_bucket_base *gcp_config = *state;
    wm_gcp_bucket *cur_bucket = gcp_config->buckets;

    snprintf(cur_bucket->bucket, OS_SIZE_1024, "wazuh-gcp-test");
    snprintf(cur_bucket->type, OS_SIZE_1024, "access_logs");
    snprintf(cur_bucket->credentials_file, OS_SIZE_1024, "/wazuh/credentials/test.json");
    snprintf(cur_bucket->prefix, OS_SIZE_1024, "access_logs/");
    snprintf(cur_bucket->only_logs_after, OS_SIZE_1024, "2021-JAN-01");

    cur_bucket->remove_from_bucket = 1; // enabled
    gcp_config->logging = 5;    // error

    expect_string(__wrap__mtdebug2, tag, WM_GCP_BUCKET_LOGTAG);
    expect_string(__wrap__mtdebug2, formatted_msg, "Create argument list");

    expect_string(__wrap__mtdebug1, tag, WM_GCP_BUCKET_LOGTAG);
    expect_string(__wrap__mtdebug1, formatted_msg, "Launching command: "
        "wodles/gcloud/gcloud --integration_type access_logs --bucket_name wazuh-gcp-test --credentials_file "
        "/wazuh/credentials/test.json --prefix access_logs/ --only_logs_after 2021-JAN-01 --remove --log_level 5");

    expect_string(__wrap_wm_exec, command,
        "wodles/gcloud/gcloud --integration_type access_logs --bucket_name wazuh-gcp-test --credentials_file "
        "/wazuh/credentials/test.json --prefix access_logs/ --only_logs_after 2021-JAN-01 --remove --log_level 5");
    expect_value(__wrap_wm_exec, secs, 0);
    expect_value(__wrap_wm_exec, add_path, NULL);

    will_return(__wrap_wm_exec, "Test output - DEBUG - This is a debug message");
    will_return(__wrap_wm_exec, 0);
    will_return(__wrap_wm_exec, 0);

    wm_gcp_bucket_run(gcp_config, cur_bucket);
}

static void test_wm_gcp_bucket_run_logging_default_message_info(void **state) {
    wm_gcp_bucket_base *gcp_config = *state;
    wm_gcp_bucket *cur_bucket = gcp_config->buckets;

    snprintf(cur_bucket->bucket, OS_SIZE_1024, "wazuh-gcp-test");
    snprintf(cur_bucket->type, OS_SIZE_1024, "access_logs");
    snprintf(cur_bucket->credentials_file, OS_SIZE_1024, "/wazuh/credentials/test.json");
    snprintf(cur_bucket->prefix, OS_SIZE_1024, "access_logs/");
    snprintf(cur_bucket->only_logs_after, OS_SIZE_1024, "2021-JAN-01");

    cur_bucket->remove_from_bucket = 1; // enabled
    gcp_config->logging = 6;    // default

    expect_string(__wrap__mtdebug2, tag, WM_GCP_BUCKET_LOGTAG);
    expect_string(__wrap__mtdebug2, formatted_msg, "Create argument list");

    expect_string(__wrap__mtdebug1, tag, WM_GCP_BUCKET_LOGTAG);
    expect_string(__wrap__mtdebug1, formatted_msg, "Launching command: "
        "wodles/gcloud/gcloud --integration_type access_logs --bucket_name wazuh-gcp-test --credentials_file "
        "/wazuh/credentials/test.json --prefix access_logs/ --only_logs_after 2021-JAN-01 --remove --log_level 6");

    expect_string(__wrap_wm_exec, command,
        "wodles/gcloud/gcloud --integration_type access_logs --bucket_name wazuh-gcp-test --credentials_file "
        "/wazuh/credentials/test.json --prefix access_logs/ --only_logs_after 2021-JAN-01 --remove --log_level 6");
    expect_value(__wrap_wm_exec, secs, 0);
    expect_value(__wrap_wm_exec, add_path, NULL);

    will_return(__wrap_wm_exec, "Test output - INFO - This is an info message");
    will_return(__wrap_wm_exec, 0);
    will_return(__wrap_wm_exec, 0);

    expect_string(__wrap__mtinfo, tag, WM_GCP_BUCKET_LOGTAG);
    expect_string(__wrap__mtinfo, formatted_msg, "- INFO - This is an info message");

    wm_gcp_bucket_run(gcp_config, cur_bucket);
}

static void test_wm_gcp_bucket_run_logging_default_message_debug(void **state) {
    wm_gcp_bucket_base *gcp_config = *state;
    wm_gcp_bucket *cur_bucket = gcp_config->buckets;

    snprintf(cur_bucket->bucket, OS_SIZE_1024, "wazuh-gcp-test");
    snprintf(cur_bucket->type, OS_SIZE_1024, "access_logs");
    snprintf(cur_bucket->credentials_file, OS_SIZE_1024, "/wazuh/credentials/test.json");
    snprintf(cur_bucket->prefix, OS_SIZE_1024, "access_logs/");
    snprintf(cur_bucket->only_logs_after, OS_SIZE_1024, "2021-JAN-01");

    cur_bucket->remove_from_bucket = 1; // enabled
    gcp_config->logging = 6;    // default

    expect_string(__wrap__mtdebug2, tag, WM_GCP_BUCKET_LOGTAG);
    expect_string(__wrap__mtdebug2, formatted_msg, "Create argument list");

    expect_string(__wrap__mtdebug1, tag, WM_GCP_BUCKET_LOGTAG);
    expect_string(__wrap__mtdebug1, formatted_msg, "Launching command: "
        "wodles/gcloud/gcloud --integration_type access_logs --bucket_name wazuh-gcp-test --credentials_file "
        "/wazuh/credentials/test.json --prefix access_logs/ --only_logs_after 2021-JAN-01 --remove --log_level 6");

    expect_string(__wrap_wm_exec, command,
        "wodles/gcloud/gcloud --integration_type access_logs --bucket_name wazuh-gcp-test --credentials_file "
        "/wazuh/credentials/test.json --prefix access_logs/ --only_logs_after 2021-JAN-01 --remove --log_level 6");
    expect_value(__wrap_wm_exec, secs, 0);
    expect_value(__wrap_wm_exec, add_path, NULL);

    will_return(__wrap_wm_exec, "Test output - DEBUG - This is an info message");
    will_return(__wrap_wm_exec, 0);
    will_return(__wrap_wm_exec, 0);

    wm_gcp_bucket_run(gcp_config, cur_bucket);
}

static void test_wm_gcp_bucket_run_logging_default_message_warning(void **state) {
    wm_gcp_bucket_base *gcp_config = *state;
    wm_gcp_bucket *cur_bucket = gcp_config->buckets;

    snprintf(cur_bucket->bucket, OS_SIZE_1024, "wazuh-gcp-test");
    snprintf(cur_bucket->type, OS_SIZE_1024, "access_logs");
    snprintf(cur_bucket->credentials_file, OS_SIZE_1024, "/wazuh/credentials/test.json");
    snprintf(cur_bucket->prefix, OS_SIZE_1024, "access_logs/");
    snprintf(cur_bucket->only_logs_after, OS_SIZE_1024, "2021-JAN-01");

    cur_bucket->remove_from_bucket = 1; // enabled
    gcp_config->logging = 6;    // default

    expect_string(__wrap__mtdebug2, tag, WM_GCP_BUCKET_LOGTAG);
    expect_string(__wrap__mtdebug2, formatted_msg, "Create argument list");

    expect_string(__wrap__mtdebug1, tag, WM_GCP_BUCKET_LOGTAG);
    expect_string(__wrap__mtdebug1, formatted_msg, "Launching command: "
        "wodles/gcloud/gcloud --integration_type access_logs --bucket_name wazuh-gcp-test --credentials_file "
        "/wazuh/credentials/test.json --prefix access_logs/ --only_logs_after 2021-JAN-01 --remove --log_level 6");

    expect_string(__wrap_wm_exec, command,
        "wodles/gcloud/gcloud --integration_type access_logs --bucket_name wazuh-gcp-test --credentials_file "
        "/wazuh/credentials/test.json --prefix access_logs/ --only_logs_after 2021-JAN-01 --remove --log_level 6");
    expect_value(__wrap_wm_exec, secs, 0);
    expect_value(__wrap_wm_exec, add_path, NULL);

    will_return(__wrap_wm_exec, "Test output - WARNING - This is a warning message");
    will_return(__wrap_wm_exec, 0);
    will_return(__wrap_wm_exec, 0);

    wm_gcp_bucket_run(gcp_config, cur_bucket);
}

/* wm_gcp_bucket_dump */
static void test_wm_gcp_bucket_dump_success_logging_disabled(void **state) {
    gcp_bucket_dump_t *gcp_bucket_dump_data = *state;
    wm_gcp_bucket *cur_bucket = gcp_bucket_dump_data->config->buckets;

    gcp_bucket_dump_data->config->enabled = 1;
    gcp_bucket_dump_data->config->run_on_start = 1;
    gcp_bucket_dump_data->config->logging = 0;    // disabled

    snprintf(cur_bucket->bucket, OS_SIZE_1024, "wazuh-gcp-test");
    snprintf(cur_bucket->type, OS_SIZE_1024, "access_logs");
    snprintf(cur_bucket->credentials_file, OS_SIZE_1024, "/wazuh/credentials/test.json");
    snprintf(cur_bucket->prefix, OS_SIZE_1024, "access_logs/");
    snprintf(cur_bucket->only_logs_after, OS_SIZE_1024, "2021-JAN-01");

    will_return(__wrap_cJSON_CreateObject, gcp_bucket_dump_data->root);
    will_return(__wrap_cJSON_CreateObject, gcp_bucket_dump_data->wm_wd);
    will_return(__wrap_cJSON_CreateObject, gcp_bucket_dump_data->cur_bucket);

    expect_value(__wrap_sched_scan_dump, scan_config, &gcp_bucket_dump_data->config->scan_config);
    expect_value(__wrap_sched_scan_dump, cjson_object, gcp_bucket_dump_data->wm_wd);

    gcp_bucket_dump_data->dump = wm_gcp_bucket_dump(gcp_bucket_dump_data->config);

    assert_non_null(gcp_bucket_dump_data->dump);
    assert_ptr_equal(gcp_bucket_dump_data->dump, gcp_bucket_dump_data->root);
    assert_int_equal(cJSON_GetArraySize(gcp_bucket_dump_data->dump), 1);
    cJSON *gcp_bucket_base = cJSON_GetObjectItem(gcp_bucket_dump_data->dump, "gcp-bucket");
    assert_non_null(gcp_bucket_base);
    assert_int_equal(cJSON_GetArraySize(gcp_bucket_base), 4);
    cJSON *enabled = cJSON_GetObjectItem(gcp_bucket_base, "enabled");
    assert_string_equal(cJSON_GetStringValue(enabled), "yes");
    cJSON *run_on_start = cJSON_GetObjectItem(gcp_bucket_base, "run_on_start");
    assert_string_equal(cJSON_GetStringValue(run_on_start), "yes");
    cJSON *logging = cJSON_GetObjectItem(gcp_bucket_base, "logging");
    assert_string_equal(cJSON_GetStringValue(logging), "disabled");

    cJSON *gcp_bucket = cJSON_GetObjectItem(gcp_bucket_dump_data->dump->child, "buckets");
    assert_non_null(gcp_bucket);
    cJSON *bucket = cJSON_GetObjectItem(gcp_bucket->child, "bucket");
    assert_string_equal(cJSON_GetStringValue(bucket), "wazuh-gcp-test");
    cJSON *type = cJSON_GetObjectItem(gcp_bucket->child, "type");
    assert_string_equal(cJSON_GetStringValue(type), "access_logs");
    cJSON *credentials_file = cJSON_GetObjectItem(gcp_bucket->child, "credentials_file");
    assert_string_equal(cJSON_GetStringValue(credentials_file), "/wazuh/credentials/test.json");
}


static void test_wm_gcp_bucket_dump_success_logging_debug(void **state) {
    gcp_bucket_dump_t *gcp_bucket_dump_data = *state;
    wm_gcp_bucket *cur_bucket = gcp_bucket_dump_data->config->buckets;

    gcp_bucket_dump_data->config->enabled = 0;
    gcp_bucket_dump_data->config->run_on_start = 0;
    gcp_bucket_dump_data->config->logging = 1;    // debug

    snprintf(cur_bucket->bucket, OS_SIZE_1024, "wazuh-gcp-test");
    snprintf(cur_bucket->type, OS_SIZE_1024, "access_logs");
    snprintf(cur_bucket->credentials_file, OS_SIZE_1024, "/wazuh/credentials/test.json");
    snprintf(cur_bucket->prefix, OS_SIZE_1024, "access_logs/");
    snprintf(cur_bucket->only_logs_after, OS_SIZE_1024, "2021-JAN-01");

    will_return(__wrap_cJSON_CreateObject, gcp_bucket_dump_data->root);
    will_return(__wrap_cJSON_CreateObject, gcp_bucket_dump_data->wm_wd);
    will_return(__wrap_cJSON_CreateObject, gcp_bucket_dump_data->cur_bucket);

    expect_value(__wrap_sched_scan_dump, scan_config, &gcp_bucket_dump_data->config->scan_config);
    expect_value(__wrap_sched_scan_dump, cjson_object, gcp_bucket_dump_data->wm_wd);

    gcp_bucket_dump_data->dump = wm_gcp_bucket_dump(gcp_bucket_dump_data->config);

    assert_non_null(gcp_bucket_dump_data->dump);
    assert_ptr_equal(gcp_bucket_dump_data->dump, gcp_bucket_dump_data->root);
    assert_int_equal(cJSON_GetArraySize(gcp_bucket_dump_data->dump), 1);
    cJSON *gcp_bucket_base = cJSON_GetObjectItem(gcp_bucket_dump_data->dump, "gcp-bucket");
    assert_non_null(gcp_bucket_base);
    assert_int_equal(cJSON_GetArraySize(gcp_bucket_base), 4);
    cJSON *enabled = cJSON_GetObjectItem(gcp_bucket_base, "enabled");
    assert_string_equal(cJSON_GetStringValue(enabled), "no");
    cJSON *run_on_start = cJSON_GetObjectItem(gcp_bucket_base, "run_on_start");
    assert_string_equal(cJSON_GetStringValue(run_on_start), "no");
    cJSON *logging = cJSON_GetObjectItem(gcp_bucket_base, "logging");
    assert_string_equal(cJSON_GetStringValue(logging), "debug");
    cJSON *gcp_bucket = cJSON_GetObjectItem(gcp_bucket_dump_data->dump->child, "buckets");
    assert_non_null(gcp_bucket);
    cJSON *bucket = cJSON_GetObjectItem(gcp_bucket->child, "bucket");
    assert_string_equal(cJSON_GetStringValue(bucket), "wazuh-gcp-test");
    cJSON *type = cJSON_GetObjectItem(gcp_bucket->child, "type");
    assert_string_equal(cJSON_GetStringValue(type), "access_logs");
    cJSON *credentials_file = cJSON_GetObjectItem(gcp_bucket->child, "credentials_file");
    assert_string_equal(cJSON_GetStringValue(credentials_file), "/wazuh/credentials/test.json");
}


static void test_wm_gcp_bucket_dump_success_logging_info(void **state) {
    gcp_bucket_dump_t *gcp_bucket_dump_data = *state;
    wm_gcp_bucket *cur_bucket = gcp_bucket_dump_data->config->buckets;

    gcp_bucket_dump_data->config->enabled = 1;
    gcp_bucket_dump_data->config->run_on_start = 0;
    gcp_bucket_dump_data->config->logging = 2;    // info

    snprintf(cur_bucket->bucket, OS_SIZE_1024, "wazuh-gcp-test");
    snprintf(cur_bucket->type, OS_SIZE_1024, "access_logs");
    snprintf(cur_bucket->credentials_file, OS_SIZE_1024, "/wazuh/credentials/test.json");
    snprintf(cur_bucket->prefix, OS_SIZE_1024, "access_logs/");
    snprintf(cur_bucket->only_logs_after, OS_SIZE_1024, "2021-JAN-01");

    will_return(__wrap_cJSON_CreateObject, gcp_bucket_dump_data->root);
    will_return(__wrap_cJSON_CreateObject, gcp_bucket_dump_data->wm_wd);
    will_return(__wrap_cJSON_CreateObject, gcp_bucket_dump_data->cur_bucket);

    expect_value(__wrap_sched_scan_dump, scan_config, &gcp_bucket_dump_data->config->scan_config);
    expect_value(__wrap_sched_scan_dump, cjson_object, gcp_bucket_dump_data->wm_wd);

    gcp_bucket_dump_data->dump = wm_gcp_bucket_dump(gcp_bucket_dump_data->config);

    assert_non_null(gcp_bucket_dump_data->dump);
    assert_ptr_equal(gcp_bucket_dump_data->dump, gcp_bucket_dump_data->root);
    assert_int_equal(cJSON_GetArraySize(gcp_bucket_dump_data->dump), 1);

    cJSON *gcp_bucket_base = cJSON_GetObjectItem(gcp_bucket_dump_data->dump, "gcp-bucket");
    assert_non_null(gcp_bucket_base);
    assert_int_equal(cJSON_GetArraySize(gcp_bucket_base), 4);

    cJSON *enabled = cJSON_GetObjectItem(gcp_bucket_base, "enabled");
    assert_string_equal(cJSON_GetStringValue(enabled), "yes");
    cJSON *run_on_start = cJSON_GetObjectItem(gcp_bucket_base, "run_on_start");
    assert_string_equal(cJSON_GetStringValue(run_on_start), "no");
    cJSON *logging = cJSON_GetObjectItem(gcp_bucket_base, "logging");
    assert_string_equal(cJSON_GetStringValue(logging), "info");
    cJSON *gcp_bucket = cJSON_GetObjectItem(gcp_bucket_dump_data->dump->child, "buckets");
    assert_non_null(gcp_bucket);
    cJSON *bucket = cJSON_GetObjectItem(gcp_bucket->child, "bucket");
    assert_string_equal(cJSON_GetStringValue(bucket), "wazuh-gcp-test");
    cJSON *type = cJSON_GetObjectItem(gcp_bucket->child, "type");
    assert_string_equal(cJSON_GetStringValue(type), "access_logs");
    cJSON *credentials_file = cJSON_GetObjectItem(gcp_bucket->child, "credentials_file");
    assert_string_equal(cJSON_GetStringValue(credentials_file), "/wazuh/credentials/test.json");
}

static void test_wm_gcp_bucket_dump_success_logging_warning(void **state) {
    gcp_bucket_dump_t *gcp_bucket_dump_data = *state;
    wm_gcp_bucket *cur_bucket = gcp_bucket_dump_data->config->buckets;

    gcp_bucket_dump_data->config->enabled = 0;
    gcp_bucket_dump_data->config->run_on_start = 1;
    gcp_bucket_dump_data->config->logging = 3;    // warning

    snprintf(cur_bucket->bucket, OS_SIZE_1024, "wazuh-gcp-test");
    snprintf(cur_bucket->type, OS_SIZE_1024, "access_logs");
    snprintf(cur_bucket->credentials_file, OS_SIZE_1024, "/wazuh/credentials/test.json");
    snprintf(cur_bucket->prefix, OS_SIZE_1024, "access_logs/");
    snprintf(cur_bucket->only_logs_after, OS_SIZE_1024, "2021-JAN-01");

    will_return(__wrap_cJSON_CreateObject, gcp_bucket_dump_data->root);
    will_return(__wrap_cJSON_CreateObject, gcp_bucket_dump_data->wm_wd);
    will_return(__wrap_cJSON_CreateObject, gcp_bucket_dump_data->cur_bucket);

    expect_value(__wrap_sched_scan_dump, scan_config, &gcp_bucket_dump_data->config->scan_config);
    expect_value(__wrap_sched_scan_dump, cjson_object, gcp_bucket_dump_data->wm_wd);

    gcp_bucket_dump_data->dump = wm_gcp_bucket_dump(gcp_bucket_dump_data->config);

    assert_non_null(gcp_bucket_dump_data->dump);
    assert_ptr_equal(gcp_bucket_dump_data->dump, gcp_bucket_dump_data->root);
    assert_int_equal(cJSON_GetArraySize(gcp_bucket_dump_data->dump), 1);

    cJSON *gcp_bucket_base = cJSON_GetObjectItem(gcp_bucket_dump_data->dump, "gcp-bucket");
    assert_non_null(gcp_bucket_base);
    assert_int_equal(cJSON_GetArraySize(gcp_bucket_base), 4);

    cJSON *enabled = cJSON_GetObjectItem(gcp_bucket_base, "enabled");
    assert_string_equal(cJSON_GetStringValue(enabled), "no");
    cJSON *run_on_start = cJSON_GetObjectItem(gcp_bucket_base, "run_on_start");
    assert_string_equal(cJSON_GetStringValue(run_on_start), "yes");
    cJSON *logging = cJSON_GetObjectItem(gcp_bucket_base, "logging");
    assert_string_equal(cJSON_GetStringValue(logging), "warning");
    cJSON *gcp_bucket = cJSON_GetObjectItem(gcp_bucket_dump_data->dump->child, "buckets");
    assert_non_null(gcp_bucket);
    cJSON *bucket = cJSON_GetObjectItem(gcp_bucket->child, "bucket");
    assert_string_equal(cJSON_GetStringValue(bucket), "wazuh-gcp-test");
    cJSON *type = cJSON_GetObjectItem(gcp_bucket->child, "type");
    assert_string_equal(cJSON_GetStringValue(type), "access_logs");
    cJSON *credentials_file = cJSON_GetObjectItem(gcp_bucket->child, "credentials_file");
    assert_string_equal(cJSON_GetStringValue(credentials_file), "/wazuh/credentials/test.json");
}

static void test_wm_gcp_bucket_dump_success_logging_error(void **state) {
    gcp_bucket_dump_t *gcp_bucket_dump_data = *state;
    wm_gcp_bucket *cur_bucket = gcp_bucket_dump_data->config->buckets;

    gcp_bucket_dump_data->config->enabled = 0;
    gcp_bucket_dump_data->config->run_on_start = 0;
    gcp_bucket_dump_data->config->logging = 4;    // error

    snprintf(cur_bucket->bucket, OS_SIZE_1024, "wazuh-gcp-test");
    snprintf(cur_bucket->type, OS_SIZE_1024, "access_logs");
    snprintf(cur_bucket->credentials_file, OS_SIZE_1024, "/wazuh/credentials/test.json");
    snprintf(cur_bucket->prefix, OS_SIZE_1024, "access_logs/");
    snprintf(cur_bucket->only_logs_after, OS_SIZE_1024, "2021-JAN-01");

    will_return(__wrap_cJSON_CreateObject, gcp_bucket_dump_data->root);
    will_return(__wrap_cJSON_CreateObject, gcp_bucket_dump_data->wm_wd);
    will_return(__wrap_cJSON_CreateObject, gcp_bucket_dump_data->cur_bucket);

    expect_value(__wrap_sched_scan_dump, scan_config, &gcp_bucket_dump_data->config->scan_config);
    expect_value(__wrap_sched_scan_dump, cjson_object, gcp_bucket_dump_data->wm_wd);
    gcp_bucket_dump_data->dump = wm_gcp_bucket_dump(gcp_bucket_dump_data->config);

    assert_non_null(gcp_bucket_dump_data->dump);
    assert_ptr_equal(gcp_bucket_dump_data->dump, gcp_bucket_dump_data->root);
    assert_int_equal(cJSON_GetArraySize(gcp_bucket_dump_data->dump), 1);

    cJSON *gcp_bucket_base = cJSON_GetObjectItem(gcp_bucket_dump_data->dump, "gcp-bucket");
    assert_non_null(gcp_bucket_base);
    assert_int_equal(cJSON_GetArraySize(gcp_bucket_base), 4);

    cJSON *enabled = cJSON_GetObjectItem(gcp_bucket_base, "enabled");
    assert_string_equal(cJSON_GetStringValue(enabled), "no");
    cJSON *run_on_start = cJSON_GetObjectItem(gcp_bucket_base, "run_on_start");
    assert_string_equal(cJSON_GetStringValue(run_on_start), "no");
    cJSON *logging = cJSON_GetObjectItem(gcp_bucket_base, "logging");
    assert_string_equal(cJSON_GetStringValue(logging), "error");
    cJSON *gcp_bucket = cJSON_GetObjectItem(gcp_bucket_dump_data->dump->child, "buckets");
    assert_non_null(gcp_bucket);
    cJSON *bucket = cJSON_GetObjectItem(gcp_bucket->child, "bucket");
    assert_string_equal(cJSON_GetStringValue(bucket), "wazuh-gcp-test");
    cJSON *type = cJSON_GetObjectItem(gcp_bucket->child, "type");
    assert_string_equal(cJSON_GetStringValue(type), "access_logs");
    cJSON *credentials_file = cJSON_GetObjectItem(gcp_bucket->child, "credentials_file");
    assert_string_equal(cJSON_GetStringValue(credentials_file), "/wazuh/credentials/test.json");
}

static void test_wm_gcp_bucket_dump_success_logging_critical(void **state) {
    gcp_bucket_dump_t *gcp_bucket_dump_data = *state;
    wm_gcp_bucket *cur_bucket = gcp_bucket_dump_data->config->buckets;

    gcp_bucket_dump_data->config->enabled = 0;
    gcp_bucket_dump_data->config->run_on_start = 0;
    gcp_bucket_dump_data->config->logging = 5;    // critical

    snprintf(cur_bucket->bucket, OS_SIZE_1024, "wazuh-gcp-test");
    snprintf(cur_bucket->type, OS_SIZE_1024, "access_logs");
    snprintf(cur_bucket->credentials_file, OS_SIZE_1024, "/wazuh/credentials/test.json");
    snprintf(cur_bucket->prefix, OS_SIZE_1024, "access_logs/");
    snprintf(cur_bucket->only_logs_after, OS_SIZE_1024, "2021-JAN-01");

    will_return(__wrap_cJSON_CreateObject, gcp_bucket_dump_data->root);
    will_return(__wrap_cJSON_CreateObject, gcp_bucket_dump_data->wm_wd);
    will_return(__wrap_cJSON_CreateObject, gcp_bucket_dump_data->cur_bucket);

    expect_value(__wrap_sched_scan_dump, scan_config, &gcp_bucket_dump_data->config->scan_config);
    expect_value(__wrap_sched_scan_dump, cjson_object, gcp_bucket_dump_data->wm_wd);

    gcp_bucket_dump_data->dump = wm_gcp_bucket_dump(gcp_bucket_dump_data->config);

    assert_non_null(gcp_bucket_dump_data->dump);
    assert_ptr_equal(gcp_bucket_dump_data->dump, gcp_bucket_dump_data->root);
    assert_int_equal(cJSON_GetArraySize(gcp_bucket_dump_data->dump), 1);

    cJSON *gcp_bucket_base = cJSON_GetObjectItem(gcp_bucket_dump_data->dump, "gcp-bucket");
    assert_non_null(gcp_bucket_base);
    assert_int_equal(cJSON_GetArraySize(gcp_bucket_base), 4);

    cJSON *enabled = cJSON_GetObjectItem(gcp_bucket_base, "enabled");
    assert_string_equal(cJSON_GetStringValue(enabled), "no");
    cJSON *run_on_start = cJSON_GetObjectItem(gcp_bucket_base, "run_on_start");
    assert_string_equal(cJSON_GetStringValue(run_on_start), "no");
    cJSON *logging = cJSON_GetObjectItem(gcp_bucket_base, "logging");
    assert_string_equal(cJSON_GetStringValue(logging), "critical");
    cJSON *gcp_bucket = cJSON_GetObjectItem(gcp_bucket_dump_data->dump->child, "buckets");
    assert_non_null(gcp_bucket);
    cJSON *bucket = cJSON_GetObjectItem(gcp_bucket->child, "bucket");
    assert_string_equal(cJSON_GetStringValue(bucket), "wazuh-gcp-test");
    cJSON *type = cJSON_GetObjectItem(gcp_bucket->child, "type");
    assert_string_equal(cJSON_GetStringValue(type), "access_logs");
    cJSON *credentials_file = cJSON_GetObjectItem(gcp_bucket->child, "credentials_file");
    assert_string_equal(cJSON_GetStringValue(credentials_file), "/wazuh/credentials/test.json");
}

static void test_wm_gcp_bucket_dump_success_logging_default(void **state) {
    gcp_bucket_dump_t *gcp_bucket_dump_data = *state;
    wm_gcp_bucket *cur_bucket = gcp_bucket_dump_data->config->buckets;

    gcp_bucket_dump_data->config->enabled = 0;
    gcp_bucket_dump_data->config->run_on_start = 0;
    gcp_bucket_dump_data->config->logging = 256;    // default

    snprintf(cur_bucket->bucket, OS_SIZE_1024, "wazuh-gcp-test");
    snprintf(cur_bucket->type, OS_SIZE_1024, "access_logs");
    snprintf(cur_bucket->credentials_file, OS_SIZE_1024, "/wazuh/credentials/test.json");
    snprintf(cur_bucket->prefix, OS_SIZE_1024, "access_logs/");
    snprintf(cur_bucket->only_logs_after, OS_SIZE_1024, "2021-JAN-01");

    will_return(__wrap_cJSON_CreateObject, gcp_bucket_dump_data->root);
    will_return(__wrap_cJSON_CreateObject, gcp_bucket_dump_data->wm_wd);
    will_return(__wrap_cJSON_CreateObject, gcp_bucket_dump_data->cur_bucket);

    expect_value(__wrap_sched_scan_dump, scan_config, &gcp_bucket_dump_data->config->scan_config);
    expect_value(__wrap_sched_scan_dump, cjson_object, gcp_bucket_dump_data->wm_wd);

    gcp_bucket_dump_data->dump = wm_gcp_bucket_dump(gcp_bucket_dump_data->config);

    assert_non_null(gcp_bucket_dump_data->dump);
    assert_ptr_equal(gcp_bucket_dump_data->dump, gcp_bucket_dump_data->root);
    assert_int_equal(cJSON_GetArraySize(gcp_bucket_dump_data->dump), 1);

    cJSON *gcp_bucket_base = cJSON_GetObjectItem(gcp_bucket_dump_data->dump, "gcp-bucket");
    assert_non_null(gcp_bucket_base);
    assert_int_equal(cJSON_GetArraySize(gcp_bucket_base), 4);

    cJSON *enabled = cJSON_GetObjectItem(gcp_bucket_base, "enabled");
    assert_string_equal(cJSON_GetStringValue(enabled), "no");
    cJSON *run_on_start = cJSON_GetObjectItem(gcp_bucket_base, "run_on_start");
    assert_string_equal(cJSON_GetStringValue(run_on_start), "no");
    cJSON *logging = cJSON_GetObjectItem(gcp_bucket_base, "logging");
    assert_string_equal(cJSON_GetStringValue(logging), "info");
    cJSON *gcp_bucket = cJSON_GetObjectItem(gcp_bucket_dump_data->dump->child, "buckets");
    assert_non_null(gcp_bucket);
    cJSON *bucket = cJSON_GetObjectItem(gcp_bucket->child, "bucket");
    assert_string_equal(cJSON_GetStringValue(bucket), "wazuh-gcp-test");
    cJSON *type = cJSON_GetObjectItem(gcp_bucket->child, "type");
    assert_string_equal(cJSON_GetStringValue(type), "access_logs");
    cJSON *credentials_file = cJSON_GetObjectItem(gcp_bucket->child, "credentials_file");
    assert_string_equal(cJSON_GetStringValue(credentials_file), "/wazuh/credentials/test.json");
}

static void test_wm_gcp_bucket_dump_error_allocating_wm_wd(void **state) {
    gcp_bucket_dump_t *gcp_bucket_dump_data = *state;
    wm_gcp_bucket *cur_bucket = gcp_bucket_dump_data->config->buckets;

    gcp_bucket_dump_data->config->enabled = 0;
    gcp_bucket_dump_data->config->run_on_start = 0;
    gcp_bucket_dump_data->config->logging = 256;    // default

    snprintf(cur_bucket->bucket, OS_SIZE_1024, "wazuh-gcp-test");
    snprintf(cur_bucket->type, OS_SIZE_1024, "access_logs");
    snprintf(cur_bucket->credentials_file, OS_SIZE_1024, "/wazuh/credentials/test.json");
    snprintf(cur_bucket->prefix, OS_SIZE_1024, "access_logs/");
    snprintf(cur_bucket->only_logs_after, OS_SIZE_1024, "2021-JAN-01");

    will_return(__wrap_cJSON_CreateObject, gcp_bucket_dump_data->root);
    will_return(__wrap_cJSON_CreateObject, gcp_bucket_dump_data->wm_wd);
    will_return(__wrap_cJSON_CreateObject, gcp_bucket_dump_data->cur_bucket);

    expect_value(__wrap_sched_scan_dump, scan_config, &gcp_bucket_dump_data->config->scan_config);
    expect_value(__wrap_sched_scan_dump, cjson_object, gcp_bucket_dump_data->wm_wd);

    gcp_bucket_dump_data->dump = wm_gcp_bucket_dump(gcp_bucket_dump_data->config);

    assert_non_null(gcp_bucket_dump_data->dump);
    assert_ptr_equal(gcp_bucket_dump_data->dump, gcp_bucket_dump_data->root);
    assert_int_equal(cJSON_GetArraySize(gcp_bucket_dump_data->dump), 1);
}

static void test_wm_gcp_bucket_dump_error_allocating_root(void **state) {
    gcp_bucket_dump_t *gcp_bucket_dump_data = *state;
    wm_gcp_bucket *cur_bucket = gcp_bucket_dump_data->config->buckets;

    gcp_bucket_dump_data->config->enabled = 0;
    gcp_bucket_dump_data->config->run_on_start = 0;
    gcp_bucket_dump_data->config->logging = 256;    // default

    snprintf(cur_bucket->bucket, OS_SIZE_1024, "wazuh-gcp-test");
    snprintf(cur_bucket->type, OS_SIZE_1024, "access_logs");
    snprintf(cur_bucket->credentials_file, OS_SIZE_1024, "/wazuh/credentials/test.json");
    snprintf(cur_bucket->prefix, OS_SIZE_1024, "access_logs/");
    snprintf(cur_bucket->only_logs_after, OS_SIZE_1024, "2021-JAN-01");

    // Since we won't use wm_wd or root, we can just free them to prevent memory leaks.
    os_free(gcp_bucket_dump_data->wm_wd);
    gcp_bucket_dump_data->wm_wd = NULL;

    os_free(gcp_bucket_dump_data->root);
    gcp_bucket_dump_data->root = NULL;

    os_free(gcp_bucket_dump_data->cur_bucket);
    gcp_bucket_dump_data->cur_bucket = NULL;

    will_return(__wrap_cJSON_CreateObject, NULL);
    will_return(__wrap_cJSON_CreateObject, NULL);
    will_return(__wrap_cJSON_CreateObject, NULL);   // If we cannot alloc root, wm_wd won't be alloced either.

    expect_value(__wrap_sched_scan_dump, scan_config, &gcp_bucket_dump_data->config->scan_config);
    expect_value(__wrap_sched_scan_dump, cjson_object, NULL);

    gcp_bucket_dump_data->dump = wm_gcp_bucket_dump(gcp_bucket_dump_data->config);

    assert_null(gcp_bucket_dump_data->dump);
}

/* wm_gcp_bucket_destroy */
static void test_wm_gcp_bucket_destroy(void **state) {
    wm_gcp_bucket_base **gcp_config = *state;

    // gcp_config[0] is to be destroyed by the test
    wm_gcp_bucket_destroy(gcp_config[0]);

    // No assertions are possible on this test, it's meant to be used along valgrind to check memory leaks.
}

/* wm_gcp_bucket_main */
static void test_wm_gcp_bucket_main_disabled(void **state) {
    wm_gcp_bucket_base *gcp_config = *state;

    gcp_config->enabled = 0;

    expect_string(__wrap__mtinfo, tag, WM_GCP_BUCKET_LOGTAG);
    expect_string(__wrap__mtinfo, formatted_msg, "Module disabled. Exiting.");

    wm_gcp_bucket_main(gcp_config);
}

static void test_wm_gcp_bucket_main_run_on_start(void **state) {
    wm_gcp_bucket_base *gcp_config = *state;
    wm_gcp_bucket *cur_bucket = gcp_config->buckets;
    void *ret;

    snprintf(cur_bucket->bucket, OS_SIZE_1024, "wazuh-gcp-test");
    snprintf(cur_bucket->type, OS_SIZE_1024, "access_logs");
    snprintf(cur_bucket->credentials_file, OS_SIZE_1024, "/wazuh/credentials/test.json");
    snprintf(cur_bucket->prefix, OS_SIZE_1024, "access_logs/");
    snprintf(cur_bucket->only_logs_after, OS_SIZE_1024, "2021-JAN-01");

    cur_bucket->remove_from_bucket = 1; // enabled
    gcp_config->logging = 0;    // disabled
    gcp_config->enabled = 1;
    gcp_config->run_on_start = 1;

    expect_string(__wrap__mtinfo, tag, WM_GCP_BUCKET_LOGTAG);
    expect_string(__wrap__mtinfo, formatted_msg, "Module started.");

    expect_value(__wrap_sched_scan_get_time_until_next_scan, config, &gcp_config->scan_config);
    expect_string(__wrap_sched_scan_get_time_until_next_scan, MODULE_TAG, WM_GCP_BUCKET_LOGTAG);
    expect_value(__wrap_sched_scan_get_time_until_next_scan, run_on_start, 1);
    will_return(__wrap_sched_scan_get_time_until_next_scan, 0);

    expect_string(__wrap__mtdebug1, tag, WM_GCP_BUCKET_LOGTAG);
    expect_string(__wrap__mtdebug1, formatted_msg, "Starting fetching of logs.");

    expect_string(__wrap__mtdebug2, tag, WM_GCP_BUCKET_LOGTAG);
    expect_string(__wrap__mtdebug2, formatted_msg, "Create argument list");

    expect_string(__wrap__mtdebug1, tag, WM_GCP_BUCKET_LOGTAG);
    expect_string(__wrap__mtdebug1, formatted_msg, "Launching command: "
        "wodles/gcloud/gcloud --integration_type access_logs --bucket_name wazuh-gcp-test --credentials_file "
        "/wazuh/credentials/test.json --prefix access_logs/ --only_logs_after 2021-JAN-01 --remove");

    expect_string(__wrap_wm_exec, command,
        "wodles/gcloud/gcloud --integration_type access_logs --bucket_name wazuh-gcp-test --credentials_file "
        "/wazuh/credentials/test.json --prefix access_logs/ --only_logs_after 2021-JAN-01 --remove");
    expect_value(__wrap_wm_exec, secs, 0);
    expect_value(__wrap_wm_exec, add_path, NULL);

    will_return(__wrap_wm_exec, "Test output");
    will_return(__wrap_wm_exec, 0);
    will_return(__wrap_wm_exec, 0);

    expect_string(__wrap__mtinfo, tag, WM_GCP_BUCKET_LOGTAG);
    expect_string(__wrap__mtinfo, formatted_msg, "Executing Bucket Analysis: (Bucket: wazuh-gcp-test, "
        "Path: access_logs/, Type: access_logs, Credentials file: /wazuh/credentials/test.json)");

    expect_string(__wrap__mtinfo, tag, WM_GCP_BUCKET_LOGTAG);
    expect_string(__wrap__mtinfo, formatted_msg, "Logging disabled.");

    expect_string(__wrap__mtdebug1, tag, WM_GCP_BUCKET_LOGTAG);
    expect_string(__wrap__mtdebug1, formatted_msg, "Fetching logs finished.");

    will_return(__wrap_FOREVER, 0);

    ret = wm_gcp_bucket_main(gcp_config);

    assert_null(ret);
}

static void test_wm_gcp_bucket_main_sleep_then_run(void **state) {
    wm_gcp_bucket_base *gcp_config = *state;
    wm_gcp_bucket *cur_bucket = gcp_config->buckets;
    void *ret;

    os_free(cur_bucket->bucket);
    snprintf(cur_bucket->type, OS_SIZE_1024, "access_logs");
    snprintf(cur_bucket->credentials_file, OS_SIZE_1024, "/wazuh/credentials/test.json");
    snprintf(cur_bucket->prefix, OS_SIZE_1024, "access_logs/");
    snprintf(cur_bucket->only_logs_after, OS_SIZE_1024, "2021-JAN-01");

    cur_bucket->remove_from_bucket = 1; // enabled
    gcp_config->logging = 0;    // disabled
    gcp_config->enabled = 1;
    gcp_config->run_on_start = 1;

    int create_time = 123456789;
    gcp_config->scan_config.next_scheduled_scan_time = create_time; // sleep 10 seconds

    char *create_time_timestamp = NULL;
    os_strdup("20/10/21 15:35:48.111", create_time_timestamp);

    expect_string(__wrap__mtinfo, tag, WM_GCP_BUCKET_LOGTAG);
    expect_string(__wrap__mtinfo, formatted_msg, "Module started.");

    expect_value(__wrap_sched_scan_get_time_until_next_scan, config, &gcp_config->scan_config);
    expect_string(__wrap_sched_scan_get_time_until_next_scan, MODULE_TAG, WM_GCP_BUCKET_LOGTAG);
    expect_value(__wrap_sched_scan_get_time_until_next_scan, run_on_start, 1);
    will_return(__wrap_sched_scan_get_time_until_next_scan, create_time);

    expect_value(__wrap_w_get_timestamp, time, create_time);
    will_return(__wrap_w_get_timestamp, create_time_timestamp);

    expect_string(__wrap__mtdebug2, tag, WM_GCP_BUCKET_LOGTAG);
    expect_string(__wrap__mtdebug2, formatted_msg, "Sleeping until: 20/10/21 15:35:48.111");

    expect_string(__wrap__mtdebug1, tag, WM_GCP_BUCKET_LOGTAG);
    expect_string(__wrap__mtdebug1, formatted_msg, "Starting fetching of logs.");

    expect_string(__wrap__mtdebug2, tag, WM_GCP_BUCKET_LOGTAG);
    expect_string(__wrap__mtdebug2, formatted_msg, "Create argument list");

    expect_string(__wrap__mtdebug1, tag, WM_GCP_BUCKET_LOGTAG);
    expect_string(__wrap__mtdebug1, formatted_msg, "Launching command: "
        "wodles/gcloud/gcloud --integration_type access_logs --bucket_name --credentials_file "
        "/wazuh/credentials/test.json --prefix access_logs/ --only_logs_after 2021-JAN-01 --remove");

    expect_string(__wrap_wm_exec, command,
        "wodles/gcloud/gcloud --integration_type access_logs --bucket_name --credentials_file "
        "/wazuh/credentials/test.json --prefix access_logs/ --only_logs_after 2021-JAN-01 --remove");
    expect_value(__wrap_wm_exec, secs, 0);
    expect_value(__wrap_wm_exec, add_path, NULL);

    will_return(__wrap_wm_exec, "Test output");
    will_return(__wrap_wm_exec, 0);
    will_return(__wrap_wm_exec, 0);

    expect_string(__wrap__mtinfo, tag, WM_GCP_BUCKET_LOGTAG);
    expect_string(__wrap__mtinfo, formatted_msg, "Executing Bucket Analysis: (Bucket: unknown_bucket, "
        "Path: access_logs/, Type: access_logs, Credentials file: /wazuh/credentials/test.json)");

    expect_string(__wrap__mtinfo, tag, WM_GCP_BUCKET_LOGTAG);
    expect_string(__wrap__mtinfo, formatted_msg, "Logging disabled.");

    expect_string(__wrap__mtdebug1, tag, WM_GCP_BUCKET_LOGTAG);
    expect_string(__wrap__mtdebug1, formatted_msg, "Fetching logs finished.");

    will_return(__wrap_FOREVER, 0);

    ret = wm_gcp_bucket_main(gcp_config);

    assert_null(ret);
}


int main(void) {
    const struct CMUnitTest tests[] = {
        /* wm_gcp_pubsub_run */
        cmocka_unit_test_setup_teardown(test_wm_gcp_pubsub_run_success_log_disabled, setup_group_pubsub, teardown_group_pubsub),
        cmocka_unit_test_setup_teardown(test_wm_gcp_pubsub_run_error_running_command, setup_group_pubsub, teardown_group_pubsub),
        cmocka_unit_test_setup_teardown(test_wm_gcp_pubsub_run_unknown_error, setup_group_pubsub, teardown_group_pubsub),
        cmocka_unit_test_setup_teardown(test_wm_gcp_pubsub_run_unknown_error_no_description, setup_group_pubsub, teardown_group_pubsub),
        cmocka_unit_test_setup_teardown(test_wm_gcp_pubsub_run_error_parsing_args, setup_group_pubsub, teardown_group_pubsub),
        cmocka_unit_test_setup_teardown(test_wm_gcp_pubsub_run_error_parsing_args_no_description, setup_group_pubsub, teardown_group_pubsub),
        cmocka_unit_test_setup_teardown(test_wm_gcp_pubsub_run_generic_error, setup_group_pubsub, teardown_group_pubsub),
        cmocka_unit_test_setup_teardown(test_wm_gcp_pubsub_run_generic_error_no_description, setup_group_pubsub, teardown_group_pubsub),
        cmocka_unit_test_setup_teardown(test_wm_gcp_pubsub_run_logging_debug_message_debug, setup_group_pubsub, teardown_group_pubsub),
        cmocka_unit_test_setup_teardown(test_wm_gcp_pubsub_run_logging_debug_message_not_debug, setup_group_pubsub, teardown_group_pubsub),
        cmocka_unit_test_setup_teardown(test_wm_gcp_pubsub_run_logging_debug_message_not_debug_discarded, setup_group_pubsub, teardown_group_pubsub),
        cmocka_unit_test_setup_teardown(test_wm_gcp_pubsub_run_logging_info_message_info, setup_group_pubsub, teardown_group_pubsub),
        cmocka_unit_test_setup_teardown(test_wm_gcp_pubsub_run_logging_info_message_debug, setup_group_pubsub, teardown_group_pubsub),
        cmocka_unit_test_setup_teardown(test_wm_gcp_pubsub_run_logging_info_message_warning, setup_group_pubsub, teardown_group_pubsub),
        cmocka_unit_test_setup_teardown(test_wm_gcp_pubsub_run_logging_warning_message_warning, setup_group_pubsub, teardown_group_pubsub),
        cmocka_unit_test_setup_teardown(test_wm_gcp_pubsub_run_logging_warning_message_debug, setup_group_pubsub, teardown_group_pubsub),
        cmocka_unit_test_setup_teardown(test_wm_gcp_pubsub_run_logging_warning_message_error, setup_group_pubsub, teardown_group_pubsub),
        cmocka_unit_test_setup_teardown(test_wm_gcp_pubsub_run_logging_error_message_error, setup_group_pubsub, teardown_group_pubsub),
        cmocka_unit_test_setup_teardown(test_wm_gcp_pubsub_run_logging_error_message_info, setup_group_pubsub, teardown_group_pubsub),
        cmocka_unit_test_setup_teardown(test_wm_gcp_pubsub_run_logging_error_message_critical, setup_group_pubsub, teardown_group_pubsub),
        cmocka_unit_test_setup_teardown(test_wm_gcp_pubsub_run_logging_critical_message_critical, setup_group_pubsub, teardown_group_pubsub),
        cmocka_unit_test_setup_teardown(test_wm_gcp_pubsub_run_logging_critical_message_debug, setup_group_pubsub, teardown_group_pubsub),
        cmocka_unit_test_setup_teardown(test_wm_gcp_pubsub_run_logging_default_message_info, setup_group_pubsub, teardown_group_pubsub),
        cmocka_unit_test_setup_teardown(test_wm_gcp_pubsub_run_logging_default_message_debug, setup_group_pubsub, teardown_group_pubsub),
        cmocka_unit_test_setup_teardown(test_wm_gcp_pubsub_run_logging_default_message_warning, setup_group_pubsub, teardown_group_pubsub),

        /* wm_gcp_pubsub_dump */
        cmocka_unit_test_setup_teardown(test_wm_gcp_pubsub_dump_success_logging_disabled, setup_gcp_pubsub_dump, teardown_gcp_pubsub_dump),
        cmocka_unit_test_setup_teardown(test_wm_gcp_pubsub_dump_success_logging_debug, setup_gcp_pubsub_dump, teardown_gcp_pubsub_dump),
        cmocka_unit_test_setup_teardown(test_wm_gcp_pubsub_dump_success_logging_info, setup_gcp_pubsub_dump, teardown_gcp_pubsub_dump),
        cmocka_unit_test_setup_teardown(test_wm_gcp_pubsub_dump_success_logging_warning, setup_gcp_pubsub_dump, teardown_gcp_pubsub_dump),
        cmocka_unit_test_setup_teardown(test_wm_gcp_pubsub_dump_success_logging_error, setup_gcp_pubsub_dump, teardown_gcp_pubsub_dump),
        cmocka_unit_test_setup_teardown(test_wm_gcp_pubsub_dump_success_logging_critical, setup_gcp_pubsub_dump, teardown_gcp_pubsub_dump),
        cmocka_unit_test_setup_teardown(test_wm_gcp_pubsub_dump_success_logging_default, setup_gcp_pubsub_dump, teardown_gcp_pubsub_dump),
        cmocka_unit_test_setup_teardown(test_wm_gcp_pubsub_dump_error_allocating_wm_wd, setup_gcp_pubsub_dump, teardown_gcp_pubsub_dump),
        cmocka_unit_test_setup_teardown(test_wm_gcp_pubsub_dump_error_allocating_root, setup_gcp_pubsub_dump, teardown_gcp_pubsub_dump),

        /* wm_gcp_pubsub_destroy */
        cmocka_unit_test_setup_teardown(test_wm_gcp_pubsub_destroy, setup_gcp_pubsub_destroy, teardown_gcp_pubsub_destroy),

        /* wm_gcp_pubsub_main */
        cmocka_unit_test_setup_teardown(test_wm_gcp_pubsub_main_disabled, setup_group_pubsub, teardown_group_pubsub),
        cmocka_unit_test_setup_teardown(test_wm_gcp_pubsub_main_pull_on_start, setup_group_pubsub, teardown_group_pubsub),
        cmocka_unit_test_setup_teardown(test_wm_gcp_pubsub_main_sleep_then_run, setup_group_pubsub, teardown_group_pubsub),

        /* wm_gcp_bucket_run */
        cmocka_unit_test_setup_teardown(test_wm_gcp_bucket_run_success_log_disabled, setup_group_bucket, teardown_group_bucket),
        cmocka_unit_test_setup_teardown(test_wm_gcp_bucket_run_error_running_command, setup_group_bucket, teardown_group_bucket),
        cmocka_unit_test_setup_teardown(test_wm_gcp_bucket_run_unknown_error, setup_group_bucket, teardown_group_bucket),
        cmocka_unit_test_setup_teardown(test_wm_gcp_bucket_run_unknown_error_no_description, setup_group_bucket, teardown_group_bucket),
        cmocka_unit_test_setup_teardown(test_wm_gcp_bucket_run_error_parsing_args, setup_group_bucket, teardown_group_bucket),
        cmocka_unit_test_setup_teardown(test_wm_gcp_bucket_run_error_parsing_args_no_description, setup_group_bucket, teardown_group_bucket),
        cmocka_unit_test_setup_teardown(test_wm_gcp_bucket_run_generic_error, setup_group_bucket, teardown_group_bucket),
        cmocka_unit_test_setup_teardown(test_wm_gcp_bucket_run_generic_error_no_description, setup_group_bucket, teardown_group_bucket),
        cmocka_unit_test_setup_teardown(test_wm_gcp_bucket_run_logging_debug_message_debug, setup_group_bucket, teardown_group_bucket),
        cmocka_unit_test_setup_teardown(test_wm_gcp_bucket_run_logging_debug_message_not_debug, setup_group_bucket, teardown_group_bucket),
        cmocka_unit_test_setup_teardown(test_wm_gcp_bucket_run_logging_debug_message_not_debug_discarded, setup_group_bucket, teardown_group_bucket),
        cmocka_unit_test_setup_teardown(test_wm_gcp_bucket_run_logging_info_message_info, setup_group_bucket, teardown_group_bucket),
        cmocka_unit_test_setup_teardown(test_wm_gcp_bucket_run_logging_info_message_debug, setup_group_bucket, teardown_group_bucket),
        cmocka_unit_test_setup_teardown(test_wm_gcp_bucket_run_logging_info_message_warning, setup_group_bucket, teardown_group_bucket),
        cmocka_unit_test_setup_teardown(test_wm_gcp_bucket_run_logging_warning_message_warning, setup_group_bucket, teardown_group_bucket),
        cmocka_unit_test_setup_teardown(test_wm_gcp_bucket_run_logging_warning_message_debug, setup_group_bucket, teardown_group_bucket),
        cmocka_unit_test_setup_teardown(test_wm_gcp_bucket_run_logging_warning_message_error, setup_group_bucket, teardown_group_bucket),
        cmocka_unit_test_setup_teardown(test_wm_gcp_bucket_run_logging_error_message_error, setup_group_bucket, teardown_group_bucket),
        cmocka_unit_test_setup_teardown(test_wm_gcp_bucket_run_logging_error_message_info, setup_group_bucket, teardown_group_bucket),
        cmocka_unit_test_setup_teardown(test_wm_gcp_bucket_run_logging_error_message_critical, setup_group_bucket, teardown_group_bucket),
        cmocka_unit_test_setup_teardown(test_wm_gcp_bucket_run_logging_critical_message_critical, setup_group_bucket, teardown_group_bucket),
        cmocka_unit_test_setup_teardown(test_wm_gcp_bucket_run_logging_critical_message_debug, setup_group_bucket, teardown_group_bucket),
        cmocka_unit_test_setup_teardown(test_wm_gcp_bucket_run_logging_default_message_info, setup_group_bucket, teardown_group_bucket),
        cmocka_unit_test_setup_teardown(test_wm_gcp_bucket_run_logging_default_message_debug, setup_group_bucket, teardown_group_bucket),
        cmocka_unit_test_setup_teardown(test_wm_gcp_bucket_run_logging_default_message_warning, setup_group_bucket, teardown_group_bucket),

        /* wm_gcp_bucket_dump */
        cmocka_unit_test_setup_teardown(test_wm_gcp_bucket_dump_success_logging_disabled, setup_gcp_bucket_dump, teardown_gcp_bucket_dump),
        cmocka_unit_test_setup_teardown(test_wm_gcp_bucket_dump_success_logging_debug, setup_gcp_bucket_dump, teardown_gcp_bucket_dump),
        cmocka_unit_test_setup_teardown(test_wm_gcp_bucket_dump_success_logging_info, setup_gcp_bucket_dump, teardown_gcp_bucket_dump),
        cmocka_unit_test_setup_teardown(test_wm_gcp_bucket_dump_success_logging_warning, setup_gcp_bucket_dump, teardown_gcp_bucket_dump),
        cmocka_unit_test_setup_teardown(test_wm_gcp_bucket_dump_success_logging_error, setup_gcp_bucket_dump, teardown_gcp_bucket_dump),
        cmocka_unit_test_setup_teardown(test_wm_gcp_bucket_dump_success_logging_critical, setup_gcp_bucket_dump, teardown_gcp_bucket_dump),
        cmocka_unit_test_setup_teardown(test_wm_gcp_bucket_dump_success_logging_default, setup_gcp_bucket_dump, teardown_gcp_bucket_dump),
        cmocka_unit_test_setup_teardown(test_wm_gcp_bucket_dump_error_allocating_wm_wd, setup_gcp_bucket_dump, teardown_gcp_bucket_dump),
        cmocka_unit_test_setup_teardown(test_wm_gcp_bucket_dump_error_allocating_root, setup_gcp_bucket_dump, teardown_gcp_bucket_dump),


        /* wm_gcp_bucket_destroy */
        cmocka_unit_test_setup_teardown(test_wm_gcp_bucket_destroy, setup_gcp_bucket_destroy, teardown_gcp_bucket_destroy),

        /* wm_gcp_bucket_main */
        cmocka_unit_test_setup_teardown(test_wm_gcp_bucket_main_disabled, setup_group_bucket, teardown_group_bucket),
        cmocka_unit_test_setup_teardown(test_wm_gcp_bucket_main_run_on_start, setup_group_bucket, teardown_group_bucket),
        cmocka_unit_test_setup_teardown(test_wm_gcp_bucket_main_sleep_then_run, setup_group_bucket, teardown_group_bucket),
    };
    return cmocka_run_group_tests(tests, group_setup, group_teardown);
}<|MERGE_RESOLUTION|>--- conflicted
+++ resolved
@@ -1224,11 +1224,7 @@
     expect_value(__wrap_wm_exec, secs, 0);
     expect_value(__wrap_wm_exec, add_path, NULL);
 
-<<<<<<< HEAD
-    will_return(__wrap_wm_exec, "Test output - DEBUG - This is a debug message");
-=======
     will_return(__wrap_wm_exec, "Test output - WARNING - This is a warning message");
->>>>>>> ccc3df7d
     will_return(__wrap_wm_exec, 0);
     will_return(__wrap_wm_exec, 0);
 
