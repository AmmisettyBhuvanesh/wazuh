--- conflicted
+++ resolved
@@ -463,7 +463,40 @@
     will_return(__wrap_sqlite3_step, sqlite_code);
 }
 
-<<<<<<< HEAD
+// wdb_netproto_insert
+void configure_wdb_netproto_insert(netproto_object test_netproto, int sqlite_code) {
+    will_return(__wrap_wdb_stmt_cache, OS_SUCCESS);
+
+    configure_sqlite3_bind_text(1, test_netproto.scan_id);
+    configure_sqlite3_bind_text(2, test_netproto.iface);
+    configure_sqlite3_bind_text(3, test_netproto.type == WDB_NETADDR_IPV4 ? "ipv4" : "ipv6");
+    configure_sqlite3_bind_text(4, test_netproto.gateway);
+    configure_sqlite3_bind_text(5, test_netproto.dhcp);
+    configure_sqlite3_bind_int64(6, test_netproto.metric);
+    configure_sqlite3_bind_text(7, test_netproto.checksum);
+    configure_sqlite3_bind_text(8, test_netproto.item_id);
+
+    will_return(__wrap_sqlite3_step, 0);
+    will_return(__wrap_sqlite3_step, sqlite_code);
+}
+
+// wdb_netaddr_insert
+void configure_wdb_netaddr_insert(netaddr_object test_netaddr, int sqlite_code) {
+    will_return(__wrap_wdb_stmt_cache, OS_SUCCESS);
+
+    configure_sqlite3_bind_text(1, test_netaddr.scan_id);
+    configure_sqlite3_bind_text(2, test_netaddr.iface);
+    configure_sqlite3_bind_text(3, test_netaddr.proto == WDB_NETADDR_IPV4 ? "ipv4" : "ipv6");
+    configure_sqlite3_bind_text(4, test_netaddr.address);
+    configure_sqlite3_bind_text(5, test_netaddr.netmask);
+    configure_sqlite3_bind_text(6, test_netaddr.broadcast);
+    configure_sqlite3_bind_text(7, test_netaddr.checksum);
+    configure_sqlite3_bind_text(8, test_netaddr.item_id);
+
+    will_return(__wrap_sqlite3_step, 0);
+    will_return(__wrap_sqlite3_step, sqlite_code);
+}
+
 // wdb_osinfo_insert
 void configure_wdb_osinfo_insert(osinfo_object test_osinfo, int sqlite_code) {
     will_return(__wrap_wdb_stmt_cache, OS_SUCCESS);
@@ -488,26 +521,11 @@
     configure_sqlite3_bind_text(18, test_osinfo.checksum);
     configure_sqlite3_bind_text(19, test_osinfo.reference);
     configure_sqlite3_bind_int(20, test_osinfo.triaged);
-=======
-//wdb_netproto_insert
-void configure_wdb_netproto_insert(netproto_object test_netproto, int sqlite_code) {
-    will_return(__wrap_wdb_stmt_cache, OS_SUCCESS);
-
-    configure_sqlite3_bind_text(1, test_netproto.scan_id);
-    configure_sqlite3_bind_text(2, test_netproto.iface);
-    configure_sqlite3_bind_text(3, test_netproto.type == WDB_NETADDR_IPV4 ? "ipv4" : "ipv6");
-    configure_sqlite3_bind_text(4, test_netproto.gateway);
-    configure_sqlite3_bind_text(5, test_netproto.dhcp);
-    configure_sqlite3_bind_int64(6, test_netproto.metric);
-    configure_sqlite3_bind_text(7, test_netproto.checksum);
-    configure_sqlite3_bind_text(8, test_netproto.item_id);
->>>>>>> 9a1ea3d2
 
     will_return(__wrap_sqlite3_step, 0);
     will_return(__wrap_sqlite3_step, sqlite_code);
 }
 
-<<<<<<< HEAD
 // wdb_package_insert
 void configure_wdb_package_insert(package_object test_package, int sqlite_code) {
     will_return(__wrap_wdb_stmt_cache, OS_SUCCESS);
@@ -530,26 +548,11 @@
     configure_sqlite3_bind_int(16, test_package.triaged);
     configure_sqlite3_bind_text(17, test_package.checksum);
     configure_sqlite3_bind_text(18, test_package.item_id);
-=======
-//wdb_netaddr_insert
-void configure_wdb_netaddr_insert(netaddr_object test_netaddr, int sqlite_code) {
-    will_return(__wrap_wdb_stmt_cache, OS_SUCCESS);
-
-    configure_sqlite3_bind_text(1, test_netaddr.scan_id);
-    configure_sqlite3_bind_text(2, test_netaddr.iface);
-    configure_sqlite3_bind_text(3, test_netaddr.proto == WDB_NETADDR_IPV4 ? "ipv4" : "ipv6");
-    configure_sqlite3_bind_text(4, test_netaddr.address);
-    configure_sqlite3_bind_text(5, test_netaddr.netmask);
-    configure_sqlite3_bind_text(6, test_netaddr.broadcast);
-    configure_sqlite3_bind_text(7, test_netaddr.checksum);
-    configure_sqlite3_bind_text(8, test_netaddr.item_id);
->>>>>>> 9a1ea3d2
 
     will_return(__wrap_sqlite3_step, 0);
     will_return(__wrap_sqlite3_step, sqlite_code);
 }
 
-<<<<<<< HEAD
 // wdb_hotfix_insert
 void configure_wdb_hotfix_insert(hotfix_object test_hotfix, int sqlite_code) {
     will_return(__wrap_wdb_stmt_cache, OS_SUCCESS);
@@ -558,8 +561,31 @@
     configure_sqlite3_bind_text(2, test_hotfix.scan_time);
     configure_sqlite3_bind_text(3, test_hotfix.hotfix);
     configure_sqlite3_bind_text(4, test_hotfix.checksum);
-=======
-//wdb_port_insert
+
+    will_return(__wrap_sqlite3_step, 0);
+    will_return(__wrap_sqlite3_step, sqlite_code);
+}
+
+// wdb_hardware_insert
+void configure_wdb_hardware_insert(hardware_object test_hardware, int sqlite_code) {
+    will_return(__wrap_wdb_stmt_cache, OS_SUCCESS);
+
+    configure_sqlite3_bind_text(1, test_hardware.scan_id);
+    configure_sqlite3_bind_text(2, test_hardware.scan_time);
+    configure_sqlite3_bind_text(3, test_hardware.serial);
+    configure_sqlite3_bind_text(4, test_hardware.cpu_name);
+    configure_sqlite3_bind_int(5, test_hardware.cpu_cores);
+    configure_sqlite3_bind_double(6, test_hardware.cpu_mhz);
+    configure_sqlite3_bind_int64(7, test_hardware.ram_total);
+    configure_sqlite3_bind_int64(8, test_hardware.ram_free);
+    configure_sqlite3_bind_int(9, test_hardware.ram_usage);
+    configure_sqlite3_bind_text(10, test_hardware.checksum);
+
+    will_return(__wrap_sqlite3_step, 0);
+    will_return(__wrap_sqlite3_step, sqlite_code);
+}
+
+// wdb_port_insert
 void configure_wdb_port_insert(port_object test_port, int sqlite_code) {
     will_return(__wrap_wdb_stmt_cache, OS_SUCCESS);
 
@@ -578,29 +604,12 @@
     configure_sqlite3_bind_text(13, test_port.process);
     configure_sqlite3_bind_text(14, test_port.checksum);
     configure_sqlite3_bind_text(15, test_port.item_id);
->>>>>>> 9a1ea3d2
 
     will_return(__wrap_sqlite3_step, 0);
     will_return(__wrap_sqlite3_step, sqlite_code);
 }
 
-<<<<<<< HEAD
-// wdb_hardware_insert
-void configure_wdb_hardware_insert(hardware_object test_hardware, int sqlite_code) {
-    will_return(__wrap_wdb_stmt_cache, OS_SUCCESS);
-
-    configure_sqlite3_bind_text(1, test_hardware.scan_id);
-    configure_sqlite3_bind_text(2, test_hardware.scan_time);
-    configure_sqlite3_bind_text(3, test_hardware.serial);
-    configure_sqlite3_bind_text(4, test_hardware.cpu_name);
-    configure_sqlite3_bind_int(5, test_hardware.cpu_cores);
-    configure_sqlite3_bind_double(6, test_hardware.cpu_mhz);
-    configure_sqlite3_bind_int64(7, test_hardware.ram_total);
-    configure_sqlite3_bind_int64(8, test_hardware.ram_free);
-    configure_sqlite3_bind_int(9, test_hardware.ram_usage);
-    configure_sqlite3_bind_text(10, test_hardware.checksum);
-=======
-//wdb_process_insert
+// wdb_process_insert
 void configure_wdb_process_insert(process_object test_process, int sqlite_code) {
     will_return(__wrap_wdb_stmt_cache, OS_SUCCESS);
 
@@ -636,8 +645,6 @@
     configure_sqlite3_bind_int(30, test_process.processor);
     configure_sqlite3_bind_text(31, test_process.checksum);
 
->>>>>>> 9a1ea3d2
-
     will_return(__wrap_sqlite3_step, 0);
     will_return(__wrap_sqlite3_step, sqlite_code);
 }
@@ -808,7 +815,6 @@
 }
 
 // Test wdb_netproto_save
-
 static void test_wdb_netproto_save_transaction_fail(void **state) {
     int ret = OS_INVALID;
     test_struct_t *data  = (test_struct_t *)*state;
@@ -1348,7 +1354,6 @@
 }
 
 // Main
-
 int main(void) {
      const struct CMUnitTest tests[] = {
         // Test wdb_netinfo_save
