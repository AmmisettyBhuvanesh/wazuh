--- conflicted
+++ resolved
@@ -1170,11 +1170,7 @@
     test_struct_t *data  = (test_struct_t *)*state;
     char *query = NULL;
 
-<<<<<<< HEAD
-    os_strdup("set scan_id|scan_time|hostname|architecture|os_name|os_version|os_codename|os_major|os_minor|os_build|os_platform|sysname|release|NULL|NULL|NULL", query);
-=======
     os_strdup("set scan_id|scan_time|hostname|architecture|os_name|os_version|os_codename|os_major|os_minor|os_build|os_platform|sysname|release|NULL|NULL|NULL|NULL", query);
->>>>>>> ed9576e1
 
     // wdb_parse_agents_set_sys_osinfo
     expect_string(__wrap_wdb_osinfo_save, scan_id, "scan_id");
@@ -1208,11 +1204,7 @@
     test_struct_t *data  = (test_struct_t *)*state;
     char *query = NULL;
 
-<<<<<<< HEAD
-    os_strdup("set scan_id|scan_time|hostname|architecture|os_name|os_version|os_codename|os_major|os_minor|os_build|os_platform|sysname|release|version|os_release|os_patch", query);
-=======
     os_strdup("set scan_id|scan_time|hostname|architecture|os_name|os_version|os_codename|os_major|os_minor|os_build|os_platform|sysname|release|version|os_release|os_patch|os_display_version", query);
->>>>>>> ed9576e1
 
     // wdb_parse_agents_set_sys_osinfo
     expect_string(__wrap_wdb_osinfo_save, scan_id, "scan_id");
@@ -1231,10 +1223,7 @@
     expect_string(__wrap_wdb_osinfo_save, release, "release");
     expect_string(__wrap_wdb_osinfo_save, version, "version");
     expect_string(__wrap_wdb_osinfo_save, os_release, "os_release");
-<<<<<<< HEAD
-=======
     expect_string(__wrap_wdb_osinfo_save, os_display_version, "os_display_version");
->>>>>>> ed9576e1
     expect_string(__wrap_wdb_osinfo_save, checksum, "legacy");
     expect_value(__wrap_wdb_osinfo_save, replace, FALSE);
     will_return(__wrap_wdb_osinfo_save, OS_SUCCESS);
@@ -1347,13 +1336,9 @@
     test_struct_t *data  = (test_struct_t *)*state;
     char *query = NULL;
 
-<<<<<<< HEAD
     os_strdup("insert {\"name\":\"package\",\"version\":\"2.2\",\"architecture\":\"x86\",\"cve\":\"CVE-2021-1500\","
               "\"reference\":\"8549fd9faf9b124635298e9311ccf672c2ad05d1\",\"type\":\"PACKAGE\",\"status\":\"VALID\","
               "\"check_pkg_existence\":true,\"severity\":null,\"cvss2_score\":0,\"cvss3_score\":0}", query);
-=======
-    os_strdup("insert {\"name\":\"package\",\"version\":\"2.2\",\"architecture\":\"x86\",\"cve\":\"CVE-2021-1500\",\"reference\":\"8549fd9faf9b124635298e9311ccf672c2ad05d1\",\"type\":\"PACKAGE\",\"status\":\"VALID\",\"check_pkg_existence\":true}", query);
->>>>>>> ed9576e1
 
     // wdb_parse_agents_insert_vuln_cves
     expect_string(__wrap_wdb_agents_insert_vuln_cves, name, "package");
@@ -1364,13 +1349,10 @@
     expect_string(__wrap_wdb_agents_insert_vuln_cves, type, "PACKAGE");
     expect_string(__wrap_wdb_agents_insert_vuln_cves, status, "VALID");
     expect_value(__wrap_wdb_agents_insert_vuln_cves, check_pkg_existence, true);
-<<<<<<< HEAD
     expect_value(__wrap_wdb_agents_insert_vuln_cves, severity, NULL);
     expect_value(__wrap_wdb_agents_insert_vuln_cves, cvss2_score, 0);
     expect_value(__wrap_wdb_agents_insert_vuln_cves, cvss3_score, 0);
 
-=======
->>>>>>> ed9576e1
     will_return(__wrap_wdb_agents_insert_vuln_cves, NULL);
 
     expect_string(__wrap__mdebug1, formatted_msg, "Error inserting vulnerability in vuln_cves.");
@@ -1387,17 +1369,11 @@
     int ret = OS_INVALID;
     test_struct_t *data  = (test_struct_t *)*state;
     char *query = NULL;
-<<<<<<< HEAD
     char *result = NULL;
     os_strdup("[{\"test\":\"TEST\"}]", result);
     os_strdup("insert {\"name\":\"package\",\"version\":\"2.2\",\"architecture\":\"x86\",\"cve\":\"CVE-2021-1500\","
               "\"reference\":\"8549fd9faf9b124635298e9311ccf672c2ad05d1\",\"type\":\"PACKAGE\",\"status\":\"VALID\","
               "\"check_pkg_existence\":true,\"severity\":\"MEDIUM\",\"cvss2_score\":5.2,\"cvss3_score\":6}", query);
-=======
-    os_strdup("insert {\"name\":\"package\",\"version\":\"2.2\",\"architecture\":\"x86\",\"cve\":\"CVE-2021-1500\",\"reference\":\"8549fd9faf9b124635298e9311ccf672c2ad05d1\",\"type\":\"PACKAGE\",\"status\":\"VALID\",\"check_pkg_existence\":true}", query);
-    char *result = NULL;
-    os_strdup("[{\"test\":\"TEST\"}]", result);
->>>>>>> ed9576e1
 
     cJSON *test =  cJSON_CreateObject();
 
@@ -1410,12 +1386,9 @@
     expect_string(__wrap_wdb_agents_insert_vuln_cves, type, "PACKAGE");
     expect_string(__wrap_wdb_agents_insert_vuln_cves, status, "VALID");
     expect_value(__wrap_wdb_agents_insert_vuln_cves, check_pkg_existence, true);
-<<<<<<< HEAD
     expect_string(__wrap_wdb_agents_insert_vuln_cves, severity, "MEDIUM");
     expect_value(__wrap_wdb_agents_insert_vuln_cves, cvss2_score, 5.2);
     expect_value(__wrap_wdb_agents_insert_vuln_cves, cvss3_score, 6);
-=======
->>>>>>> ed9576e1
     will_return(__wrap_wdb_agents_insert_vuln_cves, test);
     will_return(__wrap_cJSON_PrintUnformatted, result);
 
@@ -1883,7 +1856,6 @@
     os_free(query);
 }
 
-<<<<<<< HEAD
 void test_packages_save_success_empty_items(void **state) {
     int ret = -1;
     test_struct_t *data  = (test_struct_t *)*state;
@@ -1924,8 +1896,6 @@
     os_free(query);
 }
 
-=======
->>>>>>> ed9576e1
 void test_packages_save_missing_items(void **state) {
     int ret = -1;
     test_struct_t *data  = (test_struct_t *)*state;
@@ -2512,10 +2482,7 @@
         cmocka_unit_test_setup_teardown(test_packages_get_sock_err_response, test_setup, test_teardown),
         cmocka_unit_test_setup_teardown(test_packages_save_success, test_setup, test_teardown),
         cmocka_unit_test_setup_teardown(test_packages_save_success_null_items, test_setup, test_teardown),
-<<<<<<< HEAD
         cmocka_unit_test_setup_teardown(test_packages_save_success_empty_items, test_setup, test_teardown),
-=======
->>>>>>> ed9576e1
         cmocka_unit_test_setup_teardown(test_packages_save_missing_items, test_setup, test_teardown),
         cmocka_unit_test_setup_teardown(test_packages_save_err, test_setup, test_teardown),
         cmocka_unit_test_setup_teardown(test_packages_del_success, test_setup, test_teardown),
