--- conflicted
+++ resolved
@@ -201,24 +201,11 @@
             return (OS_INVALID);
         } else if (strcmp(node[i]->element, xml_check_agent_status) == 0) {
             char *end;
-<<<<<<< HEAD
-            mond_config->monitor_agents = strtol(node[i]->content, &end, 10);
-=======
             int opt = strtol(node[i]->content, &end, 10);
->>>>>>> 115b4e4b
             if (*end != '\0') {
                 merror(XML_VALUEERR, node[i]->element, node[i]->content);
                 return OS_INVALID;
             }
-<<<<<<< HEAD
-            if (mond_config->monitor_agents < 0 || mond_config->monitor_agents > 1) {
-                merror(XML_VALUEERR, node[i]->element, node[i]->content);
-                return OS_INVALID;
-            }
-        } else if (strcmp(node[i]->element, xml_delete_old_agents) == 0) {
-            char *end;
-            mond_config->delete_old_agents = strtol(node[i]->content, &end, 10);
-=======
             if (opt < 0 || opt > 1) {
                 merror(XML_VALUEERR, node[i]->element, node[i]->content);
                 return OS_INVALID;
@@ -228,22 +215,15 @@
         } else if (strcmp(node[i]->element, xml_delete_old_agents) == 0) {
             char *end;
             int opt = strtol(node[i]->content, &end, 10);
->>>>>>> 115b4e4b
             if (*end != '\0') {
                 merror(XML_VALUEERR, node[i]->element, node[i]->content);
                 return OS_INVALID;
             }
-<<<<<<< HEAD
-            if (mond_config->delete_old_agents < 0 || mond_config->delete_old_agents > 9600) {
-                merror(XML_VALUEERR, node[i]->element, node[i]->content);
-                return OS_INVALID;
-=======
             if (opt < 0 || opt > 9600) {
                 merror(XML_VALUEERR, node[i]->element, node[i]->content);
                 return OS_INVALID;
             } else {
                 mond_config->delete_old_agents = opt;
->>>>>>> 115b4e4b
             }
         } else if (strcmp(node[i]->element, xml_log_level) == 0) {
             char *end;
