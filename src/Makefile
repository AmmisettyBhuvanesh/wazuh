# Copyright (C) 2015-2020, Wazuh Inc.
# TODO: mysql and postgresql?
#
# Copyright (C) 2015-2020, Wazuh Inc.
#
# This program is free software; you can redistribute it and/or modify
# it under the terms of the GNU General Public License as published by
# the Free Software Foundation; either version 2 of the License, or
# (at your option) any later version.
#

uname_S := $(shell sh -c 'uname -s 2>/dev/null || echo not')
uname_P := $(shell sh -c 'uname -p 2>/dev/null || echo not')
uname_R := $(shell sh -c 'uname -r 2>/dev/null || echo not')
HAS_CHECKMODULE = $(shell command -v checkmodule > /dev/null && echo YES)
HAS_SEMODULE_PACKAGE = $(shell command -v semodule_package > /dev/null && echo YES)
CHECK_ARCHLINUX := $(shell sh -c 'grep "Arch Linux" /etc/os-release > /dev/null && echo YES || echo not')
ARCH_FLAGS =

ROUTE_PATH := $(shell pwd)
EXTERNAL_JSON=external/cJSON/
EXTERNAL_ZLIB=external/zlib/
EXTERNAL_SQLITE=external/sqlite/
EXTERNAL_OPENSSL=external/openssl/
EXTERNAL_LIBYAML=external/libyaml/
EXTERNAL_CURL=external/curl/
EXTERNAL_AUDIT=external/audit-userspace/
EXTERNAL_LIBFFI=external/libffi/
EXTERNAL_CPYTHON=external/cpython/
EXTERNAL_MSGPACK=external/msgpack/
EXTERNAL_BZIP2=external/bzip2/
EXTERNAL_GOOGLE_TEST=external/googletest/
ifneq (${TARGET},winagent)
EXTERNAL_PROCPS=external/procps/
EXTERNAL_LIBDB=external/libdb/build_unix/
endif
MAXAGENTS?=100000
# XXX Becareful NO EXTRA Spaces here
PREFIX?=/var/ossec
PG_CONFIG?=pg_config
MY_CONFIG?=mysql_config
PRELUDE_CONFIG?=libprelude-config
OSSEC_GROUP?=ossec
OSSEC_USER?=ossec
OSSEC_USER_MAIL?=ossecm
OSSEC_USER_REM?=ossecr
SHARED=so
SELINUX_MODULE=selinux/wazuh.mod
SELINUX_ENFORCEMENT=selinux/wazuh.te
SELINUX_POLICY=selinux/wazuh.pp
DBSYNC=shared_modules/dbsync/
RSYNC=shared_modules/rsync/
SHARED_UTILS_TEST=shared_modules/utils/tests/

USE_PRELUDE?=no
USE_ZEROMQ?=no
USE_GEOIP?=no
USE_INOTIFY=no
USE_BIG_ENDIAN=no
USE_AUDIT=no
USE_FRAMEWORK_LIB=no
MINGW_HOST=unknown
USE_MSGPACK_OPT=yes

DISABLE_SHARED?=no
DISABLE_SYSC?=no
DISABLE_CISCAT?=no

ifeq (${TARGET},winagent)
WIN_CMAKE_OPTS=-DCMAKE_SYSTEM_NAME=Windows -DCMAKE_C_COMPILER=/usr/bin/${MING_BASE}${CC} -DCMAKE_CXX_COMPILER=/usr/bin/${MING_BASE}g++-posix
endif

ifneq (,$(filter ${TEST},YES yes y Y 1))
DBSYNC_TEST=-DUNIT_TEST=ON #--coverage
RSYNC_TEST=-DUNIT_TEST=ON #--coverage
endif
ifneq (,$(filter ${DEBUG},YES yes y Y 1))
SHARED_MODULES_RELEASE_TYPE=-DCMAKE_BUILD_TYPE=Debug
GTEST_RELEASE_TYPE=-DCMAKE_BUILD_TYPE=Debug
endif

ifneq ($(HAS_CHECKMODULE),)
ifneq ($(HAS_SEMODULE_PACKAGE),)
USE_SELINUX=yes
else
USE_SELINUX=no
endif
else
USE_SELINUX=no
endif

ONEWAY?=no
CLEANFULL?=no

DEFINES=-DMAX_AGENTS=${MAXAGENTS} -DOSSECHIDS
DEFINES+=-DDEFAULTDIR=\"${PREFIX}\"
DEFINES+=-DUSER=\"${OSSEC_USER}\"
DEFINES+=-DREMUSER=\"${OSSEC_USER_REM}\"
DEFINES+=-DGROUPGLOBAL=\"${OSSEC_GROUP}\"
DEFINES+=-DMAILUSER=\"${OSSEC_USER_MAIL}\"

ifneq (${TARGET},winagent)
		DEFINES+=-D${uname_S}
ifeq (${uname_S},Linux)
		DEFINES+=-DINOTIFY_ENABLED -D_XOPEN_SOURCE=600 -D_GNU_SOURCE
#		DEFINES+=-DUSE_MAGIC
		OSSEC_CFLAGS+=-pthread -I${EXTERNAL_LIBDB}
		OSSEC_LDFLAGS+='-Wl,-rpath,$$ORIGIN/../lib'
		OSSEC_LIBS+=-lrt -ldl -lm
#		OSSEC_LDFLAGS+=-lmagic
		OSSEC_LDFLAGS+=-pthread -lrt -ldl
#		OSSEC_LDFLAGS+=-lmagic
		OSSEC_CFLAGS+=-Wl,--start-group
		USE_AUDIT=yes
ifneq (,$(filter ${USE_AUDIT},YES yes y Y 1))
		OSSEC_CFLAGS+=-I$(EXTERNAL_AUDIT)lib
endif
ifeq (${CHECK_ARCHLINUX},YES)
		ARCH_FLAGS+=-lnghttp2 -lbrotlidec -lpsl
		OSSEC_LDFLAGS+=-lnghttp2 -lbrotlidec -lpsl
endif
else
ifeq (${uname_S},AIX)
		DEFINES+=-DAIX -D__unix
		DEFINES+=-DHIGHFIRST
		OSSEC_CFLAGS+=-pthread
		OSSEC_LDFLAGS+=-pthread
		PATH:=${PATH}:/usr/vac/bin
		CC=gcc
else
ifeq (${uname_S},SunOS)
		DEFINES+=-DSOLARIS
		DEFINES+=-DHIGHFIRST
		DEFINES+=-D_REENTRANT
ifneq (${uname_P},sparc)
ifneq ($(uname_R),5.10)
		OSSEC_LDFLAGS+=-z relax=secadj
else
		OSSEC_CFLAGS+=-DMSGPACK_ZONE_ALIGN=8
endif
endif
		OSSEC_LDFLAGS+='-Wl,-rpath,$$ORIGIN/../lib'
		OSSEC_LIBS+=-lsocket -lnsl -lresolv -lrt -lpthread
		PATH:=${PATH}:/usr/ccs/bin:/usr/xpg4/bin:/opt/csw/gcc3/bin:/opt/csw/bin:/usr/sfw/bin
		CC=gcc
#		This is necessary in order to compile libcurl
		NM=gnm
		uname_M := $(shell sh -c 'uname -m 2>/dev/null || echo not')
else
ifeq (${uname_S},Darwin)
		DEFINES+=-DDarwin
		DEFINES+=-DHIGHFIRST
		OSSEC_CFLAGS+=-pthread
		OSSEC_LDFLAGS+=-pthread
		OSSEC_LDFLAGS+=-Xlinker -rpath -Xlinker "@executable_path/../lib"
		SHARED=dylib
		OSSEC_LIBS+=-framework Security
else
ifeq (${uname_S},FreeBSD)
		DEFINES+=-DFreeBSD
		OSSEC_CFLAGS+=-pthread -I/usr/local/include
		OSSEC_LDFLAGS+=-pthread
		OSSEC_LDFLAGS+=-L/usr/local/lib
		OSSEC_LDFLAGS+='-Wl,-rpath,$$ORIGIN/../lib'
else
ifeq (${uname_S},NetBSD)
		DEFINES+=-DNetBSD
		OSSEC_CFLAGS+=-pthread
		OSSEC_LDFLAGS+=-pthread
		OSSEC_LDFLAGS+='-Wl,-rpath,$$ORIGIN/../lib'
else
ifeq (${uname_S},OpenBSD)
		DEFINES+=-DOpenBSD
		OSSEC_CFLAGS+=-pthread
		OSSEC_LDFLAGS+=-pthread
		OSSEC_LDFLAGS+=-L/usr/local/lib
		OSSEC_LDFLAGS+=-Wl,-zorigin '-Wl,-rpath,$$ORIGIN/../lib'
else
ifeq (${uname_S},HP-UX)
		DEFINES+=-DHPUX
		DEFINES+=-D_XOPEN_SOURCE_EXTENDED
		DEFINES+=-DHIGHFIRST
		DEFINES+=-DOS_BIG_ENDIAN
		OSSEC_CFLAGS+=-pthread
		OSSEC_LDFLAGS+=-lrt
ifeq (,$(filter ${DISABLE_SHARED},YES yes y Y 1))
		OSSEC_LDFLAGS+='-Wl,-rpath,$$ORIGIN/../lib'
endif
		OSSEC_CFLAGS+=-pthread
		OSSEC_LDFLAGS+=-pthread
		PATH:=${PATH}:/usr/local/bin
		CC=gcc
		INSTALL=/usr/local/coreutils/bin/install
else
	    # Unknow platform
endif # HPUX
endif # OpenBSD
endif # NetBSD
endif # FreeBSD
endif # Darwin
endif # SunOS
endif # AIX
endif # Linux
else
		SHARED=dll
		DEFINES_EVENTCHANNEL=-D_WIN32_WINNT=0x600
		OSSEC_CFLAGS+=-pthread
		OSSEC_LDFLAGS+=-pthread
endif # winagent

ifeq (,$(filter ${DISABLE_SYSC},YES yes y Y 1))
	DEFINES+=-DENABLE_SYSC
endif

ifeq (,$(filter ${DISABLE_CISCAT},YES yes y Y 1))
	DEFINES+=-DENABLE_CISCAT
endif

ifeq (,$(filter ${DISABLE_SHARED},YES yes y Y 1))
	DEFINES+=-DENABLE_SHARED
endif

ifneq (,$(filter ${DEBUGAD},YES yes y Y 1))
	DEFINES+=-DDEBUGAD
endif

ifneq (,$(filter ${DEBUG},YES yes y Y 1))
	OSSEC_CFLAGS+=-g
else
	OSSEC_CFLAGS+=-DNDEBUG
	OFLAGS+=-O2
endif #DEBUG

OSSEC_CFLAGS+=${OFLAGS}
OSSEC_LDFLAGS+=${OFLAGS}

ifneq (,$(filter ${CLEANFULL},YES yes y Y 1))
	DEFINES+=-DCLEANFULL
endif

ifneq (,$(filter ${ONEWAY},YES yes y Y 1))
	DEFINES+=-DONEWAY_ENABLED
endif

ifneq (,$(filter ${USE_AUDIT},YES yes y Y 1))
        DEFINES+=-DENABLE_AUDIT
endif

ifeq (${COVERITY}, YES)
	DEFINES+=-D__coverity__
endif

OSSEC_CFLAGS+=${DEFINES}
OSSEC_CFLAGS+=-pipe -Wall -Wextra -std=gnu99
OSSEC_CFLAGS+=-I./ -I./headers/ -I${EXTERNAL_OPENSSL}include -I$(EXTERNAL_JSON) -I${EXTERNAL_LIBYAML}include -I${EXTERNAL_CURL}include -I${EXTERNAL_MSGPACK}include -I${EXTERNAL_BZIP2} -I${DBSYNC}include -I${RSYNC}include

OSSEC_CFLAGS += ${CFLAGS}
OSSEC_LDFLAGS += ${LDFLAGS}
OSSEC_LIBS += $(LIBS)

CCCOLOR="\033[34m"
LINKCOLOR="\033[34;1m"
SRCCOLOR="\033[33m"
BINCOLOR="\033[37;1m"
MAKECOLOR="\033[32;1m"
ENDCOLOR="\033[0m"

ifeq (,$(filter ${V},YES yes y Y 1))
	QUIET_CC      = @printf '    %b %b\n' ${CCCOLOR}CC${ENDCOLOR} ${SRCCOLOR}$@${ENDCOLOR} 1>&2;
	QUIET_LINK    = @printf '    %b %b\n' ${LINKCOLOR}LINK${ENDCOLOR} ${BINCOLOR}$@${ENDCOLOR} 1>&2;
	QUIET_CCBIN   = @printf '    %b %b\n' ${LINKCOLOR}CC${ENDCOLOR} ${BINCOLOR}$@${ENDCOLOR} 1>&2;
	QUIET_INSTALL = @printf '    %b %b\n' ${LINKCOLOR}INSTALL${ENDCOLOR} ${BINCOLOR}$@${ENDCOLOR} 1>&2;
	QUIET_RANLIB  = @printf '    %b %b\n' ${LINKCOLOR}RANLIB${ENDCOLOR} ${BINCOLOR}$@${ENDCOLOR} 1>&2;
	QUIET_NOTICE  = @printf '%b' ${MAKECOLOR} 1>&2;
	QUIET_ENDCOLOR= @printf '%b' ${ENDCOLOR} 1>&2;
endif

MING_BASE:=
ifeq (${TARGET}, winagent)
# Avoid passing environment variables such CFLAGS to external Makefiles
ifeq (${CC}, gcc)
	MAKEOVERRIDES=
endif

CC=gcc
ifneq (,$(shell which amd64-mingw32msvc-gcc))
	ifeq (${CC}, gcc)
		MING_BASE:=amd64-mingw32msvc-
	else
		MING_BASE:=
	endif
	MINGW_HOST="amd64-mingw32msvc"
else
ifneq (,$(shell which i686-pc-mingw32-gcc))
	ifeq (${CC}, gcc)
		MING_BASE:=i686-pc-mingw32-
	else
		MING_BASE:=
	endif
	MINGW_HOST="i686-pc-mingw32"
else
ifneq (,$(shell which i686-w64-mingw32-gcc))
	ifeq (${CC}, gcc)
		MING_BASE:=i686-w64-mingw32-
	else
		MING_BASE:=
	endif
	MINGW_HOST="i686-w64-mingw32"
else
$(error No windows cross-compiler found!) #MING_BASE:=unknown-
endif
endif
endif

ifneq (,$(wildcard /usr/i686-w64-mingw32/lib/libwinpthread-1.dll))
	WIN_PTHREAD_LIB:=/usr/i686-w64-mingw32/lib/libwinpthread-1.dll
else
ifneq (,$(wildcard /usr/i686-w64-mingw32/sys-root/mingw/bin/libwinpthread-1.dll))
	WIN_PTHREAD_LIB:=/usr/i686-w64-mingw32/sys-root/mingw/bin/libwinpthread-1.dll
endif
endif

endif #winagent


OSSEC_CC      =${QUIET_CC}${MING_BASE}${CC}
OSSEC_CCBIN   =${QUIET_CCBIN}${MING_BASE}${CC}
OSSEC_SHARED  =${QUIET_CCBIN}${MING_BASE}${CC} -shared
OSSEC_LINK    =${QUIET_LINK}${MING_BASE}ar -crus
OSSEC_RANLIB  =${QUIET_RANLIB}${MING_BASE}ranlib
OSSEC_WINDRES =${QUIET_CCBIN}${MING_BASE}windres


ifneq (,$(filter ${USE_INOTIFY},YES auto yes y Y 1))
	DEFINES+=-DINOTIFY_ENABLED
	ifeq (${uname_S},FreeBSD)
		OSSEC_LDFLAGS+=-L/usr/local/lib -I/usr/local/include
		OSSEC_LIBS+=-linotify
		OSSEC_CFLAGS+=-I/usr/local/include
	endif
endif

ifneq (,$(filter ${USE_BIG_ENDIAN},YES yes y Y 1))
	DEFINES+=-DOS_BIG_ENDIAN
endif

ifneq (,$(filter ${USE_PRELUDE},YES auto yes y Y 1))
	DEFINES+=-DPRELUDE_OUTPUT_ENABLED
	OSSEC_LIBS+=-lprelude
	OSSEC_LDFLAGS+=$(shell sh -c '${PRELUDE_CONFIG} --pthread-cflags')
	OSSEC_LIBS+=$(shell sh -c '${PRELUDE_CONFIG} --libs')
endif # USE_PRELUDE

ifneq (,$(filter ${USE_ZEROMQ},YES auto yes y Y 1))
	DEFINES+=-DZEROMQ_OUTPUT_ENABLED
	#LDFLAGS+=-L/usr/local/lib -I/usr/local/include -lzmq -lczmq
	OSSEC_LIBS+=-lzmq -lczmq
endif # USE_ZEROMQ

ifneq (,$(filter ${USE_GEOIP},YES auto yes y Y 1))
	DEFINES+=-DLIBGEOIP_ENABLED
	OSSEC_LIBS+=-lGeoIP
endif # USE_GEOIP


MI :=
PI :=
ifdef DATABASE

	ifeq (${DATABASE},mysql)
		DEFINES+=-DMYSQL_DATABASE_ENABLED

		ifdef MYSQL_CFLAGS
			MI = ${MYSQL_CFLAGS}
		else
			MI := $(shell sh -c '${MY_CONFIG} --include 2>/dev/null || echo ')

			ifeq (${MI},) # BEGIN MI manual detection
				ifneq (,$(wildcard /usr/include/mysql/mysql.h))
					MI="-I/usr/include/mysql/"
				else
					ifneq (,$(wildcard /usr/local/include/mysql/mysql.h))
						MI="-I/usr/local/include/mysql/"
					endif  #
				endif  #MI

			endif
		endif # MYSQL_CFLAGS

		ifdef MYSQL_LIBS
			ML = ${MYSQL_LIBS}
		else
			ML := $(shell sh -c '${MY_CONFIG} --libs 2>/dev/null || echo ')

			ifeq (${ML},)
				ifneq (,$(wildcard /usr/lib/mysql/*))
					ML="-L/usr/lib/mysql"
				else
					ifneq (,$(wildcard /usr/lib64/mysql/*))
						ML="-L/usr/lib64/mysql"
					else
						ifneq (,$(wildcard /usr/local/lib/mysql/*))
							ML="-L/usr/local/lib/mysql"
						else
							ifneq (,$(wildcard /usr/local/lib64/mysql/*))
								ML="-L/usr/local/lib64/mysql"
							endif # local/lib64
						endif # local/lib
					endif # lib54
				endif # lib
			endif
		endif # MYSQL_LIBS

		OSSEC_LIBS+=${ML} -lmysqlclient

	else # DATABASE

		ifeq (${DATABASE}, pgsql)
			DEFINES+=-DPGSQL_DATABASE_ENABLED

			ifneq (${PGSQL_LIBS},)
				PL:=${PGSQL_LIBS}
			else
				PL:=$(shell sh -c '(${PG_CONFIG} --libdir --pkglibdir 2>/dev/null | sed "s/^/-L/g" | xargs ) || echo ')
			endif

			ifneq (${PGSQL_CFLAGS},)
				PI:=${PGSQL_CFLAGS}
			else
				PI:=$(shell sh -c '(${PG_CONFIG} --includedir --pkgincludedir 2>/dev/null | sed "s/^/-I/g" | xargs ) || echo ')
			endif

			# XXX need some basic autodetech stuff here.

			OSSEC_LIBS+=${PL} -lpq

		endif # pgsql
	endif # mysql
endif # DATABASE

####################
#### Target ########
####################

ifndef TARGET
	TARGET=failtarget
endif # TARGET

ifeq (${TARGET},agent)
	DEFINES+=-DCLIENT
endif

ifeq (${TARGET},local)
	DEFINES+=-DLOCAL
endif


.PHONY: build
build: ${TARGET}
ifneq (${TARGET},failtarget)
	${MAKE} settings
	@echo
	${QUIET_NOTICE}
	@echo "Done building ${TARGET}"
	${QUIET_ENDCOLOR}
endif
	@echo


.PHONY: failtarget
failtarget:
	@echo "TARGET is required: "
	@echo "   make TARGET=server   to build the server"
	@echo "   make TARGET=local      - local version of server"
	@echo "   make TARGET=hybrid     - hybrid version of server"
	@echo "   make TARGET=agent    to build the unix agent"
	@echo "   make TARGET=winagent to build the windows agent"

.PHONY: help
help: failtarget
	@echo
	@echo "General options: "
	@echo "   make V=yes                   Display full compiler messages. Allowed values are 1, yes, YES, y and Y, otherwise, the flag is ignored"
	@echo "   make DEBUG=yes               Build with symbols and without optimization. Allowed values are 1, yes, YES, y and Y, otherwise, the flag is ignored"
	@echo "   make DEBUGAD=yes             Enables extra debugging logging in ossec-analysisd. Allowed values are 1, yes, YES, y and Y, otherwise, the flag is ignored"
	@echo "   make PREFIX=/path            Install OSSEC to '/path'. Defaults to /var/ossec"
	@echo "   make MAXAGENTS=NUMBER        Set the number of maximum agents to NUMBER. Defaults to 2048"
	@echo "   make ONEWAY=yes              Disables manager's ACK towards agent. It allows connecting agents without backward connection from manager. Allowed values are 1, yes, YES, y and Y, otherwise, the flag is ignored"
	@echo "   make CLEANFULL=yes           Makes the alert mailing subject clear in the format: '<location> - <level> - <description>'. Allowed values are 1, yes, YES, y and Y, otherwise, the flag is ignored"
	@echo "   make RESOURCES_URL           Set the Wazuh resources URL"
	@echo "   make USE_ZEROMQ=yes          Build with zeromq support. Allowed values are auto, 1, yes, YES, y and Y, otherwise, the flag is ignored"
	@echo "   make USE_PRELUDE=yes         Build with prelude support. Allowed values are auto, 1, yes, YES, y and Y, otherwise, the flag is ignored"
	@echo "   make USE_INOTIFY=yes         Build with inotify support. Allowed values are auto, 1, yes, YES, y and Y, otherwise, the flag is ignored"
	@echo "   make BIG_ENDIAN=yes          Build with big endian support. Allowed values are 1, yes, YES, y and Y, otherwise, the flag is ignored"
	@echo "   make USE_SELINUX=yes         Build with SELinux policies. Allowed values are 1, yes, YES, y and Y, otherwise, the flag is ignored"
	@echo "   make USE_AUDIT=yes           Build with audit service support. Allowed values are 1, yes, YES, y and Y, otherwise, the flag is ignored"
	@echo "   make USE_FRAMEWORK_LIB=yes   Use external SQLite library for the framework. Allowed values are 1, yes, YES, y and Y, otherwise, the flag is ignored"
	@echo "   make USE_MSGPACK_OPT=yes     Use default architecture for building msgpack library. Allowed values are 1, yes, YES, y and Y, otherwise, the flag is ignored"
	@echo "   make OFLAGS=-Ox              Overrides optimization level"
	@echo "   make DISABLE_SHARED=yes      Not to build the Wazuh shared library (for unsupported systems). Allowed values are 1, yes, YES, y and Y, otherwise, the flag is ignored"
	@echo "   make DISABLE_SYSC=yes        Not to build the Syscollector module (for unsupported systems). Allowed values are 1, yes, YES, y and Y, otherwise, the flag is ignored"
	@echo "   make DISABLE_CISCAT=yes      Not to build the CIS-CAT module (for unsupported systems). Allowed values are 1, yes, YES, y and Y, otherwise, the flag is ignored"
	@echo "   make OPTIMIZE_CPYTHON=yes    When PREFIX points to other directory than default, the python interpreter is rebuilt, enable this flag to optimize the process. Allowed values are 1, yes, YES, y and Y, otherwise, the flag is ignored"
	@echo
	@echo "Database options: "
	@echo "   make DATABASE=mysql          Build with MYSQL Support"
	@echo "                                Use MYSQL_CFLAGS adn MYSQL_LIBS to override defaults"
	@echo "   make DATABASE=pgsql          Build with PostgreSQL Support "
	@echo "                                Use PGSQL_CFLAGS adn PGSQL_LIBS to override defaults"
	@echo
	@echo "Geoip support: "
	@echo "   make USE_GEOIP=yes           Build with GeoIP support. Allowed values are auto 1, yes, YES, y and Y, otherwise, the flag is ignored"
	@echo
	@echo "User options: "
	@echo "   make OSSEC_GROUP=ossec       Set ossec group"
	@echo "   make OSSEC_USER=ossec        Set ossec user"
	@echo "   make OSSEC_USER_MAIL=ossecm  Set ossec user mail"
	@echo "   make OSSEC_USER_REM=ossecr   Set ossec user rem"
	@echo
	@echo "Examples: Client with debugging enabled"
	@echo "   make TARGET=agent DEBUG=yes"

.PHONY: settings
settings:
	@echo
	@echo "General settings:"
	@echo "    TARGET:             ${TARGET}"
	@echo "    V:                  ${V}"
	@echo "    DEBUG:              ${DEBUG}"
	@echo "    DEBUGAD             ${DEBUGAD}"
	@echo "    PREFIX:             ${PREFIX}"
	@echo "    MAXAGENTS:          ${MAXAGENTS}"
	@echo "    DATABASE:           ${DATABASE}"
	@echo "    ONEWAY:             ${ONEWAY}"
	@echo "    CLEANFULL:          ${CLEANFULL}"
	@echo "    RESOURCES_URL:      ${RESOURCES_URL}"
	@echo "    DISABLE_SHARED:     ${DISABLE_SHARED}"
	@echo "User settings:"
	@echo "    OSSEC_GROUP:        ${OSSEC_GROUP}"
	@echo "    OSSEC_USER:         ${OSSEC_USER}"
	@echo "    OSSEC_USER_MAIL:    ${OSSEC_USER_MAIL}"
	@echo "    OSSEC_USER_REM:     ${OSSEC_USER_REM}"
	@echo "USE settings:"
	@echo "    USE_ZEROMQ:         ${USE_ZEROMQ}"
	@echo "    USE_GEOIP:          ${USE_GEOIP}"
	@echo "    USE_PRELUDE:        ${USE_PRELUDE}"
	@echo "    USE_INOTIFY:        ${USE_INOTIFY}"
	@echo "    USE_BIG_ENDIAN:     ${USE_BIG_ENDIAN}"
	@echo "    USE_SELINUX:        ${USE_SELINUX}"
	@echo "    USE_AUDIT:          ${USE_AUDIT}"
	@echo "    USE_FRAMEWORK_LIB:  ${USE_FRAMEWORK_LIB}"
	@echo "    DISABLE_SHARED:     ${DISABLE_SHARED}"
	@echo "    DISABLE_SYSC:       ${DISABLE_SYSC}"
	@echo "    DISABLE_CISCAT:     ${DISABLE_CISCAT}"
	@echo "Mysql settings:"
	@echo "    includes:           ${MI}"
	@echo "    libs:               ${ML}"
	@echo "Pgsql settings:"
	@echo "    includes:           ${PI}"
	@echo "    libs:               ${PL}"
	@echo "Defines:"
	@echo "    ${DEFINES}"
	@echo "Compiler:"
	@echo "    CFLAGS            ${OSSEC_CFLAGS}"
	@echo "    LDFLAGS           ${OSSEC_LDFLAGS}"
	@echo "    LIBS              ${OSSEC_LIBS}"
	@echo "    CC                ${CC}"
	@echo "    MAKE              ${MAKE}"

BUILD_SERVER+=ossec-maild -
BUILD_SERVER+=ossec-csyslogd -
BUILD_SERVER+=ossec-agentlessd -
BUILD_SERVER+=ossec-execd -
BUILD_SERVER+=ossec-logcollector -
BUILD_SERVER+=ossec-remoted
BUILD_SERVER+=ossec-agentd
BUILD_SERVER+=manage_agents
BUILD_SERVER+=utils
BUILD_SERVER+=ossec-syscheckd
BUILD_SERVER+=ossec-monitord
BUILD_SERVER+=ossec-reportd
BUILD_SERVER+=ossec-authd
BUILD_SERVER+=ossec-analysisd
BUILD_SERVER+=ossec-logtest
BUILD_SERVER+=ossec-makelists
BUILD_SERVER+=ossec-dbd -
BUILD_SERVER+=ossec-integratord
BUILD_SERVER+=wazuh-modulesd
BUILD_SERVER+=wazuh-db
ifneq (,$(filter ${USE_FRAMEWORK_LIB},YES yes y Y 1))
BUILD_SERVER+=wazuh-framework
endif

BUILD_AGENT+=build_dbsync
BUILD_AGENT+=build_rsync
BUILD_AGENT+=build_shared_utils_test
BUILD_AGENT+=ossec-agentd
BUILD_AGENT+=agent-auth
BUILD_AGENT+=ossec-logcollector
BUILD_AGENT+=ossec-syscheckd
BUILD_AGENT+=ossec-execd
BUILD_AGENT+=manage_agents
BUILD_AGENT+=wazuh-modulesd


.PHONY: server local hybrid agent selinux

ifeq (${MAKECMDGOALS},server)
$(error Do not use 'server' directly, use 'TARGET=server')
endif
server: external
	${MAKE} ${BUILD_SERVER}

ifeq (${MAKECMDGOALS},local)
$(error Do not use 'local' directly, use 'TARGET=local')
endif
local: external
	${MAKE} ${BUILD_SERVER}

ifeq (${MAKECMDGOALS},hybrid)
$(error Do not use 'hybrid' directly, use 'TARGET=hybrid')
endif
hybrid: external
	${MAKE} ${BUILD_SERVER}

ifeq (${MAKECMDGOALS},agent)
$(error Do not use 'agent' directly, use 'TARGET=agent')
endif
agent: external
	${MAKE} ${BUILD_AGENT}

ifneq (,$(filter ${USE_SELINUX},YES yes y Y 1))
server local hybrid agent: selinux
endif

selinux: $(SELINUX_POLICY)

$(SELINUX_POLICY): $(SELINUX_MODULE)
	semodule_package -o $@ -m $?

$(SELINUX_MODULE): $(SELINUX_ENFORCEMENT)
	checkmodule -M -m -o $@ $?

test_programs = tap_wazuhdb_op tap_os_crypto tap_os_net tap_os_regex tap_shared tap_os_zlib tap_os_xml tap_fluentd_forwarder

WINDOWS_BINS:=win32/ossec-agent.exe win32/ossec-agent-eventchannel.exe win32/ossec-rootcheck.exe win32/manage_agents.exe win32/setup-windows.exe win32/setup-syscheck.exe win32/setup-iis.exe win32/add-localfile.exe win32/os_win32ui.exe win32/agent-auth.exe

ifeq (${MAKECMDGOALS},winagent)
$(error Do not use 'winagent' directly, use 'TARGET=winagent')
endif
.PHONY: winagent
winagent: external win32/dbsync.dll win32/rsync.dll win32/shared_utils_ut.exe win32/libwinpthread-1.dll wazuh_modules/syscollector/syscollector_win_ext.dll
	${MAKE} ${WINDOWS_BINS} CFLAGS="-DCLIENT -D_POSIX_C_SOURCE -DWIN32 -DPSAPI_VERSION=1" LIBS="-lwsock32 -lwevtapi -lshlwapi -lcomctl32 -ladvapi32 -lkernel32 -lpsapi -lgdi32 -liphlpapi -lws2_32 -lcrypt32"
	cd win32/ && ./unix2dos.pl ossec.conf > default-ossec.conf
	cd win32/ && ./unix2dos.pl ossec-pre6.conf > default-ossec-pre6.conf
	cd win32/ && ./unix2dos.pl help.txt > help_win.txt
	cd win32/ && ./unix2dos.pl ../../etc/internal_options.conf > internal_options.conf
	cd win32/ && ./unix2dos.pl ../../etc/local_internal_options-win.conf > default-local_internal_options.conf
	cd win32/ && ./unix2dos.pl ../../LICENSE > LICENSE.txt
	cd win32/ && ./unix2dos.pl ../../active-response/win/route-null.cmd > route-null.cmd
	cd win32/ && ./unix2dos.pl ../../active-response/win/route-null-2012.cmd > route-null-2012.cmd
	cd win32/ && ./unix2dos.pl ../../active-response/win/netsh.cmd > netsh.cmd
	cd win32/ && ./unix2dos.pl ../../active-response/win/netsh-win-2016.cmd > netsh-win-2016.cmd
	cd win32/ && ./unix2dos.pl ../../active-response/win/restart-ossec.cmd > restart-ossec.cmd
	cd win32/ && ./unix2dos.pl ../VERSION > VERSION
	cd win32/ && ./unix2dos.pl ../REVISION > REVISION
	cd win32/ && makensis ossec-installer.nsi


win32/dbsync.dll:
	cd ${DBSYNC} && mkdir -p build && cd build && cmake ${WIN_CMAKE_OPTS} ${DBSYNC_TEST} ${SHARED_MODULES_RELEASE_TYPE} .. && cmake --build .

win32/rsync.dll:
	cd ${RSYNC} &&  mkdir -p build && cd build && cmake ${WIN_CMAKE_OPTS} ${RSYNC_TEST} ${SHARED_MODULES_RELEASE_TYPE} .. && cmake --build .

win32/shared_utils_ut.exe:
ifneq (,$(filter ${TEST},YES yes y Y 1))
ifneq (,$(filter ${DEBUG},YES yes y Y 1))
	cd ${SHARED_UTILS_TEST} &&  mkdir -p build && cd build && cmake ${WIN_CMAKE_OPTS} ${SHARED_MODULES_RELEASE_TYPE} .. && cmake --build .
endif
endif

win32/libwinpthread-1.dll: ${WIN_PTHREAD_LIB}
	cp $< $@

####################
#### External ######
####################

ZLIB_LIB    = $(EXTERNAL_ZLIB)/libz.a
OPENSSL_LIB = $(EXTERNAL_OPENSSL)libssl.a
CRYPTO_LIB 	= $(EXTERNAL_OPENSSL)libcrypto.a
SQLITE_LIB  = $(EXTERNAL_SQLITE)libsqlite3.a
JSON_LIB    = $(EXTERNAL_JSON)libcjson.a
PROCPS_LIB  = $(EXTERNAL_PROCPS)/libproc.a
DB_LIB      = $(EXTERNAL_LIBDB).libs/libdb-6.2.a
LIBYAML_LIB = $(EXTERNAL_LIBYAML)src/.libs/libyaml.a
LIBCURL_LIB = $(EXTERNAL_CURL)lib/.libs/libcurl.a
AUDIT_LIB 	= $(EXTERNAL_AUDIT)lib/.libs/libaudit.a
LIBFFI_LIB 	= $(EXTERNAL_LIBFFI)$(TARGET)/.libs/libffi.a
MSGPACK_LIB = $(EXTERNAL_MSGPACK)libmsgpack.a
BZIP2_LIB   = $(EXTERNAL_BZIP2)libbz2.a

EXTERNAL_LIBS := $(JSON_LIB) $(ZLIB_LIB) $(OPENSSL_LIB) $(CRYPTO_LIB) $(SQLITE_LIB) $(LIBYAML_LIB)

ifneq (${TARGET},winagent)
EXTERNAL_LIBS += $(MSGPACK_LIB)
ifneq (${TARGET},agent)
EXTERNAL_LIBS += $(LIBCURL_LIB) $(LIBFFI_LIB) $(BZIP2_LIB)
endif
ifeq (${uname_S},Linux)
ifneq (,$(filter ${USE_AUDIT},YES yes y Y 1))
EXTERNAL_LIBS += ${AUDIT_LIB}
endif

EXTERNAL_LIBS += $(PROCPS_LIB) $(DB_LIB)
endif
endif

.PHONY: external test_external
external: test_external $(EXTERNAL_LIBS)

ifneq (,$(filter ${TEST},YES yes y Y 1))
external: build_gtest
endif

ifneq (${TARGET},winagent)
ifneq (${TARGET},agent)
external: build_python
endif
endif

test_external:
ifeq ($(wildcard external/*/*),)
	$(error No external directory found. Run "${MAKE} deps" before compiling external libraries)
endif

#### OpenSSL ##########

OPENSSL_FLAGS = enable-weak-ssl-ciphers no-shared

${CRYPTO_LIB}: ${OPENSSL_LIB}

${OPENSSL_LIB}:
ifeq (${TARGET},winagent)
	cd ${EXTERNAL_OPENSSL} && CC=${MING_BASE}${CC} RC=${MING_BASE}windres ./Configure $(OPENSSL_FLAGS) mingw && ${MAKE} build_libs
else
ifeq (${uname_S},Darwin)
	cd ${EXTERNAL_OPENSSL} && ./Configure $(OPENSSL_FLAGS) darwin64-x86_64-cc && ${MAKE} build_libs
else
ifeq (${uname_S},HP-UX)
	cd ${EXTERNAL_OPENSSL} && MAKE=gmake ./Configure $(OPENSSL_FLAGS) hpux-ia64-gcc && ${MAKE} build_libs
else
ifeq (${uname_S},SunOS)
ifeq ($(uname_M),i86pc)
	cd ${EXTERNAL_OPENSSL} && ./Configure $(OPENSSL_FLAGS) solaris-x86-gcc && ${MAKE} build_libs
else
	cd ${EXTERNAL_OPENSSL} && ./Configure $(OPENSSL_FLAGS) solaris-sparcv9-gcc && ${MAKE} build_libs
endif
else
	cd ${EXTERNAL_OPENSSL} && ./config $(OPENSSL_FLAGS) && ${MAKE} build_libs
endif
endif
endif
endif

#### libffi ##########

LIBFFI_FLAGS = "CFLAGS=-fPIC"

${LIBFFI_LIB}:
	cd ${EXTERNAL_LIBFFI} && ./configure $(LIBFFI_FLAGS) && ${MAKE}

#### zlib ##########

$(ZLIB_LIB):
ifeq (${TARGET},winagent)
	cd ${EXTERNAL_ZLIB} && cp zconf.h.in zconf.h && ${MAKE} -f win32/Makefile.gcc PREFIX=${MING_BASE} libz.a
else
	cd ${EXTERNAL_ZLIB} && CFLAGS=-fPIC ./configure && ${MAKE} libz.a
endif

ZLIB_INCLUDE=-I./${EXTERNAL_ZLIB}

os_zlib_c := os_zlib/os_zlib.c
os_zlib_o := $(os_zlib_c:.c=.o)

os_zlib/%.o: os_zlib/%.c
	${OSSEC_CC} ${OSSEC_CFLAGS} -c $< -o $@

#### bzip2 ##########

$(BZIP2_LIB):
	cd ${EXTERNAL_BZIP2} && ${MAKE} CFLAGS="-fpic -Wall -O2 -D_FILE_OFFSET_BITS=64" libbz2.a

#### SQLite #########

sqlite_c = ${EXTERNAL_SQLITE}sqlite3.c
sqlite_o = ${EXTERNAL_SQLITE}sqlite3.o

$(SQLITE_LIB): $(sqlite_o)
	${OSSEC_LINK} $@ $^
	${OSSEC_RANLIB} $@

$(sqlite_o): $(sqlite_c)
	${OSSEC_CC} ${OSSEC_CFLAGS} -w -fPIC -c $^ -o $@ -fPIC

#### cJSON #########

ifeq (${uname_S},Darwin)
JSON_SHFLAGS=-install_name @rpath/libcjson.$(SHARED)
endif

cjson_c := ${EXTERNAL_JSON}cJSON.c
cjson_o := $(cjson_c:.c=.o)

$(JSON_LIB): ${cjson_o}
	${OSSEC_LINK} $@ $^
	${OSSEC_RANLIB} $@

${EXTERNAL_JSON}%.o: ${EXTERNAL_JSON}%.c
	${OSSEC_CC} ${OSSEC_CFLAGS} -fPIC -c $^ -o $@

#### libyaml ##########

${LIBYAML_LIB}: $(EXTERNAL_LIBYAML)Makefile
	$(MAKE) -C $(EXTERNAL_LIBYAML)

$(EXTERNAL_LIBYAML)Makefile:
ifeq (${TARGET},winagent)
	cd $(EXTERNAL_LIBYAML) && CC=${MING_BASE}${CC} && CFLAGS=-fPIC ./configure --host=${MINGW_HOST} --enable-static=yes
else
	cd $(EXTERNAL_LIBYAML) && CFLAGS=-fPIC ./configure --enable-static=yes --enable-shared=no
endif

#### curl ##########

${LIBCURL_LIB}: $(EXTERNAL_CURL)Makefile
	${MAKE} -C $(EXTERNAL_CURL)lib

ifeq (${uname_S},Darwin)
$(EXTERNAL_CURL)Makefile:
	cd $(EXTERNAL_CURL) && ./configure --with-darwinssl --disable-ldap --without-libidn2
else
$(EXTERNAL_CURL)Makefile: $(OPENSSL_LIB)
ifeq (${uname_S},Linux)
	cd $(EXTERNAL_CURL) && CPPFLAGS="-fPIC -I${ROUTE_PATH}/${EXTERNAL_OPENSSL}include" LDFLAGS="-L${ROUTE_PATH}/${EXTERNAL_OPENSSL}" LIBS="-ldl -lpthread" ./configure --disable-ldap --without-libidn2 --without-libpsl --without-brotli
else
	cd $(EXTERNAL_CURL) && CPPFLAGS="-fPIC -I${ROUTE_PATH}/${EXTERNAL_OPENSSL}include" LDFLAGS="-L${ROUTE_PATH}/${EXTERNAL_OPENSSL}" LIBS="-lpthread" ./configure --disable-ldap --without-libidn2
endif
endif


#### procps #########

PROCPS_INCLUDE=-I./${EXTERNAL_PROCPS}

procps_c := $(wildcard ${EXTERNAL_PROCPS}*.c)
procps_o := $(procps_c:.c=.o)

${EXTERNAL_PROCPS}%.o: ${EXTERNAL_PROCPS}%.c
	${OSSEC_CC} ${OSSEC_CFLAGS} -fPIC -c $^ -o $@

$(PROCPS_LIB): ${procps_o}
	${OSSEC_LINK} $@ $^
	${OSSEC_RANLIB} $@

#### Berkeley DB ######

ifeq (${uname_S},Linux)
${DB_LIB}: $(EXTERNAL_LIBDB)Makefile
	 ${MAKE} -C $(EXTERNAL_LIBDB) libdb.a

$(EXTERNAL_LIBDB)Makefile:
	cd ${EXTERNAL_LIBDB} && CPPFLAGS=-fPIC ../dist/configure --with-cryptography=no --disable-queue --disable-heap --disable-partition --disable-mutexsupport --disable-replication --disable-verify --disable-statistics
endif

#### Audit lib ####

${AUDIT_LIB}: $(EXTERNAL_AUDIT)Makefile
	${MAKE} -C $(EXTERNAL_AUDIT)lib CC=$(CC)

$(EXTERNAL_AUDIT)Makefile:
	cd $(EXTERNAL_AUDIT) && ./autogen.sh && ./configure CFLAGS=-fPIC --with-libcap-ng=no

#### msgpack #########

ifeq (,$(filter ${USE_MSGPACK_OPT},YES yes y Y 1))
        MSGPACK_ARCH=-march=i486
endif

ifneq (${TARGET},winagent)
msgpack_c := $(wildcard ${EXTERNAL_MSGPACK}src/*.c)
msgpack_o := $(msgpack_c:.c=.o)

${EXTERNAL_MSGPACK}src/%.o: ${EXTERNAL_MSGPACK}src/%.c
	${OSSEC_CC} ${OSSEC_CFLAGS} ${MSGPACK_ARCH} -fPIC -c $^ -o $@

$(MSGPACK_LIB): ${msgpack_o}
	${OSSEC_LINK} $@ $^
	${OSSEC_RANLIB} $@
endif

################################
#### External dependencies  ####
################################

TAR := tar -xf
GUNZIP := gunzip
CURL := curl -so
VERSION = $(subst $() $(),.,$(wordlist 1,2,$(subst ., ,$(patsubst v%,%,$(shell cat VERSION)))))
RESOURCES_URL := https://packages.wazuh.com/deps/$(VERSION)
CPYTHON := cpython
ifeq (${PREFIX},/var/ossec)
	# Download the Python sources if we are building for any other OS.
ifeq (${uname_S},Linux)
cpu_arch := ${uname_P}
ifneq (,$(filter ${cpu_arch},unknown Unknown))
	cpu_arch := $(shell sh -c 'arch 2>/dev/null || echo not')
endif
ifneq (,$(filter ${cpu_arch},x86_64 amd64))
PRECOMPILED_RES := linux/amd64
else
ifneq (,$(filter ${cpu_arch},i386 i686))
PRECOMPILED_RES := linux/i386
else
ifneq (,$(filter ${cpu_arch},aarch64 arm64))
PRECOMPILED_RES := linux/aarch64
else
ifneq (,$(filter ${cpu_arch},armv8l armv7l arm32 armhf))
PRECOMPILED_RES := linux/arm32
endif
endif
endif
endif
endif
endif


EXTERNAL_RES := cJSON $(CPYTHON) curl libdb libffi libyaml openssl procps sqlite zlib audit-userspace msgpack bzip2 nlohmann googletest
EXTERNAL_DIR := $(EXTERNAL_RES:%=external/%)
EXTERNAL_TAR := $(EXTERNAL_RES:%=external/%.tar.gz)

VULN_DETECTOR_DIR := wazuh_modules/vulnerability_detector

.PHONY: deps
deps: $(EXTERNAL_TAR)

external/$(CPYTHON).tar.gz:
ifneq (,$(PRECOMPILED_RES))
	$(CURL) $@ $(RESOURCES_URL)/libraries/$(PRECOMPILED_RES)/$(patsubst external/%,%,$@)
else
	$(CURL) $@ $(RESOURCES_URL)/libraries/sources/$(patsubst external/%,%,$@)
endif
	cd external && $(GUNZIP) $(patsubst external/%,%,$@)
	cd external && $(TAR) $(patsubst external/%.gz,%,$@)
	rm $(patsubst %.gz,%,$@)

external/%.tar.gz:
	$(CURL) $@ $(RESOURCES_URL)/libraries/sources/$(patsubst external/%,%,$@)
	cd external && $(GUNZIP) $(patsubst external/%,%,$@)
	cd external && $(TAR) $(patsubst external/%.gz,%,$@)
	rm $(patsubst %.gz,%,$@)



####################
#### OSSEC Libs ####
####################

ifneq (,$(filter ${DISABLE_SHARED},YES yes y Y 1))
BUILD_LIBS = libwazuh.a $(EXTERNAL_LIBS)
else
WAZUHEXT_LIB = libwazuhext.$(SHARED)
BUILD_LIBS = libwazuh.a $(WAZUHEXT_LIB)
endif

$(BUILD_SERVER) $(BUILD_AGENT) $(WINDOWS_BINS) $(test_programs): $(BUILD_LIBS)

#### os_xml ########

os_xml_c := $(wildcard os_xml/*.c)
os_xml_o := $(os_xml_c:.c=.o)

os_xml/%.o: os_xml/%.c
	${OSSEC_CC} ${OSSEC_CFLAGS} -c $^ -o $@

#### os_regex ######

os_regex_c := $(wildcard os_regex/*.c)
os_regex_o := $(os_regex_c:.c=.o)

os_regex/%.o: os_regex/%.c
	${OSSEC_CC} ${OSSEC_CFLAGS} -c $^ -o $@

#### os_net ##########

os_net_c := $(wildcard os_net/*.c)
os_net_o := $(os_net_c:.c=.o)

os_net/%.o: os_net/%.c
	${OSSEC_CC} ${OSSEC_CFLAGS} -c $^ -o $@

#### Shared ##########
# Unit tests wrappers

wrappers_client_agent_c := $(wildcard unit_tests/wrappers/client-agent/*.c)
wrappers_client_agent_o := $(wrappers_client_agent_c:.c=.o)

wrappers_common_c := $(wildcard unit_tests/wrappers/*.c)
wrappers_common_o := $(wrappers_common_c:.c=.o)

wrappers_externals_c := $(wildcard unit_tests/wrappers/externals/*.c)
wrappers_externals_o := $(wrappers_externals_c:.c=.o)

wrappers_externals_audit_c := $(wildcard unit_tests/wrappers/externals/audit/*.c)
wrappers_externals_audit_o := $(wrappers_externals_audit_c:.c=.o)

wrappers_externals_bzip2_c := $(wildcard unit_tests/wrappers/externals/bzip2/*.c)
wrappers_externals_bzip2_o := $(wrappers_externals_bzip2_c:.c=.o)

wrappers_externals_cJSON_c := $(wildcard unit_tests/wrappers/externals/cJSON/*.c)
wrappers_externals_cJSON_o := $(wrappers_externals_cJSON_c:.c=.o)

wrappers_externals_openssl_c := $(wildcard unit_tests/wrappers/externals/openssl/*.c)
wrappers_externals_openssl_o := $(wrappers_externals_openssl_c:.c=.o)

wrappers_externals_procpc_c := $(wildcard unit_tests/wrappers/externals/procpc/*.c)
wrappers_externals_procpc_o := $(wrappers_externals_procpc_c:.c=.o)

wrappers_externals_sqlite_c := $(wildcard unit_tests/wrappers/externals/sqlite/*.c)
wrappers_externals_sqlite_o := $(wrappers_externals_sqlite_c:.c=.o)

wrappers_libc_c := $(wildcard unit_tests/wrappers/libc/*.c)
wrappers_libc_o := $(wrappers_libc_c:.c=.o)

wrappers_linux_c := $(wildcard unit_tests/wrappers/linux/*.c)
wrappers_linux_o := $(wrappers_linux_c:.c=.o)

wrappers_posix_c := $(wildcard unit_tests/wrappers/posix/*.c)
wrappers_posix_o := $(wrappers_posix_c:.c=.o)

wrappers_wazuh_c := $(wildcard unit_tests/wrappers/wazuh/*.c)
wrappers_wazuh_o := $(wrappers_wazuh_c:.c=.o)

wrappers_wazuh_os_crypto_c := $(wildcard unit_tests/wrappers/wazuh/os_crypto/*.c)
wrappers_wazuh_os_crypto_o := $(wrappers_wazuh_os_crypto_c:.c=.o)

wrappers_wazuh_os_net_c := $(wildcard unit_tests/wrappers/wazuh/os_net/*.c)
wrappers_wazuh_os_net_o := $(wrappers_wazuh_os_net_c:.c=.o)

wrappers_wazuh_os_regex_c := $(wildcard unit_tests/wrappers/wazuh/os_regex/*.c)
wrappers_wazuh_os_regex_o := $(wrappers_wazuh_os_regex_c:.c=.o)

wrappers_wazuh_shared_c := $(wildcard unit_tests/wrappers/wazuh/shared/*.c)
wrappers_wazuh_shared_o := $(wrappers_wazuh_shared_c:.c=.o)

wrappers_wazuh_syscheckd_c := $(wildcard unit_tests/wrappers/wazuh/syscheckd/*.c)
wrappers_wazuh_syscheckd_o := $(wrappers_wazuh_syscheckd_c:.c=.o)

wrappers_wazuh_wazuh_db_c := $(wildcard unit_tests/wrappers/wazuh/wazuh_db/*.c)
wrappers_wazuh_wazuh_db_o := $(wrappers_wazuh_wazuh_db_c:.c=.o)

wrappers_wazuh_wazuh_modules_c := $(wildcard unit_tests/wrappers/wazuh/wazuh_modules/*.c)
wrappers_wazuh_wazuh_modules_o := $(wrappers_wazuh_wazuh_modules_c:.c=.o)

wrappers_wazuh_monitord_c := $(wildcard unit_tests/wrappers/wazuh/monitord/*.c)
wrappers_wazuh_monitord_o := $(wrappers_wazuh_monitord_c:.c=.o)

wrappers_wazuh_os_auth_c := $(wildcard unit_tests/wrappers/wazuh/os_auth/*.c)
wrappers_wazuh_os_auth_o := $(wrappers_wazuh_os_auth_c:.c=.o)

wrappers_wazuh_addagent_c := $(wildcard unit_tests/wrappers/wazuh/addagent/*.c)
wrappers_wazuh_addagent_o := $(wrappers_wazuh_addagent_c:.c=.o)

wrappers_windows_c := $(wildcard unit_tests/wrappers/windows/*.c)
wrappers_windows_o := $(wrappers_windows_c:.c=.o)

wrappers_windows_lib_c := $(wildcard unit_tests/wrappers/windows/libc/*.c)
wrappers_windows_lib_o := $(wrappers_windows_lib_c:.c=.o)

wrappers_windows_posix_c := $(wildcard unit_tests/wrappers/windows/posix/*.c)
wrappers_windows_posix_o := $(wrappers_windows_posix_c:.c=.o)

ifneq (,$(filter ${TEST},YES yes y Y 1))
	OSSEC_CFLAGS+=${CFLAGS_TEST}
	# OSSEC_CFLAGS+=${CFLAGS_TEST} -Itests
	OSSEC_LDFLAGS+=${CFLAGS_TEST}
	OSSEC_LIBS+=${LIBS_TEST}

	UNIT_TEST_WRAPPERS:=${wrappers_common_o}
	UNIT_TEST_WRAPPERS+=${wrappers_externals_o}
	UNIT_TEST_WRAPPERS+=${wrappers_externals_bzip2_o}
	UNIT_TEST_WRAPPERS+=${wrappers_externals_cJSON_o}
	UNIT_TEST_WRAPPERS+=${wrappers_externals_openssl_o}
	UNIT_TEST_WRAPPERS+=${wrappers_externals_sqlite_o}
	UNIT_TEST_WRAPPERS+=${wrappers_libc_o}
	UNIT_TEST_WRAPPERS+=${wrappers_posix_o}
	UNIT_TEST_WRAPPERS+=${wrappers_wazuh_o}
	UNIT_TEST_WRAPPERS+=${wrappers_wazuh_os_crypto_o}
	UNIT_TEST_WRAPPERS+=${wrappers_wazuh_os_net_o}
	UNIT_TEST_WRAPPERS+=${wrappers_wazuh_os_regex_o}
	UNIT_TEST_WRAPPERS+=${wrappers_wazuh_shared_o}
	UNIT_TEST_WRAPPERS+=${wrappers_wazuh_syscheckd_o}
	UNIT_TEST_WRAPPERS+=${wrappers_wazuh_wazuh_db_o}
	UNIT_TEST_WRAPPERS+=${wrappers_wazuh_wazuh_modules_o}
	UNIT_TEST_WRAPPERS+=${wrappers_wazuh_monitord_o}
	UNIT_TEST_WRAPPERS+=${wrappers_wazuh_os_auth_o}
	UNIT_TEST_WRAPPERS+=${wrappers_wazuh_addagent_o}

	ifeq (${TARGET},winagent)
		UNIT_TEST_WRAPPERS+=${wrappers_client_agent_o}
		UNIT_TEST_WRAPPERS+=${wrappers_windows_o}
		UNIT_TEST_WRAPPERS+=${wrappers_windows_lib_o}
		UNIT_TEST_WRAPPERS+=${wrappers_windows_posix_o}
	else
		UNIT_TEST_WRAPPERS+=${wrappers_externals_audit_o}
		UNIT_TEST_WRAPPERS+=${wrappers_externals_procpc_o}
		UNIT_TEST_WRAPPERS+=${wrappers_linux_o}
	endif
endif #TEST

shared_c := $(wildcard shared/*.c)
shared_o := $(shared_c:.c=.o)

shared/%.o: shared/%.c
	${OSSEC_CC} ${OSSEC_CFLAGS} -DARGV0=\"ossec-remoted\" -c $^ -o $@

#### Wazuh DB ####

wdb_sql := $(wildcard wazuh_db/*.sql)
wdblib_c := $(wildcard wazuh_db/wdb*.c)
wdblib_o := $(wdblib_c:.c=.o) $(wdb_sql:.sql=.o)
wdb_o := wazuh_db/main.o $(wdblib_o:.c=.o) $(wdb_c:.c=.o) $(wdb_sql:.sql=.o)

wazuh_db/schema_%.o: wazuh_db/schema_%.sql
	${QUIET_CC}echo 'const char *'$(word 2, $(subst /, ,$(subst .,_,$<))) '= "'"`cat $< | tr -d \"\n\"`"'";' | ${MING_BASE}${CC} ${OSSEC_CFLAGS} -xc -c -o $@ -

wazuh_db/%.o: wazuh_db/%.c
	${OSSEC_CC} ${OSSEC_CFLAGS} -DARGV0=\"wazuh-db\" -c $^ -o $@

wazuh-db: ${wdb_o}
	${OSSEC_CCBIN} ${OSSEC_LDFLAGS} $^ ${OSSEC_LIBS} -o $@

#### Config ##########

config_c := $(wildcard config/*.c)
config_o := $(config_c:.c=.o)

config/%.o: config/%.c
	${OSSEC_CC} ${OSSEC_CFLAGS} -c $^ -o $@

#### DBSync ##########
build_dbsync:
	cd ${DBSYNC} && mkdir -p build && cd build && cmake ${WIN_CMAKE_OPTS} ${DBSYNC_TEST} ${SHARED_MODULES_RELEASE_TYPE} .. && cmake --build .

#### RSync ##########
build_rsync:
	cd ${RSYNC} && mkdir -p build && cd build && cmake ${WIN_CMAKE_OPTS} ${RSYNC_TEST} ${SHARED_MODULES_RELEASE_TYPE} .. && cmake --build .

#### shared_modules utils tests ##########
build_shared_utils_test:
ifneq (,$(filter ${TEST},YES yes y Y 1))
ifneq (,$(filter ${DEBUG},YES yes y Y 1))
	cd ${SHARED_UTILS_TEST} &&  mkdir -p build && cd build && cmake ${WIN_CMAKE_OPTS} ${SHARED_MODULES_RELEASE_TYPE} .. && cmake --build .
endif
endif

#### Wazuh modules ##

wmodules_c := $(wildcard wazuh_modules/wm*.c)

ifneq (${TARGET},agent)
	wmodules_c := ${wmodules_c} $(wildcard wazuh_modules/vulnerability_detector/*.c)
endif

ifeq (,$(filter ${DISABLE_SYSC},YES yes y Y 1))
	wmodules_c := ${wmodules_c} $(wildcard wazuh_modules/syscollector/*.c)
endif

wmodules_o := $(wmodules_c:.c=.o)

wazuh_modules/%.o: wazuh_modules/%.c
	${OSSEC_CC} ${OSSEC_CFLAGS} -c $^ -o $@

ifeq (${TARGET},winagent)
wazuh_modules/syscollector/syscollector_win_ext.dll: wazuh_modules/syscollector/syscollector_win_ext.o
	${OSSEC_SHARED} ${OSSEC_LDFLAGS} $^ -o $@ $(OSSEC_LIBS) $(JSON_LIB) -liphlpapi -lws2_32
endif # DLL for Windows

ifeq (,$(filter ${DISABLE_SYSC},YES yes y Y 1))
wazuh_modules/syscollector/%.o: wazuh_modules/syscollector/%.c
	${OSSEC_CC} ${OSSEC_CFLAGS} -c $^ -o $@
endif

wmodules_dep := ${wmodules_o} ${wdblib_o}

ifeq (${uname_S},HP-UX)
	wmodules_dep := ${wmodules_dep} ${config_o}
endif

#### crypto ##########

crypto_blowfish_c := os_crypto/blowfish/bf_op.c
crypto_blowfish_o := $(crypto_blowfish_c:.c=.o)

os_crypto/blowfish/%.o: os_crypto/blowfish/%.c
	${OSSEC_CC} ${OSSEC_CFLAGS} -c $^ -o $@

crypto_md5_c := os_crypto/md5/md5_op.c
crypto_md5_o := $(crypto_md5_c:.c=.o)

os_crypto/md5/%.o: os_crypto/md5/%.c
	${OSSEC_CC} ${OSSEC_CFLAGS} -c $^ -o $@

crypto_sha1_c := os_crypto/sha1/sha1_op.c
crypto_sha1_o := $(crypto_sha1_c:.c=.o)

os_crypto/sha1/%.o: os_crypto/sha1/%.c
	${OSSEC_CC} ${OSSEC_CFLAGS} -c $^ -o $@

crypto_sha256_c := os_crypto/sha256/sha256_op.c
crypto_sha256_o := $(crypto_sha256_c:.c=.o)

os_crypto/sha256/%.o: os_crypto/sha256/%.c
	${OSSEC_CC} ${OSSEC_CFLAGS} -c $^ -o $@

crypto_sha512_c := os_crypto/sha512/sha512_op.c
crypto_sha512_o := $(crypto_sha512_c:.c=.o)

os_crypto/sha512/%.o: os_crypto/sha512/%.c
	${OSSEC_CC} ${OSSEC_CFLAGS} -c $^ -o $@

crypto_aes_c := os_crypto/aes/aes_op.c
crypto_aes_o := $(crypto_aes_c:.c=.o)

os_crypto/aes/%.o: os_crypto/aes/%.c
	${OSSEC_CC} ${OSSEC_CFLAGS} -c $^ -o $@

crypto_md5_sha1_c := os_crypto/md5_sha1/md5_sha1_op.c
crypto_md5_sha1_o := $(crypto_md5_sha1_c:.c=.o)

os_crypto/md5_sha1/%.o: os_crypto/md5_sha1/%.c
	${OSSEC_CC} ${OSSEC_CFLAGS} -c $^ -o $@

crypto_md5_sha1_sha256_c := os_crypto/md5_sha1_sha256/md5_sha1_sha256_op.c
crypto_md5_sha1_sha256_o := $(crypto_md5_sha1_sha256_c:.c=.o)

os_crypto/md5_sha1_sha256/%.o: os_crypto/md5_sha1_sha256/%.c
	${OSSEC_CC} ${OSSEC_CFLAGS} -c $^ -o $@

crypto_hmac_c := os_crypto/hmac/hmac.c
crypto_hmac_o := $(crypto_hmac_c:.c=.o)

os_crypto/hmac/%.o: os_crypto/hmac/%.c
	${OSSEC_CC} ${OSSEC_CFLAGS} -c $^ -o $@

crypto_shared_c := $(wildcard os_crypto/shared/*.c)
crypto_shared_o := $(crypto_shared_c:.c=.o)

os_crypto/shared/%.o: os_crypto/shared/%.c
	${OSSEC_CC} ${OSSEC_CFLAGS} -c $< -o $@

crypto_signature_c := $(wildcard os_crypto/signature/*.c)
crypto_signature_o := $(crypto_signature_c:.c=.o)

os_crypto/signature/%.o: os_crypto/signature/%.c
	${OSSEC_CC} ${OSSEC_CFLAGS} -c $< -o $@


crypto_o := ${crypto_blowfish_o} \
					 ${crypto_md5_o} \
					 ${crypto_sha1_o} \
					 ${crypto_shared_o} \
					 ${crypto_md5_sha1_o} \
					 ${crypto_md5_sha1_sha256_o} \
					 ${crypto_sha256_o} \
					 ${crypto_sha512_o} \
					 ${crypto_aes_o} \
					 ${crypto_hmac_o} \
					 ${crypto_signature_o}

#### libwazuh #########

libwazuh.a: ${config_o} ${wmodules_dep} ${crypto_o} ${shared_o} ${os_net_o} ${os_regex_o} ${os_xml_o} ${os_zlib_o} ${UNIT_TEST_WRAPPERS} os_auth/ssl.o os_auth/check_cert.o addagent/validate.o ${manage_agents}
	${OSSEC_LINK} $@ $^
	${OSSEC_RANLIB} $@

### libwazuhext #########

ifeq (,$(filter ${DISABLE_SHARED},YES yes y Y 1))
ifeq (${uname_S},Darwin)
WAZUH_SHFLAGS=-install_name @rpath/libwazuhext.$(SHARED)

$(WAZUHEXT_LIB): $(EXTERNAL_LIBS)
	$(OSSEC_SHARED) $(OSSEC_CFLAGS) $(WAZUH_SHFLAGS) -o $@ -Wl,-all_load $^ -Wl,-noall_load $(OSSEC_LIBS)
else
ifeq (${TARGET}, winagent)
$(WAZUHEXT_LIB): $(EXTERNAL_LIBS)
	$(OSSEC_SHARED) $(OSSEC_CFLAGS) -o $@ -static-libgcc -Wl,--export-all-symbols -Wl,--whole-archive $^ -Wl,--no-whole-archive ${OSSEC_LIBS}
else
ifeq (${uname_P},sparc)
$(WAZUHEXT_LIB): $(EXTERNAL_LIBS)
	$(OSSEC_SHARED) $(OSSEC_CFLAGS) -mimpure-text -o $@ -Wl,--whole-archive $^ -Wl,--no-whole-archive ${OSSEC_LIBS}
else
$(WAZUHEXT_LIB): $(EXTERNAL_LIBS)
	$(OSSEC_SHARED) $(OSSEC_CFLAGS) -o $@ -Wl,--whole-archive $^ -Wl,--no-whole-archive ${OSSEC_LIBS}
endif
endif
endif
endif

#### os_mail #########

os_maild_c := $(wildcard os_maild/*.c)
os_maild_o := $(os_maild_c:.c=.o)

os_maild/%.o: os_maild/%.c
	${OSSEC_CC} ${OSSEC_CFLAGS} -DARGV0=\"ossec-maild\" -c $^ -o $@

ossec-maild: ${os_maild_o}
	${OSSEC_CCBIN} ${OSSEC_LDFLAGS} $^ ${OSSEC_LIBS} -o $@

#### os_dbd ##########

os_dbd_c := $(wildcard os_dbd/*.c)
os_dbd_o := $(os_dbd_c:.c=.o)

os_dbd/%.o: os_dbd/%.c
	${OSSEC_CC} ${OSSEC_CFLAGS} ${MI} ${PI} -DARGV0=\"ossec-dbd\" -c $^ -o $@

ossec-dbd: ${os_dbd_o}
	${OSSEC_CCBIN} ${OSSEC_LDFLAGS} ${MI} ${PI} $^  ${OSSEC_LIBS} -o $@


#### os_csyslogd #####

os_csyslogd_c := $(wildcard os_csyslogd/*.c)
os_csyslogd_o := $(os_csyslogd_c:.c=.o)

os_csyslogd/%.o: os_csyslogd/%.c
	${OSSEC_CC} ${OSSEC_CFLAGS} -DARGV0=\"ossec-csyslogd\" -c $^ -o $@

ossec-csyslogd: ${os_csyslogd_o}
	${OSSEC_CCBIN} ${OSSEC_LDFLAGS} $^ ${OSSEC_LIBS} -o $@


#### agentlessd ####

os_agentlessd_c := $(wildcard agentlessd/*.c)
os_agentlessd_o := $(os_agentlessd_c:.c=.o)

agentlessd/%.o: agentlessd/%.c
	${OSSEC_CC} ${OSSEC_CFLAGS} -DARGV0=\"ossec-agentlessd\" -c $^ -o $@

ossec-agentlessd: ${os_agentlessd_o}
	${OSSEC_CCBIN} ${OSSEC_LDFLAGS} $^ ${OSSEC_LIBS} -o $@

#### os_execd #####

os_execd_c := $(wildcard os_execd/*.c)
os_execd_o := $(os_execd_c:.c=.o)

os_execd/%.o: os_execd/%.c
	${OSSEC_CC} ${OSSEC_CFLAGS} -DARGV0=\"ossec-execd\" -c $^ -o $@

ossec-execd: ${os_execd_o}
	${OSSEC_CCBIN} ${OSSEC_LDFLAGS} $^ ${OSSEC_LIBS} -o $@


#### logcollectord ####

os_logcollector_c := $(wildcard logcollector/*.c)
os_logcollector_o := $(os_logcollector_c:.c=.o)
os_logcollector_eventchannel_o := $(os_logcollector_c:.c=-event.o)

logcollector/%.o: logcollector/%.c
	${OSSEC_CC} ${OSSEC_CFLAGS} -DARGV0=\"ossec-logcollector\" -c $^ -o $@

logcollector/%-event.o: logcollector/%.c
	${OSSEC_CC} ${OSSEC_CFLAGS} -DEVENTCHANNEL_SUPPORT -DARGV0=\"ossec-logcollector\" -c $^ -o $@

ossec-logcollector: ${os_logcollector_o}
	${OSSEC_CCBIN} ${OSSEC_LDFLAGS} $^ ${OSSEC_LIBS} -o $@

#### remoted #########

remoted_c := $(wildcard remoted/*.c)
remoted_o := $(remoted_c:.c=.o)

remoted/%.o: remoted/%.c
	${OSSEC_CC} ${OSSEC_CFLAGS} -I./remoted -DARGV0=\"ossec-remoted\" -c $^ -o $@

ossec-remoted: ${remoted_o}
	${OSSEC_CCBIN} ${OSSEC_LDFLAGS} $^ ${OSSEC_LIBS} -o $@

#### ossec-agentd ####

client_agent_c := $(wildcard client-agent/*.c)
client_agent_o := $(client_agent_c:.c=.o)

client-agent/%.o: client-agent/%.c
	${OSSEC_CC} ${OSSEC_CFLAGS} -I./client-agent -DARGV0=\"ossec-agentd\" -c $^ -o $@

ossec-agentd: ${client_agent_o} monitord/rotate_log.o monitord/compress_log.o
	${OSSEC_CCBIN} ${OSSEC_LDFLAGS} $^ ${OSSEC_LIBS} -o $@

#### addagent ######

addagent_c := $(wildcard addagent/*.c)
addagent_o := $(addagent_c:.c=.o)

addagent/%.o: addagent/%.c
	${OSSEC_CC} ${OSSEC_CFLAGS} -I./addagent -DARGV0=\"manage_agents\" -c $^ -o $@


manage_agents: ${addagent_o}
	${OSSEC_CCBIN} ${OSSEC_LDFLAGS} $^ ${OSSEC_LIBS} -o $@

#### Util ##########

util_programs = syscheck_update clear_stats agent_control syscheck_control rootcheck_control verify-agent-conf ossec-regex parallel-regex

$(util_programs): $(BUILD_LIBS)

.PHONY: utils
utils: ${util_programs}

util_c := $(wildcard util/*.c)
util_o := $(util_c:.c=.o)

util/%.o: util/%.c
	${OSSEC_CC} ${OSSEC_CFLAGS} -I./util -DARGV0=\"utils\" -c $^ -o $@

syscheck_update: util/syscheck_update.o addagent/validate.o
	${OSSEC_CCBIN} ${OSSEC_LDFLAGS} $^ ${OSSEC_LIBS} -o $@

clear_stats: util/clear_stats.o
	${OSSEC_CCBIN} ${OSSEC_LDFLAGS} $^ ${OSSEC_LIBS} -o $@

verify-agent-conf: util/verify-agent-conf.o
	${OSSEC_CCBIN} ${OSSEC_LDFLAGS} $^ ${OSSEC_LIBS} -o $@

agent_control: util/agent_control.o addagent/validate.o
	${OSSEC_CCBIN} ${OSSEC_LDFLAGS} $^ ${OSSEC_LIBS} -o $@

syscheck_control: util/syscheck_control.o addagent/validate.o
	${OSSEC_CCBIN} ${OSSEC_LDFLAGS} $^ ${OSSEC_LIBS} -o $@

rootcheck_control: util/rootcheck_control.o addagent/validate.o
	${OSSEC_CCBIN} ${OSSEC_LDFLAGS} $^ ${OSSEC_LIBS} -o $@

ossec-regex: util/ossec-regex.o
	${OSSEC_CCBIN} ${OSSEC_LDFLAGS} $^ ${OSSEC_LIBS} -o $@

parallel-regex: util/parallel-regex.o
	${OSSEC_CCBIN} ${OSSEC_LDFLAGS} $^ ${OSSEC_LIBS} -o $@

#### rootcheck #####

rootcheck_c := $(wildcard rootcheck/*.c)
rootcheck_o := $(rootcheck_c:.c=.o)
rootcheck_rk_o := $(rootcheck_c:.c=_rk.o)
rootcheck_o_lib := $(filter-out rootcheck/rootcheck-config.o, ${rootcheck_o})
rootcheck_o_cmd := $(filter-out rootcheck/config.o, ${rootcheck_o})


rootcheck/%.o: rootcheck/%.c
	${OSSEC_CC} ${OSSEC_CFLAGS} -DARGV0=\"rootcheck\" -c $^ -o $@

rootcheck/%_rk.o: rootcheck/%.c
	${OSSEC_CC} ${OSSEC_CFLAGS} -DARGV0=\"rootcheck\" -UOSSECHIDS -c $^ -o $@


rootcheck.a: ${rootcheck_o_lib}
	${OSSEC_LINK} $@ $^
	${OSSEC_RANLIB} $@

#ossec-rootcheck: rootcheck/rootcheck-config.o rootcheck.a
#	@echo ${rootcheck_o_cmd}
#	@echo ${rootcheck_o_lib}
#	@echo ${rootcheck_o}
#	${OSSEC_CC} ${OSSEC_CFLAGS} rootcheck/rootcheck-config.o rootcheck.a rootcheck/rootcheck.c  -o $@

#### syscheck ######


syscheck_sql := syscheckd/schema_fim_db.sql
syscheck_c := $(wildcard syscheckd/*.c)
syschecklib_o := $(syschecklib_c:.c=.o) $(syscheck_sql:.sql=.o)
syscheck_o := $(syschecklib_o:.c=.o) $(syscheck_c:.c=.o) $(syscheck_sql:.sql=.o)
syscheck_eventchannel_o := $(syscheck_c:.c=-event.o) $(syscheck_sql:.sql=.o)

syscheckd/schema_fim_db.o: syscheckd/schema_fim_db.sql
	${QUIET_CC}echo 'const char *schema_fim_sql = "'"`cat $< | tr -d \"\n\"`"'";' | ${MING_BASE}${CC} ${OSSEC_CFLAGS} -xc -c -o $@ -

syscheckd/%.o: syscheckd/%.c
	${OSSEC_CC} ${OSSEC_CFLAGS} -DARGV0=\"ossec-syscheckd\" -c $^ -o $@

syscheckd/%-event.o: syscheckd/%.c
	${OSSEC_CC} ${OSSEC_CFLAGS} ${DEFINES_EVENTCHANNEL} -DEVENTCHANNEL_SUPPORT -DARGV0=\"ossec-syscheckd\" -c $^ -o $@

ossec-syscheckd: ${syscheck_o} rootcheck.a
	${OSSEC_CCBIN} ${OSSEC_LDFLAGS} $^ ${OSSEC_LIBS} -o $@

#### Monitor #######

monitor_c := $(wildcard monitord/*.c)
monitor_o := $(monitor_c:.c=.o)

monitord/%.o: monitord/%.c
	${OSSEC_CC} ${OSSEC_CFLAGS} -DARGV0=\"ossec-monitord\" -c $< -o $@

ossec-monitord: ${monitor_o} os_maild/sendcustomemail.o
	${OSSEC_CCBIN} ${OSSEC_LDFLAGS} $^ ${OSSEC_LIBS} -o $@


#### reportd #######

report_c := reportd/report.c
report_o := $(report_c:.c=.o)

reportd/%.o: reportd/%.c
	${OSSEC_CC} ${OSSEC_CFLAGS} -DARGV0=\"ossec-reportd\" -c $^ -o $@

ossec-reportd: ${report_o}
	${OSSEC_CCBIN} ${OSSEC_LDFLAGS} $^ ${OSSEC_LIBS} -o $@


#### os_auth #######

os_auth_c := ${wildcard os_auth/*.c}
os_auth_o := $(os_auth_c:.c=.o)

os_auth/%.o: os_auth/%.c
	${OSSEC_CC} ${OSSEC_CFLAGS} -I./os_auth -DARGV0=\"ossec-authd\" -c $^ -o $@

agent-auth: addagent/validate.o os_auth/main-client.o os_auth/ssl.o os_auth/check_cert.o
	${OSSEC_CCBIN} ${OSSEC_LDFLAGS} $^ ${OSSEC_LIBS} -o $@

ossec-authd: addagent/validate.o os_auth/main-server.o os_auth/local-server.o os_auth/ssl.o os_auth/check_cert.o os_auth/config.o os_auth/authcom.o os_auth/auth.o
	${OSSEC_CCBIN} ${OSSEC_LDFLAGS} $^ ${OSSEC_LIBS} -o $@

#### integratord #####

integrator_c := ${wildcard os_integrator/*.c}
integrator_o := $(integrator_c:.c=.o)

os_integrator/%.o: os_integrator/%.c
	${OSSEC_CC} ${OSSEC_CFLAGS}  -I./os_integrator -DARGV0=\"ossec-integratord\" -c $^ -o $@

ossec-integratord: ${integrator_o}
	${OSSEC_CCBIN} ${OSSEC_LDFLAGS} $^ ${OSSEC_LIBS} -o $@

#### analysisd #####

cdb_c := ${wildcard analysisd/cdb/*.c}
cdb_o := $(cdb_c:.c=.o)
all_analysisd_o += ${cdb_o}
all_analysisd_libs += cdb.a

analysisd/cdb/%.o: analysisd/cdb/%.c
	${OSSEC_CC} ${OSSEC_CFLAGS} -DARGV0=\"ossec-analysisd\" -I./analysisd -I./analysisd/cdb -c $^ -o $@

cdb.a: ${cdb_o}
	${OSSEC_LINK} $@ $^
	${OSSEC_RANLIB} $@


alerts_c := ${wildcard analysisd/alerts/*.c}
alerts_o := $(alerts_c:.c=.o)
all_analysisd_o += ${alerts_o}
all_analysisd_libs += alerts.a

analysisd/alerts/%.o: analysisd/alerts/%.c
	${OSSEC_CC} ${OSSEC_CFLAGS} -DARGV0=\"ossec-analysisd\" -I./analysisd -I./analysisd/alerts -c $^ -o $@

alerts.a: ${alerts_o}
	${OSSEC_LINK} $@ $^

decoders_c := ${wildcard analysisd/decoders/*.c} ${wildcard analysisd/decoders/plugins/*.c} ${wildcard analysisd/compiled_rules/*.c}
decoders_o := $(decoders_c:.c=.o)
## XXX Nasty hack
decoders_test_o := $(decoders_c:.c=-test.o)
decoders_live_o := $(decoders_c:.c=-live.o)

all_analysisd_o += ${decoders_o} ${decoders_test_o} ${decoders_live_o}
all_analysisd_libs += decoders.a decoders-test.a decoders-live.a


analysisd/decoders/%-test.o: analysisd/decoders/%.c
	${OSSEC_CC} ${OSSEC_CFLAGS} -DTESTRULE -DARGV0=\"ossec-analysisd\" -I./analysisd -I./analysisd/decoders -c $^ -o $@


analysisd/decoders/%-live.o: analysisd/decoders/%.c
	${OSSEC_CC} ${OSSEC_CFLAGS} -DARGV0=\"ossec-analysisd\" -I./analysisd -I./analysisd/decoders -c $^ -o $@

analysisd/decoders/plugins/%-test.o: analysisd/decoders/plugins/%.c
	${OSSEC_CC} ${OSSEC_CFLAGS} -DTESTRULE -DARGV0=\"ossec-analysisd\" -I./analysisd -I./analysisd/decoders -c $^ -o $@


analysisd/decoders/plugins/%-live.o: analysisd/decoders/plugins/%.c
	${OSSEC_CC} ${OSSEC_CFLAGS} -DARGV0=\"ossec-analysisd\" -I./analysisd -I./analysisd/decoders -c $^ -o $@

analysisd/compiled_rules/compiled_rules.h: analysisd/compiled_rules/.function_list analysisd/compiled_rules/register_rule.sh
	./analysisd/compiled_rules/register_rule.sh build

analysisd/compiled_rules/%-test.o: analysisd/compiled_rules/%.c
	${OSSEC_CC} ${OSSEC_CFLAGS} -DTESTRULE -DARGV0=\"ossec-analysisd\" -I./analysisd -I./analysisd/decoders -c $^ -o $@

analysisd/compiled_rules/%-live.o: analysisd/compiled_rules/%.c
	${OSSEC_CC} ${OSSEC_CFLAGS} -DARGV0=\"ossec-analysisd\" -I./analysisd -I./analysisd/decoders -c $^ -o $@

decoders-live.a: ${decoders_live_o}
	${OSSEC_LINK} $@ $^

decoders-test.a: ${decoders_test_o}
	${OSSEC_LINK} $@ $^

format_c := ${wildcard analysisd/format/*.c}
format_o := ${format_c:.c=.o}
all_analysisd_o += ${format_o}

analysisd/format/%.o: analysisd/format/%.c
	${OSSEC_CC} ${OSSEC_CFLAGS} -DARGV0=\"ossec-analysisd\" -I./analysisd -I./analysisd/decoders -c $^ -o $@

output_c := ${wildcard analysisd/output/*c}
output_o := ${output_c:.c=.o}
all_analysisd_o += ${output_o}

analysisd/output/%.o: analysisd/output/%.c
	${OSSEC_CC} ${OSSEC_CFLAGS} -DARGV0=\"ossec-analysisd\" -I./analysisd -I./analysisd/decoders -c $^ -o $@



analysisd_c := ${filter-out analysisd/analysisd.c, ${filter-out analysisd/testrule.c, ${filter-out analysisd/makelists.c, ${wildcard analysisd/*.c}}}}
analysisd_o := ${analysisd_c:.c=.o}
all_analysisd_o += ${analysisd_o}

analysisd_test_o := $(analysisd_o:.o=-test.o)
analysisd_live_o := $(analysisd_o:.o=-live.o)
all_analysisd_o += ${analysisd_test_o} ${analysisd_live_o} analysisd/testrule-test.o analysisd/analysisd-live.o analysisd/analysisd-test.o analysisd/makelists-live.o

analysisd/%-live.o: analysisd/%.c analysisd/compiled_rules/compiled_rules.h
	${OSSEC_CC} ${OSSEC_CFLAGS} -DARGV0=\"ossec-analysisd\" -I./analysisd -c $< -o $@

analysisd/%-test.o: analysisd/%.c analysisd/compiled_rules/compiled_rules.h
	${OSSEC_CC} ${OSSEC_CFLAGS} -DTESTRULE -DARGV0=\"ossec-analysisd\" -I./analysisd -c $< -o $@


ossec-logtest: ${analysisd_test_o} ${output_o} ${format_o} analysisd/testrule-test.o analysisd/analysisd-test.o alerts.a cdb.a decoders-test.a
	${OSSEC_CCBIN} ${OSSEC_LDFLAGS} $^ ${OSSEC_LIBS} -o $@

ossec-analysisd: ${analysisd_live_o} analysisd/analysisd-live.o ${output_o} ${format_o} alerts.a cdb.a decoders-live.a
	${OSSEC_CCBIN} ${OSSEC_LDFLAGS} $^ ${OSSEC_LIBS} -o $@

ossec-makelists: analysisd/makelists-live.o ${filter-out analysisd/state-live.o, ${analysisd_live_o}} ${format_o} alerts.a cdb.a decoders-live.a
	${OSSEC_CCBIN} ${OSSEC_LDFLAGS} $^ ${OSSEC_LIBS} -o $@

### wazuh-modulesd ##

wmodulesd_c := wazuh_modules/main.c
wmodulesd_o := $(wmodulesd_c:.c=.o)

wazuh-modulesd: ${wmodulesd_o}
	${OSSEC_CCBIN} ${OSSEC_LDFLAGS} $^ ${OSSEC_LIBS} -o $@

### wazuh-framework ##
ifneq (,$(filter ${USE_FRAMEWORK_LIB},YES yes y Y 1))
wazuh-framework: ${shared_o} ${wdblib_o}
	${MAKE} -C ../framework build PREFIX=${PREFIX} USE_FRAMEWORK_LIB=${USE_FRAMEWORK_LIB}
endif

### wazuh-gtest-gmock ###

build_gtest:
	cd $(EXTERNAL_GOOGLE_TEST) && mkdir -p build && cd build && cmake .. ${WIN_CMAKE_OPTS} ${GTEST_RELEASE_TYPE}  -DBUILD_GMOCK=ON -DBUILD_SHARED_LIBS=0 && cmake --build . && cp -r lib ..

### wazuh-python ###

WPYTHON_DIR := ${PREFIX}/framework/python
OPTIMIZE_CPYTHON?=no

ifneq (,$(filter ${OPTIMIZE_CPYTHON},YES yes y Y 1))
CPYTHON_FLAGS=--enable-optimizations
endif

wpython: install_dependencies install_framework install_api install_mitre

ifeq (${uname_S},Darwin)
WLIBPYTHON=libpython3.8.dylib
else
WLIBPYTHON=libpython3.8.so.1.0
endif

build_python:
ifeq (${uname_S},Darwin)
ifeq (,$(wildcard ${EXTERNAL_CPYTHON}/python.exe))
	export WPATH_LIB="@executable_path/../../../lib"
	export SOURCE_PATH=${ROUTE_PATH}
	export WAZUH_FFI_PATH=${EXTERNAL_LIBFFI}
	export INSTALL_NAME_DIR=${ROUTE_PATH}
	export DYLD_LIBRARY_PATH=${ROUTE_PATH}
	mkdir -p ${ROUTE_PATH}/../lib && cp ${WAZUHEXT_LIB} ${ROUTE_PATH}/../lib
	cd ${EXTERNAL_CPYTHON} && ./configure --prefix="${WPYTHON_DIR}" --enable-shared --with-openssl="${ROUTE_PATH}/${EXTERNAL_OPENSSL}" LDFLAGS="-L${ROUTE_PATH} -lwazuhext -Xlinker -rpath -Xlinker @executable_path/../../../lib" CPPFLAGS="-I${ROUTE_PATH}/${EXTERNAL_OPENSSL}" $(CPYTHON_FLAGS) && ${MAKE}
	install_name_tool -change ${WLIBPYTHON} @rpath/../lib/${WLIBPYTHON} external/cpython/${WLIBPYTHON}
	install_name_tool -change ${WPYTHON_DIR}/lib/${WLIBPYTHON} @rpath/../lib/${WLIBPYTHON} -id @rpath/../lib/${WLIBPYTHON} external/cpython/${WLIBPYTHON}
	rm -rf ${ROUTE_PATH}/../lib
endif
else
ifeq (,$(wildcard ${EXTERNAL_CPYTHON}/python))
	export WPATH_LIB="'\$$\$$ORIGIN/../../../lib'" && export SOURCE_PATH=${ROUTE_PATH} && export WAZUH_FFI_PATH=${EXTERNAL_LIBFFI} && export LD_LIBRARY_PATH=${ROUTE_PATH} && cd ${EXTERNAL_CPYTHON} && ./configure --prefix="${WPYTHON_DIR}" --libdir="${WPYTHON_DIR}/lib" --enable-shared --with-openssl="${ROUTE_PATH}/${EXTERNAL_OPENSSL}" LDFLAGS="${ARCH_FLAGS} -L${ROUTE_PATH} -lwazuhext -Wl,-rpath,'\$$\$$ORIGIN/../../../lib',--disable-new-dtags" CPPFLAGS="-I${ROUTE_PATH}/${EXTERNAL_OPENSSL}" $(CPYTHON_FLAGS) && ${MAKE}
endif
endif

ifeq (,$(filter ${DISABLE_SHARED},YES yes y Y 1))
build_python: $(WAZUHEXT_LIB)
endif

install_python:
	cd ${EXTERNAL_CPYTHON} && export WPATH_LIB=${PREFIX}/lib && export SOURCE_PATH=${ROUTE_PATH} && export WAZUH_FFI_PATH=${EXTERNAL_LIBFFI} && ${MAKE} install
	find ${WPYTHON_DIR} -name "*${WLIBPYTHON}" -exec ln -f {} ${PREFIX}/lib/${WLIBPYTHON} \;

python_dependencies := requirements.txt

install_dependencies: install_python
	LD_LIBRARY_PATH="${PREFIX}/lib" LDFLAGS="-L${PREFIX}/lib" ${WPYTHON_DIR}/bin/pip3 install -r ../framework/${python_dependencies}  --index-url=file://${ROUTE_PATH}/${EXTERNAL_CPYTHON}/Dependencies/simple

install_framework: install_python
	cd ../framework && ${WPYTHON_DIR}/bin/python3 setup.py clean --all install --prefix=${WPYTHON_DIR} --wazuh-version=$(shell cat VERSION) --install-type=${TARGET}
	chown -R root:${OSSEC_GROUP} ${WPYTHON_DIR}
	chmod -R o=- ${WPYTHON_DIR}

install_api: install_python
	cd ../api && ${WPYTHON_DIR}/bin/python3 setup.py clean --all install --prefix=${WPYTHON_DIR}

install_mitre: install_python
	cd ../tools/mitre && ${WPYTHON_DIR}/bin/python3 mitredb.py -d ${PREFIX}/var/db/mitre.db


####################
#### test ##########
####################

CFLAGS_TEST=-g -O0 --coverage -DWAZUH_UNIT_TESTING
LIBS_TEST=-lcmocka

# LIBS_TEST = -lcheck -lm -lrt -lsubunit



unit_tests/wrappers/%.o: unit_tests/wrappers/%.c
	${OSSEC_CC} ${OSSEC_CFLAGS} ${DEFINES_EVENTCHANNEL} -c $^ -o $@

unit_tests/wrappers/externals/%.o: unit_tests/wrappers/externals/%.c
	${OSSEC_CC} ${OSSEC_CFLAGS} ${DEFINES_EVENTCHANNEL} -c $^ -o $@

unit_tests/wrappers/externals/audit/%.o: unit_tests/wrappers/externals/audit/%.c
	${OSSEC_CC} ${OSSEC_CFLAGS} ${DEFINES_EVENTCHANNEL} -c $^ -o $@

unit_tests/wrappers/externals/bzip2/%.o: unit_tests/wrappers/externals/bzip2/%.c
	${OSSEC_CC} ${OSSEC_CFLAGS} ${DEFINES_EVENTCHANNEL} -c $^ -o $@

unit_tests/wrappers/externals/cJSON/%.o: unit_tests/wrappers/externals/cJSON/%.c
	${OSSEC_CC} ${OSSEC_CFLAGS} ${DEFINES_EVENTCHANNEL} -c $^ -o $@

unit_tests/wrappers/externals/openssl/%.o: unit_tests/wrappers/externals/openssl/%.c
	${OSSEC_CC} ${OSSEC_CFLAGS} ${DEFINES_EVENTCHANNEL} -c $^ -o $@

unit_tests/wrappers/externals/procpc/%.o: unit_tests/wrappers/externals/procpc/%.c
	${OSSEC_CC} ${OSSEC_CFLAGS} ${DEFINES_EVENTCHANNEL} -c $^ -o $@

unit_tests/wrappers/externals/sqlite/%.o: unit_tests/wrappers/externals/sqlite/%.c
	${OSSEC_CC} ${OSSEC_CFLAGS} ${DEFINES_EVENTCHANNEL} -c $^ -o $@

unit_tests/wrappers/libc/%.o: unit_tests/wrappers/libc/%.c
	${OSSEC_CC} ${OSSEC_CFLAGS} ${DEFINES_EVENTCHANNEL} -c $^ -o $@

unit_tests/wrappers/linux/%.o: unit_tests/wrappers/linux/%.c
	${OSSEC_CC} ${OSSEC_CFLAGS} ${DEFINES_EVENTCHANNEL} -c $^ -o $@

unit_tests/wrappers/posix/%.o: unit_tests/wrappers/posix/%.c
	${OSSEC_CC} ${OSSEC_CFLAGS} ${DEFINES_EVENTCHANNEL} -c $^ -o $@

unit_tests/wrappers/wazuh/%.o: unit_tests/wrappers/wazuh/%.c
	${OSSEC_CC} ${OSSEC_CFLAGS} ${DEFINES_EVENTCHANNEL} -c $^ -o $@

unit_tests/wrappers/wazuh/os_crypto/%.o: unit_tests/wrappers/wazuh/os_crypto/%.c
	${OSSEC_CC} ${OSSEC_CFLAGS} ${DEFINES_EVENTCHANNEL} -c $^ -o $@

unit_tests/wrappers/wazuh/os_net/%.o: unit_tests/wrappers/wazuh/os_net/%.c
	${OSSEC_CC} ${OSSEC_CFLAGS} ${DEFINES_EVENTCHANNEL} -c $^ -o $@

unit_tests/wrappers/wazuh/os_regex/%.o: unit_tests/wrappers/wazuh/os_regex/%.c
	${OSSEC_CC} ${OSSEC_CFLAGS} ${DEFINES_EVENTCHANNEL} -c $^ -o $@

unit_tests/wrappers/wazuh/shared/%.o: unit_tests/wrappers/wazuh/shared/%.c
	${OSSEC_CC} ${OSSEC_CFLAGS} ${DEFINES_EVENTCHANNEL} -c $^ -o $@

unit_tests/wrappers/wazuh/syscheckd/%.o: unit_tests/wrappers/wazuh/syscheckd/%.c
	${OSSEC_CC} ${OSSEC_CFLAGS} ${DEFINES_EVENTCHANNEL} -c $^ -o $@

unit_tests/wrappers/wazuh/wazuh_db/%.o: unit_tests/wrappers/wazuh/wazuh_db/%.c
	${OSSEC_CC} ${OSSEC_CFLAGS} ${DEFINES_EVENTCHANNEL} -c $^ -o $@

unit_tests/wrappers/wazuh/wazuh_modules/%.o: unit_tests/wrappers/wazuh/wazuh_modules/%.c
	${OSSEC_CC} ${OSSEC_CFLAGS} ${DEFINES_EVENTCHANNEL} -c $^ -o $@

unit_tests/wrappers/wazuh/monitord/%.o: unit_tests/wrappers/wazuh/monitord/%.c
	${OSSEC_CC} ${OSSEC_CFLAGS} ${DEFINES_EVENTCHANNEL} -c $^ -o $@

unit_tests/wrappers/wazuh/os_auth/%.o: unit_tests/wrappers/wazuh/os_auth/%.c
	${OSSEC_CC} ${OSSEC_CFLAGS} ${DEFINES_EVENTCHANNEL} -c $^ -o $@

unit_tests/wrappers/wazuh/addagent/%.o: unit_tests/wrappers/wazuh/addagent/%.c
	${OSSEC_CC} ${OSSEC_CFLAGS} ${DEFINES_EVENTCHANNEL} -c $^ -o $@

unit_tests/wrappers/windows/%.o: unit_tests/wrappers/windows/%.c
	${OSSEC_CC} ${OSSEC_CFLAGS} ${DEFINES_EVENTCHANNEL} -c $^ -o $@

unit_tests/wrappers/windows/libc/%.o: unit_tests/wrappers/windows/libc/%.c
	${OSSEC_CC} ${OSSEC_CFLAGS} ${DEFINES_EVENTCHANNEL} -c $^ -o $@

.PHONY: test run_valgrind_tests run_tests build_tests test_valgrind test_coverage

test: build_tests
	${MAKE} run_tests

run_valgrind_tests:
	@$(foreach bin,${test_programs},valgrind --leak-check=full --track-origins=yes --trace-children=no --vgdb=no --gen-suppressions=all --suppressions=tests/valgrind.supp ./${bin} || exit 1;)

run_tests:
	@$(foreach bin,${test_programs},./${bin} || exit 1;)

build_tests: external
	${MAKE} DEBUG=yes TEST=yes ${test_programs}

test_c := $(wildcard tests/*.c)
test_o := $(test_c:.c=.o)

tests/%.o: tests/%.c
	${OSSEC_CC} ${OSSEC_CFLAGS} -c $^ -o $@

tap_os_crypto: tests/tap_os_crypto.c ${crypto_o} ${shared_o} ${os_xml_o} ${os_net_o} ${os_regex_o}
	${OSSEC_CCBIN} ${OSSEC_CFLAGS} ${OSSEC_LDFLAGS} $^ ${OSSEC_LIBS} -o $@

tap_os_net: tests/tap_os_net.c ${os_net_o} ${shared_o} ${os_regex_o} ${os_xml_o}
	${OSSEC_CCBIN} ${OSSEC_CFLAGS} ${OSSEC_LDFLAGS} $^ ${OSSEC_LIBS} -o $@

tap_os_regex: tests/tap_os_regex.c ${os_regex_o}
	${OSSEC_CCBIN} ${OSSEC_LDFLAGS} $^ ${OSSEC_LIBS} -o $@

tap_shared: tests/tap_shared.c ${shared_o} ${os_xml_o} ${os_net_o} ${os_regex_o}
	${OSSEC_CCBIN} $(OSSEC_CFLAGS) ${OSSEC_LDFLAGS} $^ ${OSSEC_LIBS} -o $@

tap_os_zlib: tests/tap_os_zlib.o
	${OSSEC_CCBIN} ${OSSEC_LDFLAGS} $^ ${OSSEC_LIBS} -o $@

tap_os_xml: tests/tap_os_xml.o ${os_xml_o}
	${OSSEC_CCBIN} ${OSSEC_LDFLAGS} $^ ${OSSEC_LIBS} -o $@

tap_fluentd_forwarder: tests/tap_fluentd_forwarder.o
	${OSSEC_CCBIN} ${OSSEC_LDFLAGS} $^ ${OSSEC_LIBS} -o $@

tap_wazuhdb_op: tests/tap_wazuhdb_op.o
	${OSSEC_CCBIN} ${OSSEC_LDFLAGS} $^ ${OSSEC_LIBS} -o $@

test_valgrind: build_tests
	${MAKE} run_valgrind_tests


test_coverage: build_tests
	lcov --base-directory . --directory . --zerocounters --rc lcov_branch_coverage=1 --quiet
	@echo "Running tests\n"

	${MAKE} run_valgrind_tests

	@echo "\nTests finished."

	lcov --base-directory . --directory . --capture --quiet --rc lcov_branch_coverage=1 --output-file ossec.test

	rm -rf coverage-report/
	genhtml --branch-coverage --output-directory coverage-report/ --title "ossec test coverage" --show-details --legend --num-spaces 4 --quiet ossec.test

###################
#### Rule Tests ###
###################

test-rules:
	( cd ../contrib/ossec-testing && sudo python runtests.py)


####################
#### windows #######
####################

win32/icon.o: win32/icofile.rc
	${OSSEC_WINDRES} -i $< -o $@

win32_c := $(wildcard win32/*.c)
win32_o := $(win32_c:.c=.o)

win32/%.o: win32/%.c
	${OSSEC_CC} ${OSSEC_CFLAGS} -DARGV0=\"ossec-agent\" -c $^ -o $@

win32/%_rk.o: win32/%.c
	${OSSEC_CC} ${OSSEC_CFLAGS} -UOSSECHIDS -DARGV0=\"ossec-agent\" -c $^ -o $@

win32_ui_c := $(wildcard win32/ui/*.c)
win32_ui_o := $(win32_ui_c:.c=.o)

win32/ui/%.o: win32/ui/%.c
	${OSSEC_CC} ${OSSEC_CFLAGS} -UOSSECHIDS -DARGV0=\"ossec-win32ui\" -c $^ -o $@

win32/ossec-agent.exe: win32/icon.o win32/win_agent.o win32/win_service.o win32/win_utils.o ${syscheck_o} ${rootcheck_o} $(filter-out wazuh_modules/main.o, ${wmodulesd_o}) $(filter-out client-agent/main.o, $(filter-out client-agent/agentd.o, $(filter-out client-agent/event-forward.o, ${client_agent_o}))) $(filter-out logcollector/main.o, ${os_logcollector_o}) ${os_execd_o} monitord/rotate_log.o monitord/compress_log.o wazuh_modules/syscollector/syscollector_win_ext.dll
	${OSSEC_CCBIN} -DARGV0=\"ossec-agent\" -DOSSECHIDS ${OSSEC_LDFLAGS} $^ ${OSSEC_LIBS} -o $@

win32/ossec-agent-eventchannel.exe: win32/icon.o win32/win_agent.o win32/win_service.o win32/win_utils.o $(filter-out syscheckd/main-event.o, ${syscheck_eventchannel_o}) ${rootcheck_o} $(filter-out wazuh_modules/main.o, ${wmodulesd_o}) $(filter-out client-agent/main.o, $(filter-out client-agent/agentd.o, $(filter-out client-agent/event-forward.o, ${client_agent_o}))) $(filter-out logcollector/main-event.o, ${os_logcollector_eventchannel_o}) ${os_execd_o} monitord/rotate_log.o monitord/compress_log.o wazuh_modules/syscollector/syscollector_win_ext.dll
	${OSSEC_CCBIN} -DARGV0=\"ossec-agent\" -DOSSECHIDS -DEVENTCHANNEL_SUPPORT ${OSSEC_LDFLAGS} $^ ${OSSEC_LIBS} -o $@

win32/ossec-rootcheck.exe: win32/icon.o win32/win_service_rk.o ${rootcheck_rk_o}
	${OSSEC_CCBIN} -DARGV0=\"ossec-rootcheck\" ${OSSEC_LDFLAGS} $^ ${OSSEC_LIBS} -o $@

win32/manage_agents.exe: win32/win_service_rk.o ${addagent_o}
	${OSSEC_CCBIN} -DARGV0=\"manage-agents\" -DMA ${OSSEC_LDFLAGS} $^ ${OSSEC_LIBS} -o $@

win32/setup-windows.exe: win32/win_service_rk.o win32/setup-win.o win32/setup-shared.o
	${OSSEC_CCBIN} -DARGV0=\"setup-windows\" ${OSSEC_LDFLAGS} $^ ${OSSEC_LIBS} -o $@

win32/setup-syscheck.exe: win32/setup-syscheck.o win32/setup-shared.o
	${OSSEC_CCBIN} -DARGV0=\"setup-syscheck\" ${OSSEC_LDFLAGS} $^ ${OSSEC_LIBS} -o $@

win32/setup-iis.exe: win32/setup-iis.o
	${OSSEC_CCBIN} -DARGV0=\"setup-iis\" ${OSSEC_LDFLAGS} $^ ${OSSEC_LIBS} -o $@

win32/add-localfile.exe: win32/add-localfile.o
	${OSSEC_CCBIN} -DARGV0=\"add-localfile\" ${OSSEC_LDFLAGS} $^ ${OSSEC_LIBS} -o $@

win32/ui_resource.o: win32/ui/win32ui.rc
	${OSSEC_WINDRES} -i $< -o $@

win32/auth_resource.o: win32/agent-auth.rc
	${OSSEC_WINDRES} -i $< -o $@

win32/os_win32ui.exe: win32/ui_resource.o win32/win_service_rk.o ${win32_ui_o}
	${OSSEC_CCBIN} -DARGV0=\"ossec-win32ui\" ${OSSEC_LDFLAGS} $^ ${OSSEC_LIBS} -mwindows -o $@

win32/agent-auth.exe: win32/auth_resource.o win32/win_service_rk.o os_auth/main-client.o os_auth/ssl.o os_auth/main-client.o os_auth/check_cert.o addagent/validate.o
	${OSSEC_CCBIN} -DARGV0=\"agent-auth\" -DOSSECHIDS ${OSSEC_LDFLAGS} $^ ${OSSEC_LIBS} -lshlwapi -lwsock32 -lsecur32 -lws2_32 -flto -o $@

####################
#### Clean #########
####################

clean: clean-test clean-internals clean-external clean-windows clean-framework clean-config

clean-test:
	rm -f ${test_o} ${test_programs} ossec.test
	rm -Rf coverage-report/
	find . -name "*.gcno" -exec rm {} \;
	find . -name "*.gcda" -exec rm {} \;

clean-external: clean-wpython
ifneq ($(wildcard external/*/*),)
	rm -f ${cjson_o} $(EXTERNAL_JSON)libcjson.*
	-cd ${EXTERNAL_ZLIB} && ${MAKE} -f Makefile.in distclean
	-cd ${EXTERNAL_ZLIB} && ${MAKE} -f win32/Makefile.gcc clean
	rm -f ${EXTERNAL_ZLIB}/Makefile ${EXTERNAL_ZLIB}/zconf.h
	-cd ${EXTERNAL_OPENSSL} && ${MAKE} distclean
	-cd ${EXTERNAL_LIBYAML} && ${MAKE} distclean
	-cd ${EXTERNAL_CURL} && ${MAKE} distclean
	rm -f ${procps_o} $(PROCPS_LIB)
	rm -f $(sqlite_o) $(EXTERNAL_SQLITE)/libsqlite3.*
	-cd ${EXTERNAL_AUDIT} && ${MAKE} distclean
	-cd ${EXTERNAL_LIBFFI} && ${MAKE} clean
	rm -f $(msgpack_o) $(EXTERNAL_MSGPACK)libmsgpack.a
	-${MAKE} -C $(EXTERNAL_BZIP2) clean
	rm -rf $(EXTERNAL_GOOGLE_TEST)lib
	rm -rf $(EXTERNAL_GOOGLE_TEST)build

ifneq ($(wildcard external/libdb/build_unix/*),)
	cd ${EXTERNAL_LIBDB} && ${MAKE} realclean
endif
endif

clean-wpython:
ifneq ($(wildcard external/cpython/*),)
	-cd ${EXTERNAL_CPYTHON} && ${MAKE} clean && ${MAKE} distclean
endif

clean-deps:
	rm -rf $(EXTERNAL_DIR) $(EXTERNAL_CPYTHON)

clean-internals: clean-unit-tests
	rm -f $(BUILD_SERVER)
	rm -f $(BUILD_AGENT)
	rm -f $(BUILD_LIBS)
	rm -f ${os_zlib_o}
	rm -f ${os_xml_o}
	rm -f ${os_regex_o}
	rm -f ${os_net_o}
	rm -f ${shared_o}
	rm -f ${config_o}
	rm -f ${os_maild_o}
	rm -f ${crypto_o}
	rm -f ${os_csyslogd_o}
	rm -f ${os_dbd_o}
	rm -f ${os_agentlessd_o}
	rm -f ${os_execd_o}
	rm -f ${os_logcollector_o} ${os_logcollector_eventchannel_o}
	rm -f ${remoted_o}
	rm -f ${report_o}
	rm -f ${client_agent_o}
	rm -f ${addagent_o}
	rm -f ${util_o} ${util_programs}
	rm -f ${rootcheck_o} ${rootcheck_rk_o} rootcheck.a
	rm -f ${syscheck_o} ${syscheck_eventchannel_o}
	rm -f ${monitor_o}
	rm -f ${os_auth_o}
	rm -f ${all_analysisd_o} ${all_analysisd_libs} analysisd/compiled_rules/compiled_rules.h
	rm -f ${integrator_o}
	rm -f ${wmodulesd_o} ${wmodules_o}
	rm -f ${wdb_o}
	rm -f ${SELINUX_MODULE}
	rm -f ${SELINUX_POLICY}
	rm -rf $(DBSYNC)build
	rm -rf $(RSYNC)build
	rm -rf $(SHARED_UTILS_TEST)build

clean-unit-tests:
<<<<<<< HEAD
	rm -f ${wrappers_syscheck_o}
	rm -f ${wrappers_shared_o}
	rm -f ${wrappers_common_o}
=======
	rm -rf $(DBSYNC)build
	rm -f ${wrappers_common_o}
	rm -f ${wrappers_externals_o}
	rm -f ${wrappers_externals_audit_o}
	rm -f ${wrappers_externals_bzip2_o}
	rm -f ${wrappers_externals_cJSON_o}
	rm -f ${wrappers_externals_openssl_o}
	rm -f ${wrappers_externals_procpc_o}
	rm -f ${wrappers_externals_sqlite_o}
	rm -f ${wrappers_libc_o}
	rm -f ${wrappers_linux_o}
	rm -f ${wrappers_posix_o}
	rm -f ${wrappers_wazuh_o}
	rm -f ${wrappers_wazuh_os_crypto_o}
	rm -f ${wrappers_wazuh_os_net_o}
	rm -f ${wrappers_wazuh_os_regex_o}
	rm -f ${wrappers_wazuh_shared_o}
	rm -f ${wrappers_wazuh_syscheckd_o}
	rm -f ${wrappers_wazuh_wazuh_db_o}
	rm -f ${wrappers_wazuh_wazuh_modules_o}
	rm -f ${wrappers_wazuh_monitord_o}
	rm -f ${wrappers_wazuh_os_auth_o}
	rm -f ${wrappers_wazuh_addagent_o}
	rm -f ${wrappers_windows_o}
	rm -f ${wrappers_windows_lib_o}
	rm -f ${wrappers_windows_posix_o}
	rm -f ${wrappers_client_agent_o}
>>>>>>> d5897828

clean-framework:
	${MAKE} -C ../framework clean

clean-windows:
	rm -f libwazuh.a
	rm -f libwazuhext.dll
	rm -f wazuh_modules/syscollector/*.o
	rm -f wazuh_modules/syscollector/syscollector_win_ext.dll
	rm -f win32/LICENSE.txt
	rm -f win32/help_win.txt
	rm -f win32/internal_options.conf
	rm -f win32/default-local_internal_options.conf
	rm -f win32/default-ossec.conf
	rm -f win32/default-ossec-pre6.conf
	rm -f win32/restart-ossec.cmd
	rm -f win32/route-null.cmd
	rm -f win32/route-null-2012.cmd
	rm -f win32/netsh.cmd
	rm -f win32/netsh-win-2016.cmd
	rm -f ${win32_o} ${win32_ui_o} win32/win_service_rk.o
	rm -f win32/icon.o win32/resource.o
	rm -f ${WINDOWS_BINS}
	rm -f win32/wazuh-agent-*.exe
	rm -f win32/libwinpthread-1.dll
	rm -f win32/VERSION
	rm -f win32/REVISION

clean-config:
	rm -f ../etc/ossec.mc
	rm -f Config.OS<|MERGE_RESOLUTION|>--- conflicted
+++ resolved
@@ -2028,12 +2028,9 @@
 	rm -rf $(SHARED_UTILS_TEST)build
 
 clean-unit-tests:
-<<<<<<< HEAD
+	rm -rf $(DBSYNC)build
 	rm -f ${wrappers_syscheck_o}
 	rm -f ${wrappers_shared_o}
-	rm -f ${wrappers_common_o}
-=======
-	rm -rf $(DBSYNC)build
 	rm -f ${wrappers_common_o}
 	rm -f ${wrappers_externals_o}
 	rm -f ${wrappers_externals_audit_o}
@@ -2060,7 +2057,6 @@
 	rm -f ${wrappers_windows_lib_o}
 	rm -f ${wrappers_windows_posix_o}
 	rm -f ${wrappers_client_agent_o}
->>>>>>> d5897828
 
 clean-framework:
 	${MAKE} -C ../framework clean
