--- conflicted
+++ resolved
@@ -15,17 +15,10 @@
 
 int w_is_worker(void) {
     OS_XML xml;
-<<<<<<< HEAD
     const char * xmlf[] = {"wazuh_config", "cluster", NULL};
     const char * xmlf2[] = {"wazuh_config", "cluster", "node_type", NULL};
     const char * xmlf3[] = {"wazuh_config", "cluster", "disabled", NULL};
-    const char *cfgfile = DEFAULTCPATH;
-=======
-    const char * xmlf[] = {"ossec_config", "cluster", NULL};
-    const char * xmlf2[] = {"ossec_config", "cluster", "node_type", NULL};
-    const char * xmlf3[] = {"ossec_config", "cluster", "disabled", NULL};
     const char *cfgfile = OSSECCONF;
->>>>>>> 93b2f48e
     int is_worker = OS_INVALID;
 
     if (OS_ReadXML(cfgfile, &xml) < 0) {
@@ -69,13 +62,8 @@
 
 char *get_master_node(void) {
     OS_XML xml;
-<<<<<<< HEAD
     const char * xmlf[] = {"wazuh_config", "cluster", "nodes", "node", NULL};
-    const char *cfgfile = DEFAULTCPATH;
-=======
-    const char * xmlf[] = {"ossec_config", "cluster", "nodes", "node", NULL};
     const char *cfgfile = OSSECCONF;
->>>>>>> 93b2f48e
     char *master_node = NULL;
 
     if (OS_ReadXML(cfgfile, &xml) < 0) {
@@ -95,13 +83,8 @@
 
 char *get_node_name(void) {
     OS_XML xml;
-<<<<<<< HEAD
     const char * xmlf[] = {"wazuh_config", "cluster", "node_name", NULL};
-    const char *cfgfile = DEFAULTCPATH;
-=======
-    const char * xmlf[] = {"ossec_config", "cluster", "node_name", NULL};
     const char *cfgfile = OSSECCONF;
->>>>>>> 93b2f48e
     char *node_name = NULL;
 
     if (OS_ReadXML(cfgfile, &xml) < 0) {
