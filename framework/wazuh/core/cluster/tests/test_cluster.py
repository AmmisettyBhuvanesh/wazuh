# Copyright (C) 2015, Wazuh Inc.
# Created by Wazuh, Inc. <info@wazuh.com>.
# This program is free software; you can redistribute it and/or modify it
# under the terms of GPLv2
import io
import os
import sys
import zipfile
import zlib
from datetime import datetime
from time import time
from unittest.mock import MagicMock, mock_open, patch, call, ANY

import pytest
from wazuh.core import common
from wazuh.core.utils import get_date_from_timestamp

with patch('wazuh.common.wazuh_uid'):
    with patch('wazuh.common.wazuh_gid'):
        sys.modules['wazuh.rbac.orm'] = MagicMock()
        import wazuh.rbac.decorators

        del sys.modules['wazuh.rbac.orm']

        from wazuh.tests.util import RBAC_bypasser

        wazuh.rbac.decorators.expose_resources = RBAC_bypasser
        import wazuh.core.cluster.cluster as cluster
        from wazuh import WazuhException
        from wazuh.core.exception import WazuhError, WazuhInternalError

agent_groups = b"default,windows-servers"

# Valid configurations
default_cluster_configuration = {
    'cluster': {
        'disabled': 'yes',
        'node_type': 'master',
        'name': 'wazuh',
        'node_name': 'node01',
        'key': '',
        'port': 1516,
        'bind_addr': '0.0.0.0',
        'nodes': ['NODE_IP'],
        'hidden': 'no'
    }
}

custom_cluster_configuration = {
    'cluster': {
        'disabled': 'no',
        'node_type': 'master',
        'name': 'wazuh',
        'node_name': 'node01',
        'key': 'a' * 32,
        'port': 1516,
        'bind_addr': '0.0.0.0',
        'nodes': ['172.10.0.100'],
        'hidden': False
    }
}

custom_incomplete_configuration = {
    'cluster': {
        'key': 'a' * 32,
        'node_name': 'master'
    }
}


@pytest.mark.parametrize('read_config, message', [
    ({'cluster': {'key': ''}}, "Unspecified key"),
    ({'cluster': {'key': 'a' * 15}}, "Key must be"),
    ({'cluster': {'node_type': 'random', 'key': 'a' * 32}}, "Invalid node type"),
    ({'cluster': {'port': 'string', 'node_type': 'master'}}, "Port has to"),
    ({'cluster': {'port': 90}}, "Port must be"),
    ({'cluster': {'port': 70000}}, "Port must be"),
    ({'cluster': {'port': 1516, 'nodes': ['NODE_IP'], 'key': 'a' * 32, 'node_type': 'master'}}, "Invalid elements"),
    ({'cluster': {'nodes': ['localhost'], 'key': 'a' * 32, 'node_type': 'master'}}, "Invalid elements"),
    ({'cluster': {'nodes': ['0.0.0.0'], 'key': 'a' * 32, 'node_type': 'master'}}, "Invalid elements"),
    ({'cluster': {'nodes': ['127.0.1.1'], 'key': 'a' * 32, 'node_type': 'master'}}, "Invalid elements"),
    ({'cluster': {'nodes': ['127.0.1.1', '127.0.1.2'], 'key': 'a' * 32, 'node_type': 'master'}}, "Invalid elements"),
])
def test_check_cluster_config_ko(read_config, message):
    """Check wrong configurations to check the proper exceptions are raised."""
    with patch('wazuh.core.cluster.utils.get_ossec_conf', return_value=read_config) as m:
        with pytest.raises(WazuhException, match=rf'.* 3004 .* {message}'):
            configuration = wazuh.core.cluster.utils.read_config()
            for key in m.return_value["cluster"]:
                if key in configuration:
                    configuration[key] = m.return_value["cluster"][key]

            cluster.check_cluster_config(configuration)

<<<<<<< HEAD

def test_get_node():
    """Check the correct output of the get_node function."""
    test_dict = {"node_name": "master", "name": "master",
                 "node_type": "master"}

    with patch('wazuh.core.cluster.cluster.read_config', return_value=test_dict):
        get_node = cluster.get_node()
        assert isinstance(get_node, dict)
        assert get_node["node"] == test_dict["node_name"]
        assert get_node["cluster"] == test_dict["name"]
        assert get_node["type"] == test_dict["node_type"]


def test_check_cluster_status():
    """Check the correct output of the check_cluster_status function."""
    assert isinstance(cluster.check_cluster_status(), bool)


@patch('os.path.getmtime', return_value=45)
@patch('wazuh.core.cluster.cluster.blake2b', return_value="hash")
@patch("wazuh.core.cluster.cluster.path.join", return_value="/mock/foo/bar")
@patch('wazuh.core.cluster.cluster.walk', return_value=[('/foo/bar', (), ('spam', 'eggs', '.merged'))])
def test_walk_dir(walk_mock, path_join_mock, blake2b_mock, getmtime_mock):
    """Check the different outputs of the walk_files function."""

    all_mocks = [walk_mock, path_join_mock, blake2b_mock, getmtime_mock]

    def reset_mocks(mocks):
        """Auxiliary function to reset the necessary mocks."""
        for mock in mocks:
            mock.reset_mock()

    # Check the first if and nested else
    assert cluster.walk_dir(dirname="/foo/bar", recursive=False, files=['all'], excluded_files=['ar.conf'],
                            excluded_extensions=[".xml", ".txt"], get_cluster_item_key="") == {}
    walk_mock.assert_called_once_with(path_join_mock.return_value, topdown=True)
    path_join_mock.assert_called_once_with(common.WAZUH_PATH, '/foo/bar')
    blake2b_mock.assert_not_called()
    getmtime_mock.assert_not_called()

    reset_mocks(all_mocks)

    # Check nested if
    assert cluster.walk_dir(dirname="/foo/bar", recursive=True, files=['all'], excluded_files=['ar.conf', 'spam'],
                            excluded_extensions=[".xml", ".txt"], get_cluster_item_key="",
                            previous_status={path_join_mock.return_value: {'mod_time': 45}}) == {
               path_join_mock.return_value: {'mod_time': 45}}

    walk_mock.assert_called_once_with(path_join_mock.return_value, topdown=True)
    path_join_mock.assert_has_calls([call(common.WAZUH_PATH, '/foo/bar'),
                                     call('/mock/foo/bar', 'eggs'), call('/foo/bar', 'eggs'),
                                     call('/mock/foo/bar', '.merged'),
                                     call('/foo/bar', '.merged')], any_order=True)
    blake2b_mock.assert_not_called()
    getmtime_mock.assert_has_calls([call(path_join_mock.return_value), call(path_join_mock.return_value)])

    reset_mocks(all_mocks)

    assert cluster.walk_dir(dirname="/foo/bar", recursive=True, files=['all'], excluded_files=['ar.conf', 'spam'],
                            excluded_extensions=[".xml", ".txt"], get_cluster_item_key="",
                            previous_status={path_join_mock.return_value: {'mod_time': 35}}) == {
               '/mock/foo/bar': {'mod_time': 45, 'cluster_item_key': '', 'merged': True, 'merge_type': 'agent-groups',
                                 'merge_name': '/mock/foo/bar', 'blake2_hash': 'hash'}}

    walk_mock.assert_called_once_with(path_join_mock.return_value, topdown=True)
    path_join_mock.assert_has_calls([call(common.WAZUH_PATH, '/foo/bar'),
                                     call('/mock/foo/bar', 'eggs'), call('/foo/bar', 'eggs'),
                                     call('/mock/foo/bar', '.merged'),
                                     call('/foo/bar', '.merged')], any_order=True)
    blake2b_mock.assert_has_calls([call(path_join_mock.return_value), call(path_join_mock.return_value)])
    getmtime_mock.assert_has_calls([call(path_join_mock.return_value), call(path_join_mock.return_value)])

    reset_mocks(all_mocks)

    # Check the key error
    assert cluster.walk_dir(dirname="/foo/bar", recursive=True, files=['all'], excluded_files=['ar.conf', 'spam'],
                            excluded_extensions=[".xml", ".txt"], get_cluster_item_key="",
                            previous_status={path_join_mock.return_value: {'mod_mock_time': 35}}) == {
               '/mock/foo/bar': {'mod_time': 45, 'cluster_item_key': '', 'merged': True, 'merge_type': 'agent-groups',
                                 'merge_name': '/mock/foo/bar', 'blake2_hash': 'hash'}}

    walk_mock.assert_called_once_with(path_join_mock.return_value, topdown=True)
    path_join_mock.assert_has_calls([call(common.WAZUH_PATH, '/foo/bar'),
                                     call('/mock/foo/bar', 'eggs'), call('/foo/bar', 'eggs'),
                                     call('/mock/foo/bar', '.merged'),
                                     call('/foo/bar', '.merged')], any_order=True)
    blake2b_mock.assert_has_calls([call(path_join_mock.return_value), call(path_join_mock.return_value)])
    getmtime_mock.assert_has_calls([call(path_join_mock.return_value), call(path_join_mock.return_value)])


@patch('wazuh.core.cluster.cluster.walk', return_value=[('/foo/bar', (), ['spam'])])
@patch('os.path.join', return_value='/foo/bar')
def test_walk_dir_ko(mock_path_join, mock_walk):
    """Check all errors that can be raised by the function walk_dir."""
    with patch.object(wazuh.core.cluster.cluster.logger, "debug") as mock_logger:
        with patch('os.path.getmtime', side_effect=FileNotFoundError):
            cluster.walk_dir("/foo/bar", True, ["all"], ["ar.conf"], [".xml", ".txt"], "",
                             {'/foo/bar/': {'mod_time': True}})
            mock_logger.assert_called_with("File spam was deleted in previous iteration: ")

    with patch.object(wazuh.core.cluster.cluster.logger, "error") as mock_logger:
        with patch('os.path.getmtime', side_effect=PermissionError):
            cluster.walk_dir("/foo/bar", True, ["all"], ["ar.conf"], [".xml", ".txt"], "",
                             {'/foo/bar/': {'mod_time': True}})
            mock_logger.assert_called_with("Can't read metadata from file spam: ")

    with patch('wazuh.core.cluster.cluster.walk', side_effect=OSError):
        with pytest.raises(WazuhInternalError, match=r'.* 3015 .*'):
            cluster.walk_dir("/foo/bar", True, ["all"], ["ar.conf"], [".xml", ".txt"], "",
                             {'/foo/bar/': {'mod_time': True}})

    with patch('os.path.getmtime', return_value=35):
        cluster.walk_dir("/foo/bar", True, ["all"], ["ar.conf"], [".xml", ".txt"], "",
                         {'/foo/bar/': {'mod_time': False}})


@patch('wazuh.core.cluster.cluster.get_cluster_items', return_value={
    "files": {
        "etc/": {
            "permissions": 416,
            "source": "master",
            "files": [
                "client.keys"
            ],
            "recursive": False,
            "restart": False,
            "remove_subdirs_if_empty": False,
            "extra_valid": False,
            "description": "client keys file database"
        },
        "excluded_files": [
            "ar.conf",
            "ossec.conf"
        ],
        "excluded_extensions": [
            "~",
            ".tmp",
            ".lock",
            ".swp"
        ]
    }
})
def test_get_files_status(mock_get_cluster_items):
    """Check the different outputs of the get_files_status function."""

    test_dict = {"path": "metadata"}

    with patch('wazuh.core.cluster.cluster.walk_dir', return_value=test_dict):
        assert isinstance(cluster.get_files_status(), dict)
        assert cluster.get_files_status()["path"] == test_dict["path"]

    with patch('wazuh.core.cluster.cluster.walk_dir', side_effect=Exception):
        with patch.object(wazuh.core.cluster.cluster.logger, "warning") as logger_mock:
            cluster.get_files_status()
            logger_mock.assert_called_once_with(f"Error getting file status: .")


@pytest.mark.parametrize('failed_item, exists, expected_result', [
    ('/test_file0', False, {'missing': {'/test_file3': 'ok'}, 'shared': {'/test_file1': 'test'},
                            'extra': {'/test_file2': 'test'}}),
    ('/test_file1', False, {'missing': {'/test_file0': 'test', '/test_file3': 'ok'}, 'shared': {},
                             'extra': {'/test_file1': 'test', '/test_file2': 'test'}}),
    ('/test_file2', False, {'missing': {'/test_file0': 'test', '/test_file3': 'ok'}, 'shared': {'/test_file1': 'test'},
                             'extra': {'/test_file2': 'test'}}),
    ('/test_file0', True, {'missing': {'/test_file3': 'ok'}, 'shared': {'/test_file1': 'test'},
                           'extra': {'/test_file2': 'test'}}),
    ('/test_file1', True, {'missing': {'/test_file0': 'test', '/test_file3': 'ok'}, 'shared': {},
                            'extra': {'/test_file2': 'test'}}),
    ('/test_file2', True, {'missing': {'/test_file0': 'test', '/test_file3': 'ok'}, 'shared': {'/test_file1': 'test'},
                            'extra': {'/test_file2': 'test'}}),
=======
@pytest.mark.parametrize('read_config', [
    default_cluster_configuration,
    custom_cluster_configuration,
    custom_incomplete_configuration
])
def test_read_configuration(read_config):
    """
    Tests reading the cluster configuration from ossec.conf
    """
    with patch('wazuh.core.cluster.utils.get_ossec_conf') as m:
        m.return_value = read_config.copy()
        configuration = wazuh.core.cluster.utils.read_config()
        configuration['disabled'] = 'yes' if configuration['disabled'] else 'no'
        wazuh.core.cluster.utils.read_config.cache_clear()
        for k in read_config['cluster'].keys():
            assert configuration[k] == read_config['cluster'][k]

        # values not present in the read user configuration will be filled with default values
        if 'disabled' not in read_config and read_config != {}:
            default_cluster_configuration['disabled'] = 'no'
        for k in default_cluster_configuration.keys() - read_config.keys():
            assert configuration[k] == default_cluster_configuration[k]


@pytest.mark.parametrize('read_config', [
    {'cluster': {'disabled': 'yay'}},
    {'cluster': {'key': '', 'nodes': ['192.158.35.13']}},
    {'cluster': {'key': 'a' * 15, 'nodes': ['192.158.35.13']}},
    {'cluster': {'port': 'string', 'key': 'a' * 32, 'nodes': ['192.158.35.13']}},
    {'cluster': {'port': 90, 'key': 'a' * 32, 'nodes': ['192.158.35.13']}},
    {'cluster': {'port': 70000, 'key': 'a' * 32, 'nodes': ['192.158.35.13']}},
    {'cluster': {'node_type': 'random', 'key': 'a' * 32, 'nodes': ['192.158.35.13']}},
    {'cluster': {'nodes': ['NODE_IP'], 'key': 'a' * 32}},
    {'cluster': {'nodes': ['localhost'], 'key': 'a' * 32}},
    {'cluster': {'nodes': ['0.0.0.0'], 'key': 'a' * 32}},
    {'cluster': {'nodes': ['127.0.1.1'], 'key': 'a' * 32}}
>>>>>>> 5bae1c18
])
def test_update_cluster_control(failed_item, exists, expected_result):
    """Check if cluster_control json is updated as expected."""
    ko_files = {
        'missing': {'/test_file0': 'test',
                    '/test_file3': 'ok'},
        'shared': {'/test_file1': 'test'},
        'extra': {'/test_file2': 'test'}
    }
    cluster.update_cluster_control(failed_item, ko_files, exists=exists)
    assert ko_files == expected_result



@patch('zlib.compress', return_value=b'compressed_test_content')
@patch('wazuh.core.cluster.cluster.get_cluster_items')
@patch('wazuh.core.cluster.cluster.mkdir_with_mode')
@patch('wazuh.core.cluster.cluster.path.dirname', return_value='/some/path')
@patch('wazuh.core.cluster.cluster.path.exists', return_value=False)
def test_compress_files_ok(mock_path_exists, mock_path_dirname, mock_mkdir_with_mode, mock_get_cluster_items,
                           mock_zlib):
    """Check if the compressing function is working properly."""
    mock_get_cluster_items.return_value = {'intervals': {'communication': {'max_zip_size': 10000, 'compress_level': 0}}}

    with patch('builtins.open', mock_open(read_data='test_content')) as open_mock:
        assert isinstance(cluster.compress_files('some_name', ['some/path', 'another/path'], {'ko_file': 'file'}), str)
        assert open_mock.call_args_list == [call(ANY, 'ab'), call(os.path.join(common.WAZUH_PATH, 'some/path'), 'rb'),
                                            call(os.path.join(common.WAZUH_PATH, 'another/path'), 'rb')]
        assert open_mock.return_value.write.call_args_list == [
            call(f'some/path{cluster.PATH_SEP}compressed_test_content{cluster.FILE_SEP}'.encode()),
            call(f'another/path{cluster.PATH_SEP}compressed_test_content{cluster.FILE_SEP}'.encode()),
            call(f'files_metadata.json{cluster.PATH_SEP}compressed_test_content'.encode())
        ]


@patch('wazuh.core.cluster.cluster.get_cluster_items')
@patch('wazuh.core.cluster.cluster.mkdir_with_mode')
@patch('wazuh.core.cluster.cluster.path.dirname', return_value='/some/path')
@patch('wazuh.core.cluster.cluster.path.exists', return_value=False)
def test_compress_files_ko(mock_path_exists, mock_path_dirname, mock_mkdir_with_mode, mock_get_cluster_items):
    """Check if the compressing function is raising every exception."""
    with patch('builtins.open', mock_open(read_data='test_content')):
        mock_get_cluster_items.return_value = {'intervals': {'communication': {'max_zip_size': 5,'compress_level': 0}}}
        with patch.object(wazuh.core.cluster.cluster.logger, 'warning') as warning_logger:
                cluster.compress_files('some_name', ['some/path'], {'missing': {}, 'shared': {}})
                warning_logger.assert_called_with(f'File too large to be synced: '
                                                  f'{os.path.join(common.WAZUH_PATH, "some/path")}')

        mock_get_cluster_items.return_value = {'intervals': {'communication': {'max_zip_size': 15, 'compress_level': 0}}
                                               }
        with patch('zlib.compress', side_effect=zlib.error):
            with pytest.raises(WazuhError, match=r'.* 3001 .*'):
                cluster.compress_files('some_name', ['some/path'], {'ko_file': 'file'})

        with patch('zlib.compress', return_value=b'compressed_test_content'):
            with patch.object(wazuh.core.cluster.cluster.logger, 'warning') as warning_logger:
                cluster.compress_files('some_name', ['some/path', 'another/path'], {'ko_file': 'file'})
                warning_logger.assert_called_with('Maximum zip size exceeded. Not all files will be compressed '
                                                  'during this sync.')

        with patch('zlib.compress', return_value='compressed_test_content'):
            with pytest.raises(WazuhError, match=r'.* 3001 .*'):
                cluster.compress_files('some_name', ['some/path', 'another/path'], {'ko_file': 'file'})

        with patch("json.dumps", side_effect=Exception):
            with patch('zlib.compress', return_value=b'test_content'):
                with pytest.raises(WazuhError, match=r'.* 3001 .*'):
                    cluster.compress_files('some_name', ['some/path'], {'ko_file': 'file'})


@pytest.mark.asyncio
@patch('wazuh.core.cluster.cluster.decompress_files', return_value="OK")
async def test_async_decompress_files(decompress_files_mock):
    """Check if the async wrapper is correctly working."""
    zip_path = '/foo/bar/'
    output = await cluster.async_decompress_files(zip_path=zip_path)
    assert output == decompress_files_mock.return_value
    decompress_files_mock.assert_called_once_with(zip_path, 'files_metadata.json')


@patch('zlib.decompress')
@patch('os.makedirs')
@patch('os.path.exists', side_effect=[False, True, True])
@patch('wazuh.core.cluster.cluster.remove')
@patch('wazuh.core.cluster.cluster.mkdir_with_mode')
@patch('json.loads', return_value="some string with files")
async def test_decompress_files_ok(json_loads_mock, mkdir_with_mode_mock, remove_mock, os_path_exists_mock,
                                   mock_makedirs, zlib_mock):
    """Check if the decompressing function is working properly."""
    zip_path = '/foo/bar/'
    compress_data = f'path{cluster.PATH_SEP}content{cluster.FILE_SEP}path2{cluster.PATH_SEP}content2'.encode()

    with patch('builtins.open', new_callable=mock_open, read_data=compress_data) as open_mock:
        handlers = [open_mock.return_value]*4
        open_mock.side_effect = handlers

        ko_files, zip_dir = cluster.decompress_files(compress_path=zip_path)
        assert ko_files == "some string with files"
        assert zip_dir == zip_path + 'dir'
        zlib_mock.assert_has_calls([call(b'content'), call(b'content2')])
        mock_makedirs.assert_called_once_with(zip_path + 'dir')
        json_loads_mock.assert_called_once()
        mkdir_with_mode_mock.assert_called_once_with(zip_dir)
        remove_mock.assert_called_once_with(zip_path)
        assert open_mock.call_args_list == [call('/foo/bar/', 'rb'), call('/foo/bar/dir/path', 'wb'),
                                            call('/foo/bar/dir/path2', 'wb'), call('/foo/bar/dir/files_metadata.json')]


@patch('shutil.rmtree')
@patch('zlib.decompress', return_value=Exception)
@patch('wazuh.core.cluster.cluster.mkdir_with_mode')
async def test_decompress_files_ko(mkdir_with_mode_mock, zlib_mock, rmtree_mock):
    """Check if the decompressing function is raising the necessary exceptions."""

    # Raising the expected Exception
    zip_dir = '/foo/bar/'

    with pytest.raises(Exception):
        with patch('os.path.exists', return_value=True) as os_path_exists_mock:
            assert cluster.decompress_files(zip_dir) == "some string with files", zip_dir + "dir"
            mkdir_with_mode_mock.assert_called_once_with(zip_dir)
            zlib_mock.assert_called_once()
            os_path_exists_mock.assert_called_once()
            rmtree_mock.assert_called_once()

    with pytest.raises(OSError):
        with patch('builtins.open', mock_open(read_data=f'path{cluster.PATH_SEP}content'.encode())):
            with patch('os.path.exists', return_value=False):
                with patch('os.makedirs', side_effect=PermissionError) as mock_makedirs:
                    with patch('wazuh.core.cluster.cluster.remove'):
                        mock_makedirs.errno = 13  # Errno 13: Permission denied
                        cluster.decompress_files(zip_dir)


@patch('wazuh.core.cluster.cluster.get_cluster_items')
@patch('wazuh.core.cluster.cluster.WazuhDBQueryAgents')
def test_compare_files(wazuh_db_query_mock, mock_get_cluster_items):
    """Check the different outputs of the compare_files function."""
    mock_get_cluster_items.return_value = {'files': {'key': {'extra_valid': True}}}

    seq = {'some/path3/': {'cluster_item_key': 'key', 'blake2_hash': 'blake2_hash value'},
           'some/path2/': {'cluster_item_key': "key", 'blake2_hash': 'blake2_hash value'}}
    condition = {'some/path2/': {'cluster_item_key': 'key', 'blake2_hash': 'blake2_hash def value'},
                 'some/path4/': {'cluster_item_key': "key", 'blake2_hash': 'blake2_hash value'}}

    # First condition
    with patch('wazuh.core.cluster.cluster.merge_info', return_values=[1, "random/path/"]):
        files, count = cluster.compare_files(seq, condition, 'worker1')
        assert count["missing"] == 1
        assert count["extra"] == 0
        assert count["extra_valid"] == 1
        assert count["shared"] == 1

    # Second condition
    condition = {'some/path5/': {'cluster_item_key': 'key', 'blake_hash': 'blake2_hash def value'},
                 'some/path4/': {'cluster_item_key': "key", 'blake_hash': 'blake2_hash value'},
                 os.path.relpath(common.GROUPS_PATH, common.WAZUH_PATH): {'cluster_item_key': "key",
                                                                          'blake_hash': 'blake2_hash value'}}

    files, count = cluster.compare_files(seq, condition, 'worker1')
    assert count["missing"] == 2
    assert count["extra"] == 0
    assert count["extra_valid"] == 3
    assert count["shared"] == 0
    wazuh_db_query_mock.assert_called_once_with(select=['id'], limit=None,
                                                filters={'rbac_ids': ['agent-groups']},
                                                rbac_negate=False)


@patch('wazuh.core.cluster.cluster.get_cluster_items')
@patch.object(wazuh.core.cluster.cluster.logger, "error")
@patch('wazuh.core.cluster.cluster.WazuhDBQueryAgents', side_effect=Exception())
def test_compare_files_ko(wazuh_db_query_mock, logger_mock, mock_get_cluster_items):
    """Check the different outputs of the compare_files function."""
    mock_get_cluster_items.return_value = {'files': {'key': {'extra_valid': True}}}

    seq = {'some/path3/': {'cluster_item_key': 'key', 'blake_hash': 'blake_hash value'},
           'some/path2/': {'cluster_item_key': "key", 'blake_hash': 'blake_hash value'}}
    condition = {'some/path2/': {'cluster_item_key': 'key', 'blake_hash': 'blake_hash def value'},
                 'some/path4/': {'cluster_item_key': "key", 'blake_hash': 'blake_hash value'},
                 os.path.relpath(common.GROUPS_PATH, common.WAZUH_PATH): {'cluster_item_key': "key",
                                                                          'blake_hash': 'blake_hash value'}}

    # Test the exception
    with pytest.raises(Exception):
        cluster.compare_files(seq, condition, 'worker1')
        logger_mock.assert_called_once_with(
            f"Error getting agent IDs while verifying which extra-valid files are required: ")
        mock_get_cluster_items.assert_called_once_with()
        wazuh_db_query_mock.assert_called_once_with()


def test_clean_up_ok():
    """Check if the cleaning function is working properly."""

    with patch('os.path.join', return_value="some/path/"):
        with patch.object(wazuh.core.cluster.cluster.logger, "debug") as mock_logger:
            with patch('os.path.exists', return_value=False) as path_exists_mock:
                cluster.clean_up("worker1")
                mock_logger.assert_any_call("Removing 'some/path/'.")
                mock_logger.assert_any_call("Nothing to remove in 'some/path/'.")
                mock_logger.assert_called_with("Removed 'some/path/'.")

                path_exists_mock.return_value = True
                with patch('wazuh.core.cluster.cluster.listdir',
                           return_value=["c-internal.sock", "other_file.txt"]):
                    with patch('os.path.isdir', return_value=True) as is_dir_mock:
                        with patch('shutil.rmtree'):
                            cluster.clean_up("worker1")
                            mock_logger.assert_any_call("Removing 'some/path/'.")
                            mock_logger.assert_called_with("Removed 'some/path/'.")

                        is_dir_mock.return_value = False
                        with patch('wazuh.core.cluster.cluster.remove'):
                            cluster.clean_up("worker1")
                            mock_logger.assert_any_call("Removing 'some/path/'.")
                            mock_logger.assert_called_with("Removed 'some/path/'.")


def test_clean_up_ko():
    """Check if the cleaning function raising the exceptions properly."""
    error_cleaning = "Error cleaning up: stat: path should be string, bytes, os.PathLike or integer, not type."
    error_removing = f"Error removing '{Exception}': " \
                     f"'stat: path should be string, bytes, os.PathLike or integer, not type'."

    with patch('os.path.join') as path_join_mock:
        with patch.object(wazuh.core.cluster.cluster.logger, "error") as mock_error_logger:
            with patch.object(wazuh.core.cluster.cluster.logger, "debug") as mock_debug_logger:
                path_join_mock.return_value = Exception
                cluster.clean_up("worker1")
                mock_debug_logger.assert_any_call(f"Removing '{Exception}'.")
                mock_error_logger.assert_called_once_with(error_cleaning)

                with patch('os.path.exists', return_value=True):
                    with patch('wazuh.core.cluster.cluster.listdir',
                               return_value=["c-internal.sock", "other_file.txt"]):
                        with patch('shutil.rmtree', side_effect=Exception):
                            cluster.clean_up("worker1")
                            mock_debug_logger.assert_any_call(f"Removing '{Exception}'.")
                            mock_error_logger.assert_any_call(error_removing)
                            mock_debug_logger.assert_called_with(f"Removed '{Exception}'.")


@patch('wazuh.core.cluster.cluster.listdir', return_value=['005', '006'])
@patch('wazuh.core.cluster.cluster.stat')
def test_merge_info(stat_mock, listdir_mock):
    """Test merge agent info function."""
    stat_mock.return_value.st_mtime = time()
    stat_mock.return_value.st_size = len(agent_groups)

    with patch('builtins.open', mock_open(read_data=agent_groups)) as open_mock:
        files_to_send, output_file = cluster.merge_info('agent-groups', 'worker1', file_type='-shared')
        open_mock.assert_any_call(common.WAZUH_PATH + '/queue/cluster/worker1/agent-groups-shared.merged', 'wb')
        open_mock.assert_any_call(common.WAZUH_PATH + '/queue/agent-groups/005', 'rb')
        open_mock.assert_any_call(common.WAZUH_PATH + '/queue/agent-groups/006', 'rb')

        assert files_to_send == 2
        assert output_file == "queue/cluster/worker1/agent-groups-shared.merged"

        handle = open_mock()
        expected = f'{len(agent_groups)} 005 ' \
                   f'{get_date_from_timestamp(stat_mock.return_value.st_mtime)}\n'.encode() + agent_groups

        files_to_send, output_file = cluster.merge_info('agent-groups', 'worker1', files=["one", "two"],
                                                        file_type='-shared')

        assert files_to_send == 0


def test_unmerge_info():
    """Tests unmerge agent info function."""
    agent_info = f"23 005 2019-03-29 14:57:29.610934\n{agent_groups}".encode()

    with patch('builtins.open', mock_open(read_data=agent_info)):
        with patch('wazuh.core.cluster.cluster.stat') as stat_mock:
            # Make sure that the function is running correctly
            stat_mock.return_value.st_size = len(agent_info) - 5
            assert list(cluster.unmerge_info("destination/directory/", "path/file/", "filename")) == [
                ('queue/destination/directory/005', b"b'default,windows-serve", '2019-03-29 14:57:29.610934')]

            # Make sure that the Exception is being properly called
            stat_mock.return_value.st_size = len(agent_info)
            with patch.object(wazuh.core.cluster.cluster.logger, "warning") as mock_logger:
                list(cluster.unmerge_info("destination/directory/", "path/file/", "filename"))
                mock_logger.assert_called_once_with("Malformed file (not enough values to unpack "
                                                    "(expected 3, got 1)). Parsed line: rs'. "
                                                    "Some files won't be synced")


@pytest.mark.asyncio
async def test_run_in_pool():
    """Test if the function is running in a process pool if it exists."""

    def mock_callable(*args, **kwargs):
        """Mock function."""
        return "Mock callable"

    class LoopMock:
        """Mock class."""

        @staticmethod
        def partial(f, *args, **kwargs):
            """Mock function."""
            return "callable mock"

        @staticmethod
        async def run_in_executor(pool, partial=partial):
            """Mock method."""
            return None

    # Test the first condition
    with patch('wazuh.core.cluster.cluster.wait_for', return_value="OK") as wait_for_mock:
        assert await cluster.run_in_pool(LoopMock, LoopMock, mock_callable, None) == wait_for_mock.return_value
        wait_for_mock.assert_called_once()

    # Test the second condition
    assert await cluster.run_in_pool(LoopMock, None, mock_callable, None) == "Mock callable"
<|MERGE_RESOLUTION|>--- conflicted
+++ resolved
@@ -1,621 +1,581 @@
-# Copyright (C) 2015, Wazuh Inc.
-# Created by Wazuh, Inc. <info@wazuh.com>.
-# This program is free software; you can redistribute it and/or modify it
-# under the terms of GPLv2
-import io
-import os
-import sys
-import zipfile
-import zlib
-from datetime import datetime
-from time import time
-from unittest.mock import MagicMock, mock_open, patch, call, ANY
-
-import pytest
-from wazuh.core import common
-from wazuh.core.utils import get_date_from_timestamp
-
-with patch('wazuh.common.wazuh_uid'):
-    with patch('wazuh.common.wazuh_gid'):
-        sys.modules['wazuh.rbac.orm'] = MagicMock()
-        import wazuh.rbac.decorators
-
-        del sys.modules['wazuh.rbac.orm']
-
-        from wazuh.tests.util import RBAC_bypasser
-
-        wazuh.rbac.decorators.expose_resources = RBAC_bypasser
-        import wazuh.core.cluster.cluster as cluster
-        from wazuh import WazuhException
-        from wazuh.core.exception import WazuhError, WazuhInternalError
-
-agent_groups = b"default,windows-servers"
-
-# Valid configurations
-default_cluster_configuration = {
-    'cluster': {
-        'disabled': 'yes',
-        'node_type': 'master',
-        'name': 'wazuh',
-        'node_name': 'node01',
-        'key': '',
-        'port': 1516,
-        'bind_addr': '0.0.0.0',
-        'nodes': ['NODE_IP'],
-        'hidden': 'no'
-    }
-}
-
-custom_cluster_configuration = {
-    'cluster': {
-        'disabled': 'no',
-        'node_type': 'master',
-        'name': 'wazuh',
-        'node_name': 'node01',
-        'key': 'a' * 32,
-        'port': 1516,
-        'bind_addr': '0.0.0.0',
-        'nodes': ['172.10.0.100'],
-        'hidden': False
-    }
-}
-
-custom_incomplete_configuration = {
-    'cluster': {
-        'key': 'a' * 32,
-        'node_name': 'master'
-    }
-}
-
-
-@pytest.mark.parametrize('read_config, message', [
-    ({'cluster': {'key': ''}}, "Unspecified key"),
-    ({'cluster': {'key': 'a' * 15}}, "Key must be"),
-    ({'cluster': {'node_type': 'random', 'key': 'a' * 32}}, "Invalid node type"),
-    ({'cluster': {'port': 'string', 'node_type': 'master'}}, "Port has to"),
-    ({'cluster': {'port': 90}}, "Port must be"),
-    ({'cluster': {'port': 70000}}, "Port must be"),
-    ({'cluster': {'port': 1516, 'nodes': ['NODE_IP'], 'key': 'a' * 32, 'node_type': 'master'}}, "Invalid elements"),
-    ({'cluster': {'nodes': ['localhost'], 'key': 'a' * 32, 'node_type': 'master'}}, "Invalid elements"),
-    ({'cluster': {'nodes': ['0.0.0.0'], 'key': 'a' * 32, 'node_type': 'master'}}, "Invalid elements"),
-    ({'cluster': {'nodes': ['127.0.1.1'], 'key': 'a' * 32, 'node_type': 'master'}}, "Invalid elements"),
-    ({'cluster': {'nodes': ['127.0.1.1', '127.0.1.2'], 'key': 'a' * 32, 'node_type': 'master'}}, "Invalid elements"),
-])
-def test_check_cluster_config_ko(read_config, message):
-    """Check wrong configurations to check the proper exceptions are raised."""
-    with patch('wazuh.core.cluster.utils.get_ossec_conf', return_value=read_config) as m:
-        with pytest.raises(WazuhException, match=rf'.* 3004 .* {message}'):
-            configuration = wazuh.core.cluster.utils.read_config()
-            for key in m.return_value["cluster"]:
-                if key in configuration:
-                    configuration[key] = m.return_value["cluster"][key]
-
-            cluster.check_cluster_config(configuration)
-
-<<<<<<< HEAD
-
-def test_get_node():
-    """Check the correct output of the get_node function."""
-    test_dict = {"node_name": "master", "name": "master",
-                 "node_type": "master"}
-
-    with patch('wazuh.core.cluster.cluster.read_config', return_value=test_dict):
-        get_node = cluster.get_node()
-        assert isinstance(get_node, dict)
-        assert get_node["node"] == test_dict["node_name"]
-        assert get_node["cluster"] == test_dict["name"]
-        assert get_node["type"] == test_dict["node_type"]
-
-
-def test_check_cluster_status():
-    """Check the correct output of the check_cluster_status function."""
-    assert isinstance(cluster.check_cluster_status(), bool)
-
-
-@patch('os.path.getmtime', return_value=45)
-@patch('wazuh.core.cluster.cluster.blake2b', return_value="hash")
-@patch("wazuh.core.cluster.cluster.path.join", return_value="/mock/foo/bar")
-@patch('wazuh.core.cluster.cluster.walk', return_value=[('/foo/bar', (), ('spam', 'eggs', '.merged'))])
-def test_walk_dir(walk_mock, path_join_mock, blake2b_mock, getmtime_mock):
-    """Check the different outputs of the walk_files function."""
-
-    all_mocks = [walk_mock, path_join_mock, blake2b_mock, getmtime_mock]
-
-    def reset_mocks(mocks):
-        """Auxiliary function to reset the necessary mocks."""
-        for mock in mocks:
-            mock.reset_mock()
-
-    # Check the first if and nested else
-    assert cluster.walk_dir(dirname="/foo/bar", recursive=False, files=['all'], excluded_files=['ar.conf'],
-                            excluded_extensions=[".xml", ".txt"], get_cluster_item_key="") == {}
-    walk_mock.assert_called_once_with(path_join_mock.return_value, topdown=True)
-    path_join_mock.assert_called_once_with(common.WAZUH_PATH, '/foo/bar')
-    blake2b_mock.assert_not_called()
-    getmtime_mock.assert_not_called()
-
-    reset_mocks(all_mocks)
-
-    # Check nested if
-    assert cluster.walk_dir(dirname="/foo/bar", recursive=True, files=['all'], excluded_files=['ar.conf', 'spam'],
-                            excluded_extensions=[".xml", ".txt"], get_cluster_item_key="",
-                            previous_status={path_join_mock.return_value: {'mod_time': 45}}) == {
-               path_join_mock.return_value: {'mod_time': 45}}
-
-    walk_mock.assert_called_once_with(path_join_mock.return_value, topdown=True)
-    path_join_mock.assert_has_calls([call(common.WAZUH_PATH, '/foo/bar'),
-                                     call('/mock/foo/bar', 'eggs'), call('/foo/bar', 'eggs'),
-                                     call('/mock/foo/bar', '.merged'),
-                                     call('/foo/bar', '.merged')], any_order=True)
-    blake2b_mock.assert_not_called()
-    getmtime_mock.assert_has_calls([call(path_join_mock.return_value), call(path_join_mock.return_value)])
-
-    reset_mocks(all_mocks)
-
-    assert cluster.walk_dir(dirname="/foo/bar", recursive=True, files=['all'], excluded_files=['ar.conf', 'spam'],
-                            excluded_extensions=[".xml", ".txt"], get_cluster_item_key="",
-                            previous_status={path_join_mock.return_value: {'mod_time': 35}}) == {
-               '/mock/foo/bar': {'mod_time': 45, 'cluster_item_key': '', 'merged': True, 'merge_type': 'agent-groups',
-                                 'merge_name': '/mock/foo/bar', 'blake2_hash': 'hash'}}
-
-    walk_mock.assert_called_once_with(path_join_mock.return_value, topdown=True)
-    path_join_mock.assert_has_calls([call(common.WAZUH_PATH, '/foo/bar'),
-                                     call('/mock/foo/bar', 'eggs'), call('/foo/bar', 'eggs'),
-                                     call('/mock/foo/bar', '.merged'),
-                                     call('/foo/bar', '.merged')], any_order=True)
-    blake2b_mock.assert_has_calls([call(path_join_mock.return_value), call(path_join_mock.return_value)])
-    getmtime_mock.assert_has_calls([call(path_join_mock.return_value), call(path_join_mock.return_value)])
-
-    reset_mocks(all_mocks)
-
-    # Check the key error
-    assert cluster.walk_dir(dirname="/foo/bar", recursive=True, files=['all'], excluded_files=['ar.conf', 'spam'],
-                            excluded_extensions=[".xml", ".txt"], get_cluster_item_key="",
-                            previous_status={path_join_mock.return_value: {'mod_mock_time': 35}}) == {
-               '/mock/foo/bar': {'mod_time': 45, 'cluster_item_key': '', 'merged': True, 'merge_type': 'agent-groups',
-                                 'merge_name': '/mock/foo/bar', 'blake2_hash': 'hash'}}
-
-    walk_mock.assert_called_once_with(path_join_mock.return_value, topdown=True)
-    path_join_mock.assert_has_calls([call(common.WAZUH_PATH, '/foo/bar'),
-                                     call('/mock/foo/bar', 'eggs'), call('/foo/bar', 'eggs'),
-                                     call('/mock/foo/bar', '.merged'),
-                                     call('/foo/bar', '.merged')], any_order=True)
-    blake2b_mock.assert_has_calls([call(path_join_mock.return_value), call(path_join_mock.return_value)])
-    getmtime_mock.assert_has_calls([call(path_join_mock.return_value), call(path_join_mock.return_value)])
-
-
-@patch('wazuh.core.cluster.cluster.walk', return_value=[('/foo/bar', (), ['spam'])])
-@patch('os.path.join', return_value='/foo/bar')
-def test_walk_dir_ko(mock_path_join, mock_walk):
-    """Check all errors that can be raised by the function walk_dir."""
-    with patch.object(wazuh.core.cluster.cluster.logger, "debug") as mock_logger:
-        with patch('os.path.getmtime', side_effect=FileNotFoundError):
-            cluster.walk_dir("/foo/bar", True, ["all"], ["ar.conf"], [".xml", ".txt"], "",
-                             {'/foo/bar/': {'mod_time': True}})
-            mock_logger.assert_called_with("File spam was deleted in previous iteration: ")
-
-    with patch.object(wazuh.core.cluster.cluster.logger, "error") as mock_logger:
-        with patch('os.path.getmtime', side_effect=PermissionError):
-            cluster.walk_dir("/foo/bar", True, ["all"], ["ar.conf"], [".xml", ".txt"], "",
-                             {'/foo/bar/': {'mod_time': True}})
-            mock_logger.assert_called_with("Can't read metadata from file spam: ")
-
-    with patch('wazuh.core.cluster.cluster.walk', side_effect=OSError):
-        with pytest.raises(WazuhInternalError, match=r'.* 3015 .*'):
-            cluster.walk_dir("/foo/bar", True, ["all"], ["ar.conf"], [".xml", ".txt"], "",
-                             {'/foo/bar/': {'mod_time': True}})
-
-    with patch('os.path.getmtime', return_value=35):
-        cluster.walk_dir("/foo/bar", True, ["all"], ["ar.conf"], [".xml", ".txt"], "",
-                         {'/foo/bar/': {'mod_time': False}})
-
-
-@patch('wazuh.core.cluster.cluster.get_cluster_items', return_value={
-    "files": {
-        "etc/": {
-            "permissions": 416,
-            "source": "master",
-            "files": [
-                "client.keys"
-            ],
-            "recursive": False,
-            "restart": False,
-            "remove_subdirs_if_empty": False,
-            "extra_valid": False,
-            "description": "client keys file database"
-        },
-        "excluded_files": [
-            "ar.conf",
-            "ossec.conf"
-        ],
-        "excluded_extensions": [
-            "~",
-            ".tmp",
-            ".lock",
-            ".swp"
-        ]
-    }
-})
-def test_get_files_status(mock_get_cluster_items):
-    """Check the different outputs of the get_files_status function."""
-
-    test_dict = {"path": "metadata"}
-
-    with patch('wazuh.core.cluster.cluster.walk_dir', return_value=test_dict):
-        assert isinstance(cluster.get_files_status(), dict)
-        assert cluster.get_files_status()["path"] == test_dict["path"]
-
-    with patch('wazuh.core.cluster.cluster.walk_dir', side_effect=Exception):
-        with patch.object(wazuh.core.cluster.cluster.logger, "warning") as logger_mock:
-            cluster.get_files_status()
-            logger_mock.assert_called_once_with(f"Error getting file status: .")
-
-
-@pytest.mark.parametrize('failed_item, exists, expected_result', [
-    ('/test_file0', False, {'missing': {'/test_file3': 'ok'}, 'shared': {'/test_file1': 'test'},
-                            'extra': {'/test_file2': 'test'}}),
-    ('/test_file1', False, {'missing': {'/test_file0': 'test', '/test_file3': 'ok'}, 'shared': {},
-                             'extra': {'/test_file1': 'test', '/test_file2': 'test'}}),
-    ('/test_file2', False, {'missing': {'/test_file0': 'test', '/test_file3': 'ok'}, 'shared': {'/test_file1': 'test'},
-                             'extra': {'/test_file2': 'test'}}),
-    ('/test_file0', True, {'missing': {'/test_file3': 'ok'}, 'shared': {'/test_file1': 'test'},
-                           'extra': {'/test_file2': 'test'}}),
-    ('/test_file1', True, {'missing': {'/test_file0': 'test', '/test_file3': 'ok'}, 'shared': {},
-                            'extra': {'/test_file2': 'test'}}),
-    ('/test_file2', True, {'missing': {'/test_file0': 'test', '/test_file3': 'ok'}, 'shared': {'/test_file1': 'test'},
-                            'extra': {'/test_file2': 'test'}}),
-=======
-@pytest.mark.parametrize('read_config', [
-    default_cluster_configuration,
-    custom_cluster_configuration,
-    custom_incomplete_configuration
-])
-def test_read_configuration(read_config):
-    """
-    Tests reading the cluster configuration from ossec.conf
-    """
-    with patch('wazuh.core.cluster.utils.get_ossec_conf') as m:
-        m.return_value = read_config.copy()
-        configuration = wazuh.core.cluster.utils.read_config()
-        configuration['disabled'] = 'yes' if configuration['disabled'] else 'no'
-        wazuh.core.cluster.utils.read_config.cache_clear()
-        for k in read_config['cluster'].keys():
-            assert configuration[k] == read_config['cluster'][k]
-
-        # values not present in the read user configuration will be filled with default values
-        if 'disabled' not in read_config and read_config != {}:
-            default_cluster_configuration['disabled'] = 'no'
-        for k in default_cluster_configuration.keys() - read_config.keys():
-            assert configuration[k] == default_cluster_configuration[k]
-
-
-@pytest.mark.parametrize('read_config', [
-    {'cluster': {'disabled': 'yay'}},
-    {'cluster': {'key': '', 'nodes': ['192.158.35.13']}},
-    {'cluster': {'key': 'a' * 15, 'nodes': ['192.158.35.13']}},
-    {'cluster': {'port': 'string', 'key': 'a' * 32, 'nodes': ['192.158.35.13']}},
-    {'cluster': {'port': 90, 'key': 'a' * 32, 'nodes': ['192.158.35.13']}},
-    {'cluster': {'port': 70000, 'key': 'a' * 32, 'nodes': ['192.158.35.13']}},
-    {'cluster': {'node_type': 'random', 'key': 'a' * 32, 'nodes': ['192.158.35.13']}},
-    {'cluster': {'nodes': ['NODE_IP'], 'key': 'a' * 32}},
-    {'cluster': {'nodes': ['localhost'], 'key': 'a' * 32}},
-    {'cluster': {'nodes': ['0.0.0.0'], 'key': 'a' * 32}},
-    {'cluster': {'nodes': ['127.0.1.1'], 'key': 'a' * 32}}
->>>>>>> 5bae1c18
-])
-def test_update_cluster_control(failed_item, exists, expected_result):
-    """Check if cluster_control json is updated as expected."""
-    ko_files = {
-        'missing': {'/test_file0': 'test',
-                    '/test_file3': 'ok'},
-        'shared': {'/test_file1': 'test'},
-        'extra': {'/test_file2': 'test'}
-    }
-    cluster.update_cluster_control(failed_item, ko_files, exists=exists)
-    assert ko_files == expected_result
-
-
-
-@patch('zlib.compress', return_value=b'compressed_test_content')
-@patch('wazuh.core.cluster.cluster.get_cluster_items')
-@patch('wazuh.core.cluster.cluster.mkdir_with_mode')
-@patch('wazuh.core.cluster.cluster.path.dirname', return_value='/some/path')
-@patch('wazuh.core.cluster.cluster.path.exists', return_value=False)
-def test_compress_files_ok(mock_path_exists, mock_path_dirname, mock_mkdir_with_mode, mock_get_cluster_items,
-                           mock_zlib):
-    """Check if the compressing function is working properly."""
-    mock_get_cluster_items.return_value = {'intervals': {'communication': {'max_zip_size': 10000, 'compress_level': 0}}}
-
-    with patch('builtins.open', mock_open(read_data='test_content')) as open_mock:
-        assert isinstance(cluster.compress_files('some_name', ['some/path', 'another/path'], {'ko_file': 'file'}), str)
-        assert open_mock.call_args_list == [call(ANY, 'ab'), call(os.path.join(common.WAZUH_PATH, 'some/path'), 'rb'),
-                                            call(os.path.join(common.WAZUH_PATH, 'another/path'), 'rb')]
-        assert open_mock.return_value.write.call_args_list == [
-            call(f'some/path{cluster.PATH_SEP}compressed_test_content{cluster.FILE_SEP}'.encode()),
-            call(f'another/path{cluster.PATH_SEP}compressed_test_content{cluster.FILE_SEP}'.encode()),
-            call(f'files_metadata.json{cluster.PATH_SEP}compressed_test_content'.encode())
-        ]
-
-
-@patch('wazuh.core.cluster.cluster.get_cluster_items')
-@patch('wazuh.core.cluster.cluster.mkdir_with_mode')
-@patch('wazuh.core.cluster.cluster.path.dirname', return_value='/some/path')
-@patch('wazuh.core.cluster.cluster.path.exists', return_value=False)
-def test_compress_files_ko(mock_path_exists, mock_path_dirname, mock_mkdir_with_mode, mock_get_cluster_items):
-    """Check if the compressing function is raising every exception."""
-    with patch('builtins.open', mock_open(read_data='test_content')):
-        mock_get_cluster_items.return_value = {'intervals': {'communication': {'max_zip_size': 5,'compress_level': 0}}}
-        with patch.object(wazuh.core.cluster.cluster.logger, 'warning') as warning_logger:
-                cluster.compress_files('some_name', ['some/path'], {'missing': {}, 'shared': {}})
-                warning_logger.assert_called_with(f'File too large to be synced: '
-                                                  f'{os.path.join(common.WAZUH_PATH, "some/path")}')
-
-        mock_get_cluster_items.return_value = {'intervals': {'communication': {'max_zip_size': 15, 'compress_level': 0}}
-                                               }
-        with patch('zlib.compress', side_effect=zlib.error):
-            with pytest.raises(WazuhError, match=r'.* 3001 .*'):
-                cluster.compress_files('some_name', ['some/path'], {'ko_file': 'file'})
-
-        with patch('zlib.compress', return_value=b'compressed_test_content'):
-            with patch.object(wazuh.core.cluster.cluster.logger, 'warning') as warning_logger:
-                cluster.compress_files('some_name', ['some/path', 'another/path'], {'ko_file': 'file'})
-                warning_logger.assert_called_with('Maximum zip size exceeded. Not all files will be compressed '
-                                                  'during this sync.')
-
-        with patch('zlib.compress', return_value='compressed_test_content'):
-            with pytest.raises(WazuhError, match=r'.* 3001 .*'):
-                cluster.compress_files('some_name', ['some/path', 'another/path'], {'ko_file': 'file'})
-
-        with patch("json.dumps", side_effect=Exception):
-            with patch('zlib.compress', return_value=b'test_content'):
-                with pytest.raises(WazuhError, match=r'.* 3001 .*'):
-                    cluster.compress_files('some_name', ['some/path'], {'ko_file': 'file'})
-
-
-@pytest.mark.asyncio
-@patch('wazuh.core.cluster.cluster.decompress_files', return_value="OK")
-async def test_async_decompress_files(decompress_files_mock):
-    """Check if the async wrapper is correctly working."""
-    zip_path = '/foo/bar/'
-    output = await cluster.async_decompress_files(zip_path=zip_path)
-    assert output == decompress_files_mock.return_value
-    decompress_files_mock.assert_called_once_with(zip_path, 'files_metadata.json')
-
-
-@patch('zlib.decompress')
-@patch('os.makedirs')
-@patch('os.path.exists', side_effect=[False, True, True])
-@patch('wazuh.core.cluster.cluster.remove')
-@patch('wazuh.core.cluster.cluster.mkdir_with_mode')
-@patch('json.loads', return_value="some string with files")
-async def test_decompress_files_ok(json_loads_mock, mkdir_with_mode_mock, remove_mock, os_path_exists_mock,
-                                   mock_makedirs, zlib_mock):
-    """Check if the decompressing function is working properly."""
-    zip_path = '/foo/bar/'
-    compress_data = f'path{cluster.PATH_SEP}content{cluster.FILE_SEP}path2{cluster.PATH_SEP}content2'.encode()
-
-    with patch('builtins.open', new_callable=mock_open, read_data=compress_data) as open_mock:
-        handlers = [open_mock.return_value]*4
-        open_mock.side_effect = handlers
-
-        ko_files, zip_dir = cluster.decompress_files(compress_path=zip_path)
-        assert ko_files == "some string with files"
-        assert zip_dir == zip_path + 'dir'
-        zlib_mock.assert_has_calls([call(b'content'), call(b'content2')])
-        mock_makedirs.assert_called_once_with(zip_path + 'dir')
-        json_loads_mock.assert_called_once()
-        mkdir_with_mode_mock.assert_called_once_with(zip_dir)
-        remove_mock.assert_called_once_with(zip_path)
-        assert open_mock.call_args_list == [call('/foo/bar/', 'rb'), call('/foo/bar/dir/path', 'wb'),
-                                            call('/foo/bar/dir/path2', 'wb'), call('/foo/bar/dir/files_metadata.json')]
-
-
-@patch('shutil.rmtree')
-@patch('zlib.decompress', return_value=Exception)
-@patch('wazuh.core.cluster.cluster.mkdir_with_mode')
-async def test_decompress_files_ko(mkdir_with_mode_mock, zlib_mock, rmtree_mock):
-    """Check if the decompressing function is raising the necessary exceptions."""
-
-    # Raising the expected Exception
-    zip_dir = '/foo/bar/'
-
-    with pytest.raises(Exception):
-        with patch('os.path.exists', return_value=True) as os_path_exists_mock:
-            assert cluster.decompress_files(zip_dir) == "some string with files", zip_dir + "dir"
-            mkdir_with_mode_mock.assert_called_once_with(zip_dir)
-            zlib_mock.assert_called_once()
-            os_path_exists_mock.assert_called_once()
-            rmtree_mock.assert_called_once()
-
-    with pytest.raises(OSError):
-        with patch('builtins.open', mock_open(read_data=f'path{cluster.PATH_SEP}content'.encode())):
-            with patch('os.path.exists', return_value=False):
-                with patch('os.makedirs', side_effect=PermissionError) as mock_makedirs:
-                    with patch('wazuh.core.cluster.cluster.remove'):
-                        mock_makedirs.errno = 13  # Errno 13: Permission denied
-                        cluster.decompress_files(zip_dir)
-
-
-@patch('wazuh.core.cluster.cluster.get_cluster_items')
-@patch('wazuh.core.cluster.cluster.WazuhDBQueryAgents')
-def test_compare_files(wazuh_db_query_mock, mock_get_cluster_items):
-    """Check the different outputs of the compare_files function."""
-    mock_get_cluster_items.return_value = {'files': {'key': {'extra_valid': True}}}
-
-    seq = {'some/path3/': {'cluster_item_key': 'key', 'blake2_hash': 'blake2_hash value'},
-           'some/path2/': {'cluster_item_key': "key", 'blake2_hash': 'blake2_hash value'}}
-    condition = {'some/path2/': {'cluster_item_key': 'key', 'blake2_hash': 'blake2_hash def value'},
-                 'some/path4/': {'cluster_item_key': "key", 'blake2_hash': 'blake2_hash value'}}
-
-    # First condition
-    with patch('wazuh.core.cluster.cluster.merge_info', return_values=[1, "random/path/"]):
-        files, count = cluster.compare_files(seq, condition, 'worker1')
-        assert count["missing"] == 1
-        assert count["extra"] == 0
-        assert count["extra_valid"] == 1
-        assert count["shared"] == 1
-
-    # Second condition
-    condition = {'some/path5/': {'cluster_item_key': 'key', 'blake_hash': 'blake2_hash def value'},
-                 'some/path4/': {'cluster_item_key': "key", 'blake_hash': 'blake2_hash value'},
-                 os.path.relpath(common.GROUPS_PATH, common.WAZUH_PATH): {'cluster_item_key': "key",
-                                                                          'blake_hash': 'blake2_hash value'}}
-
-    files, count = cluster.compare_files(seq, condition, 'worker1')
-    assert count["missing"] == 2
-    assert count["extra"] == 0
-    assert count["extra_valid"] == 3
-    assert count["shared"] == 0
-    wazuh_db_query_mock.assert_called_once_with(select=['id'], limit=None,
-                                                filters={'rbac_ids': ['agent-groups']},
-                                                rbac_negate=False)
-
-
-@patch('wazuh.core.cluster.cluster.get_cluster_items')
-@patch.object(wazuh.core.cluster.cluster.logger, "error")
-@patch('wazuh.core.cluster.cluster.WazuhDBQueryAgents', side_effect=Exception())
-def test_compare_files_ko(wazuh_db_query_mock, logger_mock, mock_get_cluster_items):
-    """Check the different outputs of the compare_files function."""
-    mock_get_cluster_items.return_value = {'files': {'key': {'extra_valid': True}}}
-
-    seq = {'some/path3/': {'cluster_item_key': 'key', 'blake_hash': 'blake_hash value'},
-           'some/path2/': {'cluster_item_key': "key", 'blake_hash': 'blake_hash value'}}
-    condition = {'some/path2/': {'cluster_item_key': 'key', 'blake_hash': 'blake_hash def value'},
-                 'some/path4/': {'cluster_item_key': "key", 'blake_hash': 'blake_hash value'},
-                 os.path.relpath(common.GROUPS_PATH, common.WAZUH_PATH): {'cluster_item_key': "key",
-                                                                          'blake_hash': 'blake_hash value'}}
-
-    # Test the exception
-    with pytest.raises(Exception):
-        cluster.compare_files(seq, condition, 'worker1')
-        logger_mock.assert_called_once_with(
-            f"Error getting agent IDs while verifying which extra-valid files are required: ")
-        mock_get_cluster_items.assert_called_once_with()
-        wazuh_db_query_mock.assert_called_once_with()
-
-
-def test_clean_up_ok():
-    """Check if the cleaning function is working properly."""
-
-    with patch('os.path.join', return_value="some/path/"):
-        with patch.object(wazuh.core.cluster.cluster.logger, "debug") as mock_logger:
-            with patch('os.path.exists', return_value=False) as path_exists_mock:
-                cluster.clean_up("worker1")
-                mock_logger.assert_any_call("Removing 'some/path/'.")
-                mock_logger.assert_any_call("Nothing to remove in 'some/path/'.")
-                mock_logger.assert_called_with("Removed 'some/path/'.")
-
-                path_exists_mock.return_value = True
-                with patch('wazuh.core.cluster.cluster.listdir',
-                           return_value=["c-internal.sock", "other_file.txt"]):
-                    with patch('os.path.isdir', return_value=True) as is_dir_mock:
-                        with patch('shutil.rmtree'):
-                            cluster.clean_up("worker1")
-                            mock_logger.assert_any_call("Removing 'some/path/'.")
-                            mock_logger.assert_called_with("Removed 'some/path/'.")
-
-                        is_dir_mock.return_value = False
-                        with patch('wazuh.core.cluster.cluster.remove'):
-                            cluster.clean_up("worker1")
-                            mock_logger.assert_any_call("Removing 'some/path/'.")
-                            mock_logger.assert_called_with("Removed 'some/path/'.")
-
-
-def test_clean_up_ko():
-    """Check if the cleaning function raising the exceptions properly."""
-    error_cleaning = "Error cleaning up: stat: path should be string, bytes, os.PathLike or integer, not type."
-    error_removing = f"Error removing '{Exception}': " \
-                     f"'stat: path should be string, bytes, os.PathLike or integer, not type'."
-
-    with patch('os.path.join') as path_join_mock:
-        with patch.object(wazuh.core.cluster.cluster.logger, "error") as mock_error_logger:
-            with patch.object(wazuh.core.cluster.cluster.logger, "debug") as mock_debug_logger:
-                path_join_mock.return_value = Exception
-                cluster.clean_up("worker1")
-                mock_debug_logger.assert_any_call(f"Removing '{Exception}'.")
-                mock_error_logger.assert_called_once_with(error_cleaning)
-
-                with patch('os.path.exists', return_value=True):
-                    with patch('wazuh.core.cluster.cluster.listdir',
-                               return_value=["c-internal.sock", "other_file.txt"]):
-                        with patch('shutil.rmtree', side_effect=Exception):
-                            cluster.clean_up("worker1")
-                            mock_debug_logger.assert_any_call(f"Removing '{Exception}'.")
-                            mock_error_logger.assert_any_call(error_removing)
-                            mock_debug_logger.assert_called_with(f"Removed '{Exception}'.")
-
-
-@patch('wazuh.core.cluster.cluster.listdir', return_value=['005', '006'])
-@patch('wazuh.core.cluster.cluster.stat')
-def test_merge_info(stat_mock, listdir_mock):
-    """Test merge agent info function."""
-    stat_mock.return_value.st_mtime = time()
-    stat_mock.return_value.st_size = len(agent_groups)
-
-    with patch('builtins.open', mock_open(read_data=agent_groups)) as open_mock:
-        files_to_send, output_file = cluster.merge_info('agent-groups', 'worker1', file_type='-shared')
-        open_mock.assert_any_call(common.WAZUH_PATH + '/queue/cluster/worker1/agent-groups-shared.merged', 'wb')
-        open_mock.assert_any_call(common.WAZUH_PATH + '/queue/agent-groups/005', 'rb')
-        open_mock.assert_any_call(common.WAZUH_PATH + '/queue/agent-groups/006', 'rb')
-
-        assert files_to_send == 2
-        assert output_file == "queue/cluster/worker1/agent-groups-shared.merged"
-
-        handle = open_mock()
-        expected = f'{len(agent_groups)} 005 ' \
-                   f'{get_date_from_timestamp(stat_mock.return_value.st_mtime)}\n'.encode() + agent_groups
-
-        files_to_send, output_file = cluster.merge_info('agent-groups', 'worker1', files=["one", "two"],
-                                                        file_type='-shared')
-
-        assert files_to_send == 0
-
-
-def test_unmerge_info():
-    """Tests unmerge agent info function."""
-    agent_info = f"23 005 2019-03-29 14:57:29.610934\n{agent_groups}".encode()
-
-    with patch('builtins.open', mock_open(read_data=agent_info)):
-        with patch('wazuh.core.cluster.cluster.stat') as stat_mock:
-            # Make sure that the function is running correctly
-            stat_mock.return_value.st_size = len(agent_info) - 5
-            assert list(cluster.unmerge_info("destination/directory/", "path/file/", "filename")) == [
-                ('queue/destination/directory/005', b"b'default,windows-serve", '2019-03-29 14:57:29.610934')]
-
-            # Make sure that the Exception is being properly called
-            stat_mock.return_value.st_size = len(agent_info)
-            with patch.object(wazuh.core.cluster.cluster.logger, "warning") as mock_logger:
-                list(cluster.unmerge_info("destination/directory/", "path/file/", "filename"))
-                mock_logger.assert_called_once_with("Malformed file (not enough values to unpack "
-                                                    "(expected 3, got 1)). Parsed line: rs'. "
-                                                    "Some files won't be synced")
-
-
-@pytest.mark.asyncio
-async def test_run_in_pool():
-    """Test if the function is running in a process pool if it exists."""
-
-    def mock_callable(*args, **kwargs):
-        """Mock function."""
-        return "Mock callable"
-
-    class LoopMock:
-        """Mock class."""
-
-        @staticmethod
-        def partial(f, *args, **kwargs):
-            """Mock function."""
-            return "callable mock"
-
-        @staticmethod
-        async def run_in_executor(pool, partial=partial):
-            """Mock method."""
-            return None
-
-    # Test the first condition
-    with patch('wazuh.core.cluster.cluster.wait_for', return_value="OK") as wait_for_mock:
-        assert await cluster.run_in_pool(LoopMock, LoopMock, mock_callable, None) == wait_for_mock.return_value
-        wait_for_mock.assert_called_once()
-
-    # Test the second condition
-    assert await cluster.run_in_pool(LoopMock, None, mock_callable, None) == "Mock callable"
+# Copyright (C) 2015, Wazuh Inc.
+# Created by Wazuh, Inc. <info@wazuh.com>.
+# This program is free software; you can redistribute it and/or modify it
+# under the terms of GPLv2
+import io
+import os
+import sys
+import zipfile
+import zlib
+from datetime import datetime
+from time import time
+from unittest.mock import MagicMock, mock_open, patch, call, ANY
+
+import pytest
+from wazuh.core import common
+from wazuh.core.utils import get_date_from_timestamp
+
+with patch('wazuh.common.wazuh_uid'):
+    with patch('wazuh.common.wazuh_gid'):
+        sys.modules['wazuh.rbac.orm'] = MagicMock()
+        import wazuh.rbac.decorators
+
+        del sys.modules['wazuh.rbac.orm']
+
+        from wazuh.tests.util import RBAC_bypasser
+
+        wazuh.rbac.decorators.expose_resources = RBAC_bypasser
+        import wazuh.core.cluster.cluster as cluster
+        from wazuh import WazuhException
+        from wazuh.core.exception import WazuhError, WazuhInternalError
+
+agent_groups = b"default,windows-servers"
+
+# Valid configurations
+default_cluster_configuration = {
+    'cluster': {
+        'disabled': 'yes',
+        'node_type': 'master',
+        'name': 'wazuh',
+        'node_name': 'node01',
+        'key': '',
+        'port': 1516,
+        'bind_addr': '0.0.0.0',
+        'nodes': ['NODE_IP'],
+        'hidden': 'no'
+    }
+}
+
+custom_cluster_configuration = {
+    'cluster': {
+        'disabled': 'no',
+        'node_type': 'master',
+        'name': 'wazuh',
+        'node_name': 'node01',
+        'key': 'a' * 32,
+        'port': 1516,
+        'bind_addr': '0.0.0.0',
+        'nodes': ['172.10.0.100'],
+        'hidden': False
+    }
+}
+
+custom_incomplete_configuration = {
+    'cluster': {
+        'key': 'a' * 32,
+        'node_name': 'master'
+    }
+}
+
+
+@pytest.mark.parametrize('read_config, message', [
+    ({'cluster': {'key': ''}}, "Unspecified key"),
+    ({'cluster': {'key': 'a' * 15}}, "Key must be"),
+    ({'cluster': {'node_type': 'random', 'key': 'a' * 32}}, "Invalid node type"),
+    ({'cluster': {'port': 'string', 'node_type': 'master'}}, "Port has to"),
+    ({'cluster': {'port': 90}}, "Port must be"),
+    ({'cluster': {'port': 70000}}, "Port must be"),
+    ({'cluster': {'port': 1516, 'nodes': ['NODE_IP'], 'key': 'a' * 32, 'node_type': 'master'}}, "Invalid elements"),
+    ({'cluster': {'nodes': ['localhost'], 'key': 'a' * 32, 'node_type': 'master'}}, "Invalid elements"),
+    ({'cluster': {'nodes': ['0.0.0.0'], 'key': 'a' * 32, 'node_type': 'master'}}, "Invalid elements"),
+    ({'cluster': {'nodes': ['127.0.1.1'], 'key': 'a' * 32, 'node_type': 'master'}}, "Invalid elements"),
+    ({'cluster': {'nodes': ['127.0.1.1', '127.0.1.2'], 'key': 'a' * 32, 'node_type': 'master'}}, "Invalid elements"),
+])
+def test_check_cluster_config_ko(read_config, message):
+    """Check wrong configurations to check the proper exceptions are raised."""
+    with patch('wazuh.core.cluster.utils.get_ossec_conf', return_value=read_config) as m:
+        with pytest.raises(WazuhException, match=rf'.* 3004 .* {message}'):
+            configuration = wazuh.core.cluster.utils.read_config()
+            for key in m.return_value["cluster"]:
+                if key in configuration:
+                    configuration[key] = m.return_value["cluster"][key]
+
+            cluster.check_cluster_config(configuration)
+
+
+def test_get_node():
+    """Check the correct output of the get_node function."""
+    test_dict = {"node_name": "master", "name": "master",
+                 "node_type": "master"}
+
+    with patch('wazuh.core.cluster.cluster.read_config', return_value=test_dict):
+        get_node = cluster.get_node()
+        assert isinstance(get_node, dict)
+        assert get_node["node"] == test_dict["node_name"]
+        assert get_node["cluster"] == test_dict["name"]
+        assert get_node["type"] == test_dict["node_type"]
+
+
+def test_check_cluster_status():
+    """Check the correct output of the check_cluster_status function."""
+    assert isinstance(cluster.check_cluster_status(), bool)
+
+
+@patch('os.path.getmtime', return_value=45)
+@patch('wazuh.core.cluster.cluster.blake2b', return_value="hash")
+@patch("wazuh.core.cluster.cluster.path.join", return_value="/mock/foo/bar")
+@patch('wazuh.core.cluster.cluster.walk', return_value=[('/foo/bar', (), ('spam', 'eggs', '.merged'))])
+def test_walk_dir(walk_mock, path_join_mock, blake2b_mock, getmtime_mock):
+    """Check the different outputs of the walk_files function."""
+
+    all_mocks = [walk_mock, path_join_mock, blake2b_mock, getmtime_mock]
+
+    def reset_mocks(mocks):
+        """Auxiliary function to reset the necessary mocks."""
+        for mock in mocks:
+            mock.reset_mock()
+
+    # Check the first if and nested else
+    assert cluster.walk_dir(dirname="/foo/bar", recursive=False, files=['all'], excluded_files=['ar.conf'],
+                            excluded_extensions=[".xml", ".txt"], get_cluster_item_key="") == {}
+    walk_mock.assert_called_once_with(path_join_mock.return_value, topdown=True)
+    path_join_mock.assert_called_once_with(common.WAZUH_PATH, '/foo/bar')
+    blake2b_mock.assert_not_called()
+    getmtime_mock.assert_not_called()
+
+    reset_mocks(all_mocks)
+
+    # Check nested if
+    assert cluster.walk_dir(dirname="/foo/bar", recursive=True, files=['all'], excluded_files=['ar.conf', 'spam'],
+                            excluded_extensions=[".xml", ".txt"], get_cluster_item_key="",
+                            previous_status={path_join_mock.return_value: {'mod_time': 45}}) == {
+               path_join_mock.return_value: {'mod_time': 45}}
+
+    walk_mock.assert_called_once_with(path_join_mock.return_value, topdown=True)
+    path_join_mock.assert_has_calls([call(common.WAZUH_PATH, '/foo/bar'),
+                                     call('/mock/foo/bar', 'eggs'), call('/foo/bar', 'eggs'),
+                                     call('/mock/foo/bar', '.merged'),
+                                     call('/foo/bar', '.merged')], any_order=True)
+    blake2b_mock.assert_not_called()
+    getmtime_mock.assert_has_calls([call(path_join_mock.return_value), call(path_join_mock.return_value)])
+
+    reset_mocks(all_mocks)
+
+    assert cluster.walk_dir(dirname="/foo/bar", recursive=True, files=['all'], excluded_files=['ar.conf', 'spam'],
+                            excluded_extensions=[".xml", ".txt"], get_cluster_item_key="",
+                            previous_status={path_join_mock.return_value: {'mod_time': 35}}) == {
+               '/mock/foo/bar': {'mod_time': 45, 'cluster_item_key': '', 'merged': True, 'merge_type': 'agent-groups',
+                                 'merge_name': '/mock/foo/bar', 'blake2_hash': 'hash'}}
+
+    walk_mock.assert_called_once_with(path_join_mock.return_value, topdown=True)
+    path_join_mock.assert_has_calls([call(common.WAZUH_PATH, '/foo/bar'),
+                                     call('/mock/foo/bar', 'eggs'), call('/foo/bar', 'eggs'),
+                                     call('/mock/foo/bar', '.merged'),
+                                     call('/foo/bar', '.merged')], any_order=True)
+    blake2b_mock.assert_has_calls([call(path_join_mock.return_value), call(path_join_mock.return_value)])
+    getmtime_mock.assert_has_calls([call(path_join_mock.return_value), call(path_join_mock.return_value)])
+
+    reset_mocks(all_mocks)
+
+    # Check the key error
+    assert cluster.walk_dir(dirname="/foo/bar", recursive=True, files=['all'], excluded_files=['ar.conf', 'spam'],
+                            excluded_extensions=[".xml", ".txt"], get_cluster_item_key="",
+                            previous_status={path_join_mock.return_value: {'mod_mock_time': 35}}) == {
+               '/mock/foo/bar': {'mod_time': 45, 'cluster_item_key': '', 'merged': True, 'merge_type': 'agent-groups',
+                                 'merge_name': '/mock/foo/bar', 'blake2_hash': 'hash'}}
+
+    walk_mock.assert_called_once_with(path_join_mock.return_value, topdown=True)
+    path_join_mock.assert_has_calls([call(common.WAZUH_PATH, '/foo/bar'),
+                                     call('/mock/foo/bar', 'eggs'), call('/foo/bar', 'eggs'),
+                                     call('/mock/foo/bar', '.merged'),
+                                     call('/foo/bar', '.merged')], any_order=True)
+    blake2b_mock.assert_has_calls([call(path_join_mock.return_value), call(path_join_mock.return_value)])
+    getmtime_mock.assert_has_calls([call(path_join_mock.return_value), call(path_join_mock.return_value)])
+
+
+@patch('wazuh.core.cluster.cluster.walk', return_value=[('/foo/bar', (), ['spam'])])
+@patch('os.path.join', return_value='/foo/bar')
+def test_walk_dir_ko(mock_path_join, mock_walk):
+    """Check all errors that can be raised by the function walk_dir."""
+    with patch.object(wazuh.core.cluster.cluster.logger, "debug") as mock_logger:
+        with patch('os.path.getmtime', side_effect=FileNotFoundError):
+            cluster.walk_dir("/foo/bar", True, ["all"], ["ar.conf"], [".xml", ".txt"], "",
+                             {'/foo/bar/': {'mod_time': True}})
+            mock_logger.assert_called_with("File spam was deleted in previous iteration: ")
+
+    with patch.object(wazuh.core.cluster.cluster.logger, "error") as mock_logger:
+        with patch('os.path.getmtime', side_effect=PermissionError):
+            cluster.walk_dir("/foo/bar", True, ["all"], ["ar.conf"], [".xml", ".txt"], "",
+                             {'/foo/bar/': {'mod_time': True}})
+            mock_logger.assert_called_with("Can't read metadata from file spam: ")
+
+    with patch('wazuh.core.cluster.cluster.walk', side_effect=OSError):
+        with pytest.raises(WazuhInternalError, match=r'.* 3015 .*'):
+            cluster.walk_dir("/foo/bar", True, ["all"], ["ar.conf"], [".xml", ".txt"], "",
+                             {'/foo/bar/': {'mod_time': True}})
+
+    with patch('os.path.getmtime', return_value=35):
+        cluster.walk_dir("/foo/bar", True, ["all"], ["ar.conf"], [".xml", ".txt"], "",
+                         {'/foo/bar/': {'mod_time': False}})
+
+
+@patch('wazuh.core.cluster.cluster.get_cluster_items', return_value={
+    "files": {
+        "etc/": {
+            "permissions": 416,
+            "source": "master",
+            "files": [
+                "client.keys"
+            ],
+            "recursive": False,
+            "restart": False,
+            "remove_subdirs_if_empty": False,
+            "extra_valid": False,
+            "description": "client keys file database"
+        },
+        "excluded_files": [
+            "ar.conf",
+            "ossec.conf"
+        ],
+        "excluded_extensions": [
+            "~",
+            ".tmp",
+            ".lock",
+            ".swp"
+        ]
+    }
+})
+def test_get_files_status(mock_get_cluster_items):
+    """Check the different outputs of the get_files_status function."""
+
+    test_dict = {"path": "metadata"}
+
+    with patch('wazuh.core.cluster.cluster.walk_dir', return_value=test_dict):
+        assert isinstance(cluster.get_files_status(), dict)
+        assert cluster.get_files_status()["path"] == test_dict["path"]
+
+    with patch('wazuh.core.cluster.cluster.walk_dir', side_effect=Exception):
+        with patch.object(wazuh.core.cluster.cluster.logger, "warning") as logger_mock:
+            cluster.get_files_status()
+            logger_mock.assert_called_once_with(f"Error getting file status: .")
+
+
+@pytest.mark.parametrize('failed_item, exists, expected_result', [
+    ('/test_file0', False, {'missing': {'/test_file3': 'ok'}, 'shared': {'/test_file1': 'test'},
+                            'extra': {'/test_file2': 'test'}}),
+    ('/test_file1', False, {'missing': {'/test_file0': 'test', '/test_file3': 'ok'}, 'shared': {},
+                             'extra': {'/test_file1': 'test', '/test_file2': 'test'}}),
+    ('/test_file2', False, {'missing': {'/test_file0': 'test', '/test_file3': 'ok'}, 'shared': {'/test_file1': 'test'},
+                             'extra': {'/test_file2': 'test'}}),
+    ('/test_file0', True, {'missing': {'/test_file3': 'ok'}, 'shared': {'/test_file1': 'test'},
+                           'extra': {'/test_file2': 'test'}}),
+    ('/test_file1', True, {'missing': {'/test_file0': 'test', '/test_file3': 'ok'}, 'shared': {},
+                            'extra': {'/test_file2': 'test'}}),
+    ('/test_file2', True, {'missing': {'/test_file0': 'test', '/test_file3': 'ok'}, 'shared': {'/test_file1': 'test'},
+                            'extra': {'/test_file2': 'test'}}),
+])
+def test_update_cluster_control(failed_item, exists, expected_result):
+    """Check if cluster_control json is updated as expected."""
+    ko_files = {
+        'missing': {'/test_file0': 'test',
+                    '/test_file3': 'ok'},
+        'shared': {'/test_file1': 'test'},
+        'extra': {'/test_file2': 'test'}
+    }
+    cluster.update_cluster_control(failed_item, ko_files, exists=exists)
+    assert ko_files == expected_result
+
+
+@patch('zlib.compress', return_value=b'compressed_test_content')
+@patch('wazuh.core.cluster.cluster.get_cluster_items')
+@patch('wazuh.core.cluster.cluster.mkdir_with_mode')
+@patch('wazuh.core.cluster.cluster.path.dirname', return_value='/some/path')
+@patch('wazuh.core.cluster.cluster.path.exists', return_value=False)
+def test_compress_files_ok(mock_path_exists, mock_path_dirname, mock_mkdir_with_mode, mock_get_cluster_items,
+                           mock_zlib):
+    """Check if the compressing function is working properly."""
+    mock_get_cluster_items.return_value = {'intervals': {'communication': {'max_zip_size': 10000, 'compress_level': 0}}}
+
+    with patch('builtins.open', mock_open(read_data='test_content')) as open_mock:
+        assert isinstance(cluster.compress_files('some_name', ['some/path', 'another/path'], {'ko_file': 'file'}), str)
+        assert open_mock.call_args_list == [call(ANY, 'ab'), call(os.path.join(common.WAZUH_PATH, 'some/path'), 'rb'),
+                                            call(os.path.join(common.WAZUH_PATH, 'another/path'), 'rb')]
+        assert open_mock.return_value.write.call_args_list == [
+            call(f'some/path{cluster.PATH_SEP}compressed_test_content{cluster.FILE_SEP}'.encode()),
+            call(f'another/path{cluster.PATH_SEP}compressed_test_content{cluster.FILE_SEP}'.encode()),
+            call(f'files_metadata.json{cluster.PATH_SEP}compressed_test_content'.encode())
+        ]
+
+
+@patch('wazuh.core.cluster.cluster.get_cluster_items')
+@patch('wazuh.core.cluster.cluster.mkdir_with_mode')
+@patch('wazuh.core.cluster.cluster.path.dirname', return_value='/some/path')
+@patch('wazuh.core.cluster.cluster.path.exists', return_value=False)
+def test_compress_files_ko(mock_path_exists, mock_path_dirname, mock_mkdir_with_mode, mock_get_cluster_items):
+    """Check if the compressing function is raising every exception."""
+    with patch('builtins.open', mock_open(read_data='test_content')):
+        mock_get_cluster_items.return_value = {'intervals': {'communication': {'max_zip_size': 5,'compress_level': 0}}}
+        with patch.object(wazuh.core.cluster.cluster.logger, 'warning') as warning_logger:
+                cluster.compress_files('some_name', ['some/path'], {'missing': {}, 'shared': {}})
+                warning_logger.assert_called_with(f'File too large to be synced: '
+                                                  f'{os.path.join(common.WAZUH_PATH, "some/path")}')
+
+        mock_get_cluster_items.return_value = {'intervals': {'communication': {'max_zip_size': 15, 'compress_level': 0}}
+                                               }
+        with patch('zlib.compress', side_effect=zlib.error):
+            with pytest.raises(WazuhError, match=r'.* 3001 .*'):
+                cluster.compress_files('some_name', ['some/path'], {'ko_file': 'file'})
+
+        with patch('zlib.compress', return_value=b'compressed_test_content'):
+            with patch.object(wazuh.core.cluster.cluster.logger, 'warning') as warning_logger:
+                cluster.compress_files('some_name', ['some/path', 'another/path'], {'ko_file': 'file'})
+                warning_logger.assert_called_with('Maximum zip size exceeded. Not all files will be compressed '
+                                                  'during this sync.')
+
+        with patch('zlib.compress', return_value='compressed_test_content'):
+            with pytest.raises(WazuhError, match=r'.* 3001 .*'):
+                cluster.compress_files('some_name', ['some/path', 'another/path'], {'ko_file': 'file'})
+
+        with patch("json.dumps", side_effect=Exception):
+            with patch('zlib.compress', return_value=b'test_content'):
+                with pytest.raises(WazuhError, match=r'.* 3001 .*'):
+                    cluster.compress_files('some_name', ['some/path'], {'ko_file': 'file'})
+
+
+@pytest.mark.asyncio
+@patch('wazuh.core.cluster.cluster.decompress_files', return_value="OK")
+async def test_async_decompress_files(decompress_files_mock):
+    """Check if the async wrapper is correctly working."""
+    zip_path = '/foo/bar/'
+    output = await cluster.async_decompress_files(zip_path=zip_path)
+    assert output == decompress_files_mock.return_value
+    decompress_files_mock.assert_called_once_with(zip_path, 'files_metadata.json')
+
+
+@patch('zlib.decompress')
+@patch('os.makedirs')
+@patch('os.path.exists', side_effect=[False, True, True])
+@patch('wazuh.core.cluster.cluster.remove')
+@patch('wazuh.core.cluster.cluster.mkdir_with_mode')
+@patch('json.loads', return_value="some string with files")
+async def test_decompress_files_ok(json_loads_mock, mkdir_with_mode_mock, remove_mock, os_path_exists_mock,
+                                   mock_makedirs, zlib_mock):
+    """Check if the decompressing function is working properly."""
+    zip_path = '/foo/bar/'
+    compress_data = f'path{cluster.PATH_SEP}content{cluster.FILE_SEP}path2{cluster.PATH_SEP}content2'.encode()
+
+    with patch('builtins.open', new_callable=mock_open, read_data=compress_data) as open_mock:
+        handlers = [open_mock.return_value]*4
+        open_mock.side_effect = handlers
+
+        ko_files, zip_dir = cluster.decompress_files(compress_path=zip_path)
+        assert ko_files == "some string with files"
+        assert zip_dir == zip_path + 'dir'
+        zlib_mock.assert_has_calls([call(b'content'), call(b'content2')])
+        mock_makedirs.assert_called_once_with(zip_path + 'dir')
+        json_loads_mock.assert_called_once()
+        mkdir_with_mode_mock.assert_called_once_with(zip_dir)
+        remove_mock.assert_called_once_with(zip_path)
+        assert open_mock.call_args_list == [call('/foo/bar/', 'rb'), call('/foo/bar/dir/path', 'wb'),
+                                            call('/foo/bar/dir/path2', 'wb'), call('/foo/bar/dir/files_metadata.json')]
+
+
+@patch('shutil.rmtree')
+@patch('zlib.decompress', return_value=Exception)
+@patch('wazuh.core.cluster.cluster.mkdir_with_mode')
+async def test_decompress_files_ko(mkdir_with_mode_mock, zlib_mock, rmtree_mock):
+    """Check if the decompressing function is raising the necessary exceptions."""
+
+    # Raising the expected Exception
+    zip_dir = '/foo/bar/'
+
+    with pytest.raises(Exception):
+        with patch('os.path.exists', return_value=True) as os_path_exists_mock:
+            assert cluster.decompress_files(zip_dir) == "some string with files", zip_dir + "dir"
+            mkdir_with_mode_mock.assert_called_once_with(zip_dir)
+            zlib_mock.assert_called_once()
+            os_path_exists_mock.assert_called_once()
+            rmtree_mock.assert_called_once()
+
+    with pytest.raises(OSError):
+        with patch('builtins.open', mock_open(read_data=f'path{cluster.PATH_SEP}content'.encode())):
+            with patch('os.path.exists', return_value=False):
+                with patch('os.makedirs', side_effect=PermissionError) as mock_makedirs:
+                    with patch('wazuh.core.cluster.cluster.remove'):
+                        mock_makedirs.errno = 13  # Errno 13: Permission denied
+                        cluster.decompress_files(zip_dir)
+
+
+@patch('wazuh.core.cluster.cluster.get_cluster_items')
+@patch('wazuh.core.cluster.cluster.WazuhDBQueryAgents')
+def test_compare_files(wazuh_db_query_mock, mock_get_cluster_items):
+    """Check the different outputs of the compare_files function."""
+    mock_get_cluster_items.return_value = {'files': {'key': {'extra_valid': True}}}
+
+    seq = {'some/path3/': {'cluster_item_key': 'key', 'blake2_hash': 'blake2_hash value'},
+           'some/path2/': {'cluster_item_key': "key", 'blake2_hash': 'blake2_hash value'}}
+    condition = {'some/path2/': {'cluster_item_key': 'key', 'blake2_hash': 'blake2_hash def value'},
+                 'some/path4/': {'cluster_item_key': "key", 'blake2_hash': 'blake2_hash value'}}
+
+    # First condition
+    with patch('wazuh.core.cluster.cluster.merge_info', return_values=[1, "random/path/"]):
+        files, count = cluster.compare_files(seq, condition, 'worker1')
+        assert count["missing"] == 1
+        assert count["extra"] == 0
+        assert count["extra_valid"] == 1
+        assert count["shared"] == 1
+
+    # Second condition
+    condition = {'some/path5/': {'cluster_item_key': 'key', 'blake_hash': 'blake2_hash def value'},
+                 'some/path4/': {'cluster_item_key': "key", 'blake_hash': 'blake2_hash value'},
+                 os.path.relpath(common.GROUPS_PATH, common.WAZUH_PATH): {'cluster_item_key': "key",
+                                                                          'blake_hash': 'blake2_hash value'}}
+
+    files, count = cluster.compare_files(seq, condition, 'worker1')
+    assert count["missing"] == 2
+    assert count["extra"] == 0
+    assert count["extra_valid"] == 3
+    assert count["shared"] == 0
+    wazuh_db_query_mock.assert_called_once_with(select=['id'], limit=None,
+                                                filters={'rbac_ids': ['agent-groups']},
+                                                rbac_negate=False)
+
+
+@patch('wazuh.core.cluster.cluster.get_cluster_items')
+@patch.object(wazuh.core.cluster.cluster.logger, "error")
+@patch('wazuh.core.cluster.cluster.WazuhDBQueryAgents', side_effect=Exception())
+def test_compare_files_ko(wazuh_db_query_mock, logger_mock, mock_get_cluster_items):
+    """Check the different outputs of the compare_files function."""
+    mock_get_cluster_items.return_value = {'files': {'key': {'extra_valid': True}}}
+
+    seq = {'some/path3/': {'cluster_item_key': 'key', 'blake_hash': 'blake_hash value'},
+           'some/path2/': {'cluster_item_key': "key", 'blake_hash': 'blake_hash value'}}
+    condition = {'some/path2/': {'cluster_item_key': 'key', 'blake_hash': 'blake_hash def value'},
+                 'some/path4/': {'cluster_item_key': "key", 'blake_hash': 'blake_hash value'},
+                 os.path.relpath(common.GROUPS_PATH, common.WAZUH_PATH): {'cluster_item_key': "key",
+                                                                          'blake_hash': 'blake_hash value'}}
+
+    # Test the exception
+    with pytest.raises(Exception):
+        cluster.compare_files(seq, condition, 'worker1')
+        logger_mock.assert_called_once_with(
+            f"Error getting agent IDs while verifying which extra-valid files are required: ")
+        mock_get_cluster_items.assert_called_once_with()
+        wazuh_db_query_mock.assert_called_once_with()
+
+
+def test_clean_up_ok():
+    """Check if the cleaning function is working properly."""
+
+    with patch('os.path.join', return_value="some/path/"):
+        with patch.object(wazuh.core.cluster.cluster.logger, "debug") as mock_logger:
+            with patch('os.path.exists', return_value=False) as path_exists_mock:
+                cluster.clean_up("worker1")
+                mock_logger.assert_any_call("Removing 'some/path/'.")
+                mock_logger.assert_any_call("Nothing to remove in 'some/path/'.")
+                mock_logger.assert_called_with("Removed 'some/path/'.")
+
+                path_exists_mock.return_value = True
+                with patch('wazuh.core.cluster.cluster.listdir',
+                           return_value=["c-internal.sock", "other_file.txt"]):
+                    with patch('os.path.isdir', return_value=True) as is_dir_mock:
+                        with patch('shutil.rmtree'):
+                            cluster.clean_up("worker1")
+                            mock_logger.assert_any_call("Removing 'some/path/'.")
+                            mock_logger.assert_called_with("Removed 'some/path/'.")
+
+                        is_dir_mock.return_value = False
+                        with patch('wazuh.core.cluster.cluster.remove'):
+                            cluster.clean_up("worker1")
+                            mock_logger.assert_any_call("Removing 'some/path/'.")
+                            mock_logger.assert_called_with("Removed 'some/path/'.")
+
+
+def test_clean_up_ko():
+    """Check if the cleaning function raising the exceptions properly."""
+    error_cleaning = "Error cleaning up: stat: path should be string, bytes, os.PathLike or integer, not type."
+    error_removing = f"Error removing '{Exception}': " \
+                     f"'stat: path should be string, bytes, os.PathLike or integer, not type'."
+
+    with patch('os.path.join') as path_join_mock:
+        with patch.object(wazuh.core.cluster.cluster.logger, "error") as mock_error_logger:
+            with patch.object(wazuh.core.cluster.cluster.logger, "debug") as mock_debug_logger:
+                path_join_mock.return_value = Exception
+                cluster.clean_up("worker1")
+                mock_debug_logger.assert_any_call(f"Removing '{Exception}'.")
+                mock_error_logger.assert_called_once_with(error_cleaning)
+
+                with patch('os.path.exists', return_value=True):
+                    with patch('wazuh.core.cluster.cluster.listdir',
+                               return_value=["c-internal.sock", "other_file.txt"]):
+                        with patch('shutil.rmtree', side_effect=Exception):
+                            cluster.clean_up("worker1")
+                            mock_debug_logger.assert_any_call(f"Removing '{Exception}'.")
+                            mock_error_logger.assert_any_call(error_removing)
+                            mock_debug_logger.assert_called_with(f"Removed '{Exception}'.")
+
+
+@patch('wazuh.core.cluster.cluster.listdir', return_value=['005', '006'])
+@patch('wazuh.core.cluster.cluster.stat')
+def test_merge_info(stat_mock, listdir_mock):
+    """Test merge agent info function."""
+    stat_mock.return_value.st_mtime = time()
+    stat_mock.return_value.st_size = len(agent_groups)
+
+    with patch('builtins.open', mock_open(read_data=agent_groups)) as open_mock:
+        files_to_send, output_file = cluster.merge_info('agent-groups', 'worker1', file_type='-shared')
+        open_mock.assert_any_call(common.WAZUH_PATH + '/queue/cluster/worker1/agent-groups-shared.merged', 'wb')
+        open_mock.assert_any_call(common.WAZUH_PATH + '/queue/agent-groups/005', 'rb')
+        open_mock.assert_any_call(common.WAZUH_PATH + '/queue/agent-groups/006', 'rb')
+
+        assert files_to_send == 2
+        assert output_file == "queue/cluster/worker1/agent-groups-shared.merged"
+
+        handle = open_mock()
+        expected = f'{len(agent_groups)} 005 ' \
+                   f'{get_date_from_timestamp(stat_mock.return_value.st_mtime)}\n'.encode() + agent_groups
+
+        files_to_send, output_file = cluster.merge_info('agent-groups', 'worker1', files=["one", "two"],
+                                                        file_type='-shared')
+
+        assert files_to_send == 0
+
+
+def test_unmerge_info():
+    """Tests unmerge agent info function."""
+    agent_info = f"23 005 2019-03-29 14:57:29.610934\n{agent_groups}".encode()
+
+    with patch('builtins.open', mock_open(read_data=agent_info)):
+        with patch('wazuh.core.cluster.cluster.stat') as stat_mock:
+            # Make sure that the function is running correctly
+            stat_mock.return_value.st_size = len(agent_info) - 5
+            assert list(cluster.unmerge_info("destination/directory/", "path/file/", "filename")) == [
+                ('queue/destination/directory/005', b"b'default,windows-serve", '2019-03-29 14:57:29.610934')]
+
+            # Make sure that the Exception is being properly called
+            stat_mock.return_value.st_size = len(agent_info)
+            with patch.object(wazuh.core.cluster.cluster.logger, "warning") as mock_logger:
+                list(cluster.unmerge_info("destination/directory/", "path/file/", "filename"))
+                mock_logger.assert_called_once_with("Malformed file (not enough values to unpack "
+                                                    "(expected 3, got 1)). Parsed line: rs'. "
+                                                    "Some files won't be synced")
+
+
+@pytest.mark.asyncio
+async def test_run_in_pool():
+    """Test if the function is running in a process pool if it exists."""
+
+    def mock_callable(*args, **kwargs):
+        """Mock function."""
+        return "Mock callable"
+
+    class LoopMock:
+        """Mock class."""
+
+        @staticmethod
+        def partial(f, *args, **kwargs):
+            """Mock function."""
+            return "callable mock"
+
+        @staticmethod
+        async def run_in_executor(pool, partial=partial):
+            """Mock method."""
+            return None
+
+    # Test the first condition
+    with patch('wazuh.core.cluster.cluster.wait_for', return_value="OK") as wait_for_mock:
+        assert await cluster.run_in_pool(LoopMock, LoopMock, mock_callable, None) == wait_for_mock.return_value
+        wait_for_mock.assert_called_once()
+
+    # Test the second condition
+    assert await cluster.run_in_pool(LoopMock, None, mock_callable, None) == "Mock callable"