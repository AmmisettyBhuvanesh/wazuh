# Copyright (C) 2015, Wazuh Inc.
# Created by Wazuh, Inc. <info@wazuh.com>.
# This program is free software; you can redistribute it and/or modify it under the terms of GPLv2

import asyncio
import logging
import sys
from collections import defaultdict
from contextvars import ContextVar
from datetime import datetime, timezone
from typing import Dict
from unittest.mock import patch, MagicMock, AsyncMock, call, ANY

import pytest
import uvloop
from freezegun import freeze_time

from wazuh.core import exception

with patch('wazuh.core.common.wazuh_uid'):
    with patch('wazuh.core.common.wazuh_gid'):
        sys.modules['wazuh.rbac.orm'] = MagicMock()
        import wazuh.rbac.decorators

        del sys.modules['wazuh.rbac.orm']
        from wazuh.tests.util import RBAC_bypasser

        wazuh.rbac.decorators.expose_resources = RBAC_bypasser
        from wazuh.core.cluster import common as cluster_common, client, master
        from wazuh.core import common
        from wazuh.core.cluster.dapi import dapi
        from wazuh.core.utils import get_utc_strptime

# Global variables

cluster_items = {'node': 'master-node',
                 'intervals': {'worker': {'connection_retry': 1, "sync_integrity": 2, "sync_agent_info": 5},
                               "communication": {"timeout_receiving_file": 1, "timeout_dapi_request": 1,
                                                 "max_zip_size": 1073741824, "min_zip_size": 31457280,
                                                 "zip_limit_tolerance": 0.2},
                               'master': {'max_locked_integrity_time': 0, 'timeout_agent_info': 0,
                                          'timeout_extra_valid': 0, 'process_pool_size': 10,
                                          'recalculate_integrity': 0, 'sync_agent_groups': 1,
                                          'agent_group_start_delay': 1}},
                 "files": {"cluster_item_key": {"remove_subdirs_if_empty": True, "permissions": "value"}}}

fernet_key = "0" * 32
asyncio.set_event_loop_policy(uvloop.EventLoopPolicy())
loop = asyncio.new_event_loop()


def get_master_handler():
    """Auxiliary function."""
    with patch('asyncio.get_running_loop', return_value=loop):
        abstract_client = client.AbstractClientManager(configuration={'node_name': 'master', 'nodes': ['master'],
                                                                      'port': 1111},
                                                       cluster_items={'node': 'master-node',
                                                                      'intervals': {'worker': {'connection_retry': 1}}},
                                                       enable_ssl=False, performance_test=False, logger=None,
                                                       concurrency_test=False, file='None', string=20)

    return master.MasterHandler(server=abstract_client, loop=loop, fernet_key=fernet_key, cluster_items=cluster_items)


def get_master():
    """Auxiliary function."""
    with patch('asyncio.get_running_loop', return_value=loop):
        return master.Master(performance_test=False, concurrency_test=False,
                             configuration={'node_name': 'master', 'nodes': ['master'],
                                            'port': 1111, 'node_type': 'master'},
                             cluster_items=cluster_items, enable_ssl=False)


# Test ReceiveIntegrityTask class

@patch("asyncio.create_task")
@patch("wazuh.core.cluster.master.ReceiveIntegrityTask.set_up_coro")
def test_rit_init(set_up_coro_mock, create_task_mock):
    """Test if the ReceiveIntegrityTask is properly initialized."""

    receive_integrity_task = master.ReceiveIntegrityTask(wazuh_common=cluster_common.WazuhCommon(),
                                                         logger=logging.getLogger("wazuh"))

    assert isinstance(receive_integrity_task.wazuh_common, cluster_common.WazuhCommon)
    assert isinstance(receive_integrity_task.logger, logging.Logger)
    set_up_coro_mock.assert_called_once()
    create_task_mock.assert_called_once()


@patch("asyncio.create_task")
def test_rit_set_up_coro(create_task_mock):
    """Check if the function is called when the worker sends its integrity information."""

    class WazuhCommonMock:
        """Auxiliary class."""

        def __init__(self):
            pass

        def integrity_check(self, task, info):
            """Auxiliary method."""
            pass

    wazuh_common_mock = WazuhCommonMock()
    receive_integrity_task = master.ReceiveIntegrityTask(wazuh_common=wazuh_common_mock,
                                                         logger=logging.getLogger("wazuh"))
    assert receive_integrity_task.set_up_coro() == wazuh_common_mock.integrity_check
    create_task_mock.assert_called_once()


@patch("asyncio.create_task")
@patch("wazuh.core.cluster.common.ReceiveFileTask.done_callback")
def test_rit_done_callback(super_callback_mock, create_task_mock):
    """Check if the synchronization process was correct."""

    class WazuhCommonMock:
        """Auxiliary class."""

        def __init__(self):
            self.extra_valid_requested = False
            self.sync_integrity_free = [False]

        def integrity_check(self, task, info):
            """Auxiliary method."""
            pass

    wazuh_common_mock = WazuhCommonMock()
    receive_integrity_task = master.ReceiveIntegrityTask(wazuh_common=wazuh_common_mock,
                                                         logger=logging.getLogger("wazuh"))
    receive_integrity_task.done_callback()

    create_task_mock.assert_called_once()
    super_callback_mock.assert_called_once_with(None)
    assert wazuh_common_mock.sync_integrity_free[0] is True


# Test ReceiveExtraValidTask class

@patch("asyncio.create_task")
@patch("wazuh.core.cluster.master.ReceiveExtraValidTask.set_up_coro")
def test_revt_init(set_up_coro_mock, create_task_mock):
    """Test the correct initialization of the ReceiveExtraValidTask class."""

    receive_extra_valid_task = master.ReceiveExtraValidTask(wazuh_common=cluster_common.WazuhCommon(),
                                                            logger=logging.getLogger("wazuh"))

    assert isinstance(receive_extra_valid_task.wazuh_common, cluster_common.WazuhCommon)
    assert isinstance(receive_extra_valid_task.logger, logging.Logger)
    set_up_coro_mock.assert_called_once()
    create_task_mock.assert_called_once()


@patch("asyncio.create_task")
def test_revt_set_up_coro(create_task_mock):
    """Check if the function is called when the worker sends its integrity information."""

    class WazuhCommonMock:
        """Auxiliary class."""

        def __init__(self):
            pass

        def sync_extra_valid(self, task, info):
            """Auxiliary method."""
            pass

    wazuh_common_mock = WazuhCommonMock()
    receive_extra_valid_task = master.ReceiveExtraValidTask(wazuh_common=wazuh_common_mock,
                                                            logger=logging.getLogger("wazuh"))
    assert receive_extra_valid_task.set_up_coro() == wazuh_common_mock.sync_extra_valid
    create_task_mock.assert_called_once()


@patch("asyncio.create_task")
@patch("wazuh.core.cluster.common.ReceiveFileTask.done_callback")
@patch("wazuh.core.cluster.master.ReceiveExtraValidTask.set_up_coro")
def test_revt_done_callback(set_up_coro_mock, super_callback_mock, create_task_mock):
    """Check if the synchronization process was correct."""

    class WazuhCommonMock:
        """Auxiliary class."""

        def __init__(self):
            self.extra_valid_requested = None
            self.sync_integrity_free = [False]

        def sync_integrity(self, task, info):
            """Auxiliary method."""
            pass

    wazuh_common_mock = WazuhCommonMock()
    receive_extra_valid_task = master.ReceiveExtraValidTask(wazuh_common=wazuh_common_mock,
                                                            logger=logging.getLogger("wazuh"))
    receive_extra_valid_task.done_callback()

    create_task_mock.assert_called_once()
    super_callback_mock.assert_called_once_with(None)
    set_up_coro_mock.assert_called_once()
    assert wazuh_common_mock.sync_integrity_free[0] is True
    assert wazuh_common_mock.extra_valid_requested is False


@patch("asyncio.create_task")
@patch("wazuh.core.cluster.master.ReceiveAgentInfoTask.set_up_coro")
def test_rait_init(set_up_coro_mock, create_task_mock):
    """Test the initialization of the ReceiveAgentInfoTask object."""

    receive_agent_info_task = master.ReceiveAgentInfoTask(wazuh_common=cluster_common.WazuhCommon(),
                                                          logger=logging.getLogger("wazuh"), task_id="0101")

    assert isinstance(receive_agent_info_task.wazuh_common, cluster_common.WazuhCommon)
    assert receive_agent_info_task.task_id == "0101"
    set_up_coro_mock.assert_called_once()
    create_task_mock.assert_called_once()


@patch("asyncio.create_task")
@patch("wazuh.core.cluster.master.SendEntireAgentGroupsTask.set_up_coro")
def test_seagt_init(set_up_coro_mock, create_task_mock):
    """Test the initialization of the SendEntireAgentGroupsTask object."""

    receive_agent_groups_task = master.SendEntireAgentGroupsTask(wazuh_common=cluster_common.WazuhCommon(),
                                                                 logger=logging.getLogger("wazuh"))

    assert isinstance(receive_agent_groups_task.wazuh_common, cluster_common.WazuhCommon)
    set_up_coro_mock.assert_called_once()
    create_task_mock.assert_called_once()


@patch("asyncio.create_task")
def test_rait_set_up_coro(create_task_mock):
    """Check if the function is called when the worker sends its agent-info information."""

    class WazuhCommonMock:
        """Auxiliary class."""

        def __init__(self):
            pass

        def sync_wazuh_db_info(self, wazuh_common, task_id):
            """Auxiliary method."""
            pass

    wazuh_common_mock = WazuhCommonMock()
    receive_agent_info_task = master.ReceiveAgentInfoTask(wazuh_common=wazuh_common_mock,
                                                          logger=logging.getLogger("wazuh"), task_id="0101")
    assert receive_agent_info_task.set_up_coro() == wazuh_common_mock.sync_wazuh_db_info
    create_task_mock.assert_called_once()


@patch("asyncio.create_task")
@patch("wazuh.core.cluster.common.ReceiveStringTask.done_callback")
@patch("wazuh.core.cluster.master.ReceiveAgentInfoTask.set_up_coro")
def test_rait_done_callback(set_up_coro_mock, super_callback_mock, create_task_mock):
    """Check if the agent-ingo synchronization process was correct."""

    class WazuhCommonMock:
        """Auxiliary class."""

        def __init__(self):
            self.sync_agent_info_free = None

        def sync_integrity(self, task, info):
            """Auxiliary method."""
            pass

    wazuh_common_mock = WazuhCommonMock()
    receive_agent_info_task = master.ReceiveAgentInfoTask(wazuh_common=wazuh_common_mock,
                                                          logger=logging.getLogger("wazuh"), task_id="0101")
    receive_agent_info_task.done_callback()

    create_task_mock.assert_called_once()
    super_callback_mock.assert_called_once_with(None)
    set_up_coro_mock.assert_called_once()
    assert wazuh_common_mock.sync_agent_info_free is True


# Test MasterHandler class

def test_master_handler_init():
    """Test the proper initialization of the MasterHandler class."""

    with patch('wazuh.core.cluster.master.context_tag', ContextVar('', default="")) as cv:
        master_handler = get_master_handler()

        assert master_handler.sync_agent_info_free is True
        assert master_handler.sync_integrity_free[0] is True
        assert isinstance(master_handler.sync_integrity_free[1], datetime)
        assert master_handler.extra_valid_requested is False
        assert master_handler.integrity_check_status == {
            'date_start_master': datetime(1970, 1, 1, 0, 0, tzinfo=timezone.utc),
            'date_end_master': datetime(1970, 1, 1, 0, 0, tzinfo=timezone.utc)}
        assert master_handler.integrity_sync_status == {
            'date_start_master': datetime(1970, 1, 1, 0, 0, tzinfo=timezone.utc),
            'tmp_date_start_master': datetime(1970, 1, 1, 0, 0, tzinfo=timezone.utc),
            'date_end_master': datetime(1970, 1, 1, 0, 0, tzinfo=timezone.utc),
            'total_extra_valid': 0,
            'total_files': {'missing': 0, 'shared': 0, 'extra': 0,
                            'extra_valid': 0}}
        assert master_handler.sync_agent_info_status == {
            'date_start_master': datetime(1970, 1, 1, 0, 0, tzinfo=timezone.utc),
            'date_end_master': datetime(1970, 1, 1, 0, 0, tzinfo=timezone.utc),
            'n_synced_chunks': 0}
        assert master_handler.version == ""
        assert master_handler.cluster_name == ""
        assert master_handler.node_type == ""
        assert master_handler.task_loggers == {}
        assert master_handler.tag == "Worker"
        assert master_handler.current_zip_limit == cluster_items['intervals']['communication']['max_zip_size']
        assert cv.get() == master_handler.tag


def test_master_handler_to_dict():
    """Check if the worker healthcheck information is properly obtained."""

    master_handler = get_master_handler()
    output = master_handler.to_dict()

    assert "info" in output
    assert "name" in output["info"]
    assert output["info"]["name"] == master_handler.name
    assert "type" in output["info"]
    assert output["info"]["type"] == master_handler.node_type
    assert "version" in output["info"]
    assert output["info"]["version"] == master_handler.version
    assert "ip" in output["info"]
    assert output["info"]["ip"] == master_handler.ip

    assert "status" in output
    assert "sync_integrity_free" in output["status"]
    assert output["status"]["sync_integrity_free"] == master_handler.sync_integrity_free[0]
    assert "last_check_integrity" in output["status"]
    assert output["status"]["last_check_integrity"] == {
        'date_start_master': datetime(1970, 1, 1, 0, 0, tzinfo=timezone.utc),
        'date_end_master': datetime(1970, 1, 1, 0, 0, tzinfo=timezone.utc)}
    assert "last_sync_integrity" in output["status"]
    assert output["status"]["last_sync_integrity"] == {
        'date_start_master': datetime(1970, 1, 1, 0, 0, tzinfo=timezone.utc),
        'date_end_master': datetime(1970, 1, 1, 0, 0, tzinfo=timezone.utc),
        'total_extra_valid': 0,
        'total_files': {'missing': 0, 'shared': 0, 'extra': 0,
                        'extra_valid': 0}}
    assert "last_sync_agentinfo" in output["status"]
    assert output["status"]["last_sync_agentinfo"] == master_handler.sync_agent_info_status
    assert "last_keep_alive" in output["status"]
    assert output["status"]["last_keep_alive"] == master_handler.last_keepalive


@patch.object(logging.getLogger("wazuh"), "debug")
def test_master_handler_process_request(logger_mock):
    """Test if all the available commands that can be received from the worker are properly defined."""

    master_handler = get_master_handler()

    class DapiMock:
        """Auxiliary class."""

        def __init__(self):
            pass

        def add_request(self, data):
            """Auxiliary method."""
            pass

        def send_request(self, command, error_msg):
            """Auxiliary method."""
            pass

    class Server:
        """Auxiliary class."""

        def __init__(self):
            self.local_server = LocalServer()
            self.sendsync = DapiMock()

    class LocalServer:
        """Auxiliary class."""

        def __init__(self):
            self.clients = {b"dapi_client".decode(): DapiMock()}

    # Test first condition
    with patch("wazuh.core.cluster.master.MasterHandler.get_permission", return_value=b"ok") as get_permission_mock:
        assert master_handler.process_request(command=b'syn_i_w_m_p', data=b"data") == b"ok"
        assert master_handler.process_request(command=b'syn_a_w_m_p', data=b"data") == b"ok"
        get_permission_mock.assert_has_calls([call(b'syn_i_w_m_p'), call(b'syn_a_w_m_p')])

    # Test the second condition
    with patch("wazuh.core.cluster.master.MasterHandler.setup_sync_integrity",
               return_value=b"ok") as setup_sync_integrity_mock:
        assert master_handler.process_request(command=b'syn_i_w_m', data=b"data") == b"ok"
        assert master_handler.process_request(command=b'syn_e_w_m', data=b"data") == b"ok"
        assert master_handler.process_request(command=b'syn_a_w_m', data=b"data") == b"ok"
        setup_sync_integrity_mock.assert_has_calls(
            [call(b'syn_i_w_m', b"data"), call(b'syn_e_w_m', b"data"), call(b'syn_a_w_m', b"data")])

    # Test the third condition
    with patch("wazuh.core.cluster.master.MasterHandler.end_receiving_integrity_checksums",
               return_value=b"ok") as end_receiving_integrity_checksums_mock:
        assert master_handler.process_request(command=b'syn_i_w_m_e', data=b"data") == b"ok"
        assert master_handler.process_request(command=b'syn_e_w_m_e', data=b"data") == b"ok"
        end_receiving_integrity_checksums_mock.assert_has_calls([call("data"), call("data")])

    # Test the fourth condition
    with patch("wazuh.core.cluster.master.MasterHandler.process_sync_error_from_worker",
               return_value=b"ok") as process_sync_error_from_worker_mock:
        assert master_handler.process_request(command=b'syn_i_w_m_r', data=b"data") == b"ok"
        process_sync_error_from_worker_mock.assert_called_once_with(b"data")

    # Test the fifth condition
    with patch("wazuh.core.cluster.common.end_sending_agent_information",
               return_value=b'ok') as end_sending_agent_information_mock:
        master_handler.task_loggers['Agent-groups send'] = logging.getLogger('Agent-groups send')
        assert master_handler.process_request(command=b'syn_w_g_e', data=b"data") == b"ok"
        end_sending_agent_information_mock.assert_called_once_with(logging.getLogger('Agent-groups send'), 0.0, "data")

    # Test the sixth condition
    with patch("wazuh.core.cluster.common.end_sending_agent_information",
               return_value=b'ok') as end_sending_agent_information_mock:
        master_handler.task_loggers['Agent-groups send full'] = logging.getLogger('Agent-groups send full')
        assert master_handler.process_request(command=b'syn_wgc_e', data=b"data") == b"ok"
        end_sending_agent_information_mock.assert_called_once_with(
            logging.getLogger('Agent-groups send full'), 0.0, "data")

    # Test the seventh condition
    with patch("wazuh.core.cluster.common.error_receiving_agent_information",
               return_value=b'ok') as error_receiving_agent_information_mock:
        assert master_handler.process_request(command=b'syn_w_g_err', data=b"data") == b"ok"
        error_receiving_agent_information_mock.assert_called_once_with(logging.getLogger('Agent-groups send'),
                                                                       "data", info_type='agent-groups')

    # Test the eighth condition
    with patch("wazuh.core.cluster.common.error_receiving_agent_information",
               return_value=b'ok') as error_receiving_agent_information_mock:
        assert master_handler.process_request(command=b'syn_wgc_err', data=b"data") == b"ok"
        error_receiving_agent_information_mock.assert_called_once_with(logging.getLogger('Agent-groups send full'),
                                                                       "data", info_type='agent-groups')

    # Test the ninth condition
    master_handler.server.dapi = DapiMock()

    with patch.object(DapiMock, "add_request") as add_request_mock:
        master_handler.name = "Master"
        assert master_handler.process_request(command=b'dapi',
                                              data=b"data") == (b"ok", b"Added request to API requests queue")
        add_request_mock.assert_called_once_with(master_handler.name.encode() + b"*" + b"data")

    # Test the tenth condition
    with patch("wazuh.core.cluster.master.MasterHandler.process_dapi_res", return_value=b"ok") as process_dapi_res_mock:
        assert master_handler.process_request(command=b'dapi_res', data=b"data") == b"ok"
        process_dapi_res_mock.assert_called_once_with(b"data")

    # Test the eleventh condition
    with patch("wazuh.core.cluster.master.MasterHandler.get_nodes", return_value=(["cmd", "res"])) as get_nodes_mock:
        with patch("json.loads", return_value=b"ok") as json_loads_mock:
            with patch("json.dumps", return_value="ok") as json_dumps_mock:
                assert master_handler.process_request(command=b'get_nodes', data=b"data") == ("cmd", b"ok")
                json_loads_mock.assert_called_once_with(b"data")
                get_nodes_mock.assert_called_once_with(b"ok")
                json_dumps_mock.assert_called_once_with("res")

    master_handler.server = Server()
    # Test the twelfth condition
    with patch("wazuh.core.cluster.master.MasterHandler.get_health", return_value=(["cmd", "res"])) as get_health_mock:
        with patch("json.loads", return_value=b"ok") as json_loads_mock:
            with patch("json.dumps", return_value="ok") as json_dumps_mock:
                assert master_handler.process_request(command=b'get_health', data=b"data") == ("cmd", b"ok")
                json_loads_mock.assert_called_once_with(b"data")
                get_health_mock.assert_called_once_with(b"ok")
                json_dumps_mock.assert_called_once()

    # Test the thirteenth condition
    with patch.object(DapiMock, "add_request") as add_request_mock:
        assert master_handler.process_request(command=b'sendsync', data=b"data") == (b'ok',
                                                                                     b'Added request to SendSync '
                                                                                     b'requests queue')
        add_request_mock.assert_called_once_with(master_handler.name.encode() + b"*" + b"data")

    # Test the fourteenth condition
    with patch("wazuh.core.cluster.server.AbstractServerHandler.process_request",
               return_value=b"ok") as process_request_mock:
        assert master_handler.process_request(command=b'random', data=b"data") == b"ok"
        process_request_mock.assert_called_once_with(b"random", b"data")

    logger_mock.assert_has_calls([call("Command received: b'syn_i_w_m_p'"), call("Command received: b'syn_a_w_m_p'"),
<<<<<<< HEAD
                                  call("Command received: b'syn_g_w_m_p'"), call("Command received: b'syn_i_w_m'"),
                                  call("Command received: b'syn_e_w_m'"), call("Command received: b'syn_a_w_m'"),
                                  call("Command received: b'syn_i_w_m_e'"), call("Command received: b'syn_e_w_m_e'"),
                                  call("Command received: b'syn_i_w_m_r'"), call("Command received: b'syn_w_g_e'"),
                                  call("Command received: b'syn_wgc_e'"), call("Command received: b'syn_w_g_err'"),
                                  call("Command received: b'syn_wgc_err'"), call("Command received: b'dapi'"),
                                  call("Command received: b'dapi_res'"),
                                  call("Command received: b'get_nodes'"), call("Command received: b'get_health'"),
                                  call("Command received: b'sendsync'"), call("Command received: b'random'")])
=======
                                  call("Command received: b'syn_i_w_m'"), call("Command received: b'syn_e_w_m'"),
                                  call("Command received: b'syn_a_w_m'"), call("Command received: b'syn_i_w_m_e'"),
                                  call("Command received: b'syn_e_w_m_e'"), call("Command received: b'syn_i_w_m_r'"),
                                  call("Command received: b'syn_w_g_e'"), call("Command received: b'syn_wgc_e'"),
                                  call("Command received: b'syn_w_g_err'"), call("Command received: b'syn_wgc_err'"),
                                  call("Command received: b'dapi'"), call("Command received: b'dapi_res'"),
                                  call("Command received: b'dapi_err'"), call("Command received: b'get_nodes'"),
                                  call("Command received: b'get_health'"), call("Command received: b'sendsync'"),
                                  call("Command received: b'random'")])
>>>>>>> fb4b5df7


@pytest.mark.asyncio
@patch("asyncio.wait_for")
@patch("wazuh.core.cluster.master.uuid4", return_value=10101010)
async def test_master_handler_execute_ok(uuid4_mock, wait_for_mock):
    """Check if a DAPI response is properly sent."""

    master_handler = get_master_handler()

    class Server:
        """Auxiliary class."""

        def __init__(self):
            self.pending_api_requests = {uuid4_mock.return_value: None}
            self.clients = {"client": LocalServer()}

    class LocalServer:
        """Auxiliary class."""

        def __init__(self):
            pass

        @staticmethod
        async def send_request(command, data):
            """Auxiliary method."""
            return b"ok"

    master_handler.server = Server()

    # Test the first and second if
    with patch.object(LocalServer, "send_request", return_value=b"ok") as send_request_mock:
        assert await master_handler.execute(command=b'dapi_fwd', data=b"client request", wait_for_complete=True) == ""
        send_request_mock.assert_called_once_with(b"dapi", str(uuid4_mock.return_value).encode() + b' ' + b"request")

    # Test the first elif and first try with a timeout
    with patch("wazuh.core.cluster.master.MasterHandler.send_request", return_value=b"result") as send_request_mock:
        assert await master_handler.execute(command=b'dapi', data=b"client request", wait_for_complete=False) == ""
        send_request_mock.assert_called_once_with(b"dapi",
                                                  str(uuid4_mock.return_value).encode() + b' ' + b"client request")

    # Test the first and second else
    with patch("wazuh.core.cluster.master.MasterHandler.process_request",
               return_value=[b"ok", b""]) as process_request_mock:
        assert await master_handler.execute(command=b'random', data=b"client request", wait_for_complete=True) == ""
        process_request_mock.assert_called_once_with(command=b"random", data=b"client request")

    uuid4_mock.assert_called_with()
    assert uuid4_mock.call_count == 3
    assert wait_for_mock.call_count == 2


@pytest.mark.asyncio
@patch("wazuh.core.cluster.master.uuid4", return_value=10101010)
async def test_master_handler_execute_ko(uuid4_mock):
    """Check if exceptions are being properly raised."""

    master_handler = get_master_handler()

    class Server:
        """Auxiliary class."""

        def __init__(self):
            self.pending_api_requests = {uuid4_mock.return_value: None}
            self.clients = {b"client": ""}

    master_handler.server = Server()

    # Test the first exception
    with pytest.raises(exception.WazuhClusterError, match=r'.* 3022 .*'):
        await master_handler.execute(command=b'dapi_fwd', data=b"client request", wait_for_complete=True)

    # Test the second exception
    with patch("asyncio.wait_for", side_effect=asyncio.TimeoutError):
        with patch("wazuh.core.cluster.master.MasterHandler.send_request", return_value=b"result"):
            with pytest.raises(exception.WazuhClusterError, match=r".* 3021 .*"):
                await master_handler.execute(command=b'dapi', data=b"client request", wait_for_complete=True)

    # Test the third exception
    with patch("wazuh.core.cluster.master.MasterHandler.process_request",
               return_value=[b"error", b""]) as process_request_mock:
        with pytest.raises(exception.WazuhClusterError, match=r".* 3022 .*"):
            await master_handler.execute(command=b'random', data=b"client request", wait_for_complete=True)


@patch("os.path.exists", return_value=False)
@patch("os.path.join", return_value="/some/path")
@patch("wazuh.core.cluster.master.utils.mkdir_with_mode")
@patch("wazuh.core.cluster.master.metadata.__version__", "version")
@patch("wazuh.core.cluster.server.AbstractServerHandler.hello", return_value=(b"ok", "payload"))
def test_master_handler_hello_ok(super_hello_mock, mkdir_with_mode_mock, join_mock, path_exists_mock):
    """Check if the 'hello' command received from worker is being correctly processed."""

    master_handler = get_master_handler()

    class Server:
        """Auxiliary class."""

        def __init__(self):
            self.configuration = {}

    master_handler.server = Server()
    master_handler.server.configuration["name"] = "cluster_name"

    assert master_handler.hello(b"name cluster_name node_type version") == (b"ok", "payload")

    super_hello_mock.assert_called_once_with(b"name")
    mkdir_with_mode_mock.assert_called_once_with("/some/path")
    join_mock.assert_called_once_with(common.WAZUH_PATH, "queue", "cluster", None)
    path_exists_mock.assert_called_once_with("/some/path")

    assert "Integrity check" in master_handler.task_loggers
    assert "Integrity sync" in master_handler.task_loggers
    assert "Agent-info sync" in master_handler.task_loggers

    assert isinstance(master_handler.task_loggers["Integrity check"], logging.Logger)
    assert isinstance(master_handler.task_loggers["Integrity sync"], logging.Logger)
    assert isinstance(master_handler.task_loggers["Agent-info sync"], logging.Logger)

    assert master_handler.version == "version"
    assert master_handler.cluster_name == "cluster_name"
    assert master_handler.node_type == "node_type"


@patch("wazuh.core.cluster.master.metadata.__version__", "random")
@patch("wazuh.core.cluster.server.AbstractServerHandler.hello", return_value=(b"ok", "payload"))
def test_master_handler_hello_ko(super_hello_mock):
    """Check if the exceptions are being properly raised."""

    master_handler = get_master_handler()

    class Server:
        """Auxiliary class."""

        def __init__(self):
            self.configuration = {}

    master_handler.server = Server()
    master_handler.server.configuration["name"] = "other name"

    #  Test the first exception
    with pytest.raises(exception.WazuhClusterError, match=r".* 3030 .*"):
        master_handler.hello(b"name cluster_name node_type version")

    #  Test the second exception
    master_handler.server.configuration["name"] = "cluster_name"
    with pytest.raises(exception.WazuhClusterError, match=r".* 3031 .*"):
        master_handler.hello(b"name cluster_name node_type version")

    super_hello_mock.assert_called_with(b"name")
    assert super_hello_mock.call_count == 2


def test_master_handler_get_manager():
    """Check if the Master object is properly returned."""

    assert isinstance(get_master_handler().get_manager(), client.AbstractClientManager)


def test_master_handler_process_dapi_res_ok():
    """Check if a DAPI response is properly processed."""

    class Server:
        """Auxiliary class."""

        def __init__(self):
            self.pending_api_requests = {"req_id": {"Response": None, "Event": event_mock}}
            self.payload = b"payload"
            self.local_server = LocalServer()

    class LocalServer:
        """Auxiliary class."""

        def __init__(self):
            self.clients = {"req_id": None}

    class EventMock:
        """Auxiliary class."""

        def __init__(self):
            self.set_flag = False

        def set(self):
            """Auxiliary method."""
            self.set_flag = True

    # Test the first condition
    master_handler = get_master_handler()
    event_mock = EventMock()

    master_handler.server = Server()
    master_handler.in_str[b"string_id"] = Server()

    assert master_handler.process_dapi_res(b"req_id string_id") == (b'ok', b'Forwarded response')
    assert master_handler.in_str == {}
    assert event_mock.set_flag is True
    assert master_handler.server.pending_api_requests["req_id"]["Response"] == "payload"

    # Test the second condition
    master_handler.server.pending_api_requests = {}
    with patch("asyncio.create_task") as create_task_mock:
        assert master_handler.process_dapi_res(b"req_id string_id") == (b'ok', b'Response forwarded to worker')
        create_task_mock.assert_called_once()


def test_master_handler_process_dapi_res_ko():
    """Check if exceptions are being properly raised."""

    master_handler = get_master_handler()

    class Server:
        """Auxiliary class."""

        def __init__(self):
            self.pending_api_requests = {}
            self.local_server = LocalServer()

    class LocalServer:
        """Auxiliary class."""

        def __init__(self):
            self.clients = {}

    master_handler.server = Server()

    with pytest.raises(exception.WazuhClusterError, match=r".* 3032 .*"):
        master_handler.process_dapi_res(b"req_id string_id")


def test_master_handler_get_nodes():
    """Check if the 'get_nodes' request is being properly processed."""

    class Server:
        """Auxiliary class."""

        def __init__(self):
            self.get_connected_nodes_flag = False

        def get_connected_nodes(self, arguments: dict = None):
            """Auxiliary method."""

            self.get_connected_nodes_flag = True
            return {"ok": "ok_value"}

    master_handler = get_master_handler()
    master_handler.server = Server()

    assert master_handler.get_nodes({"arguments": None}) == (b"ok", {"ok": "ok_value"})
    assert master_handler.server.get_connected_nodes_flag is True


def test_master_handler_get_health():
    """Check if the 'get_health' request is being properly processed."""

    class Server:
        """Auxiliary class."""

        def __init__(self):
            self.get_health_flag = False

        def get_health(self, arguments: dict = None):
            """Auxiliary method."""

            self.get_health_flag = True
            return {"ok": "ok_value"}

    master_handler = get_master_handler()
    master_handler.server = Server()

    assert master_handler.get_health(filter_nodes=None) == (b"ok", {"ok": "ok_value"})
    assert master_handler.server.get_health_flag is True


def test_master_handler_get_permission():
    """Check the right response to whether a sync process is in progress or not."""

    class MockServer:
        """Auxiliar class."""

        def __init__(self):
            self.integrity_already_executed = ['not wazuh']

    master_handler = get_master_handler()
    master_handler.server = MockServer()
    master_handler.name = 'wazuh'
    master_handler.sync_integrity_free[0] = False

    # Test the first condition
    assert master_handler.get_permission(b'syn_i_w_m_p') == (b"ok", str(master_handler.sync_integrity_free[0]).encode())

    # Test the second condition
    assert master_handler.get_permission(b'syn_a_w_m_p') == (b"ok", str(master_handler.sync_agent_info_free).encode())

    # Test the third condition
    assert master_handler.get_permission(b'random') == (b"ok", str(False).encode())


@patch("wazuh.core.cluster.common.WazuhCommon.setup_receive_file", return_value=b"ok")
def test_master_handler_setup_sync_integrity(setup_receive_file_mock):
    """Check if the synchronization process was correctly started."""

    master_handler = get_master_handler()

    # Test the first condition
    assert master_handler.setup_sync_integrity(b'syn_i_w_m', b"data") == b"ok"
    assert master_handler.sync_integrity_free[0] is False
    assert isinstance(master_handler.sync_integrity_free[1], datetime)

    # Test the second condition
    assert master_handler.setup_sync_integrity(b'syn_e_w_m', b"data") == b"ok"

    # Test the third condition
    assert master_handler.setup_sync_integrity(b'syn_a_w_m', b"data") == b"ok"
    assert master_handler.sync_agent_info_free is False

    # Test the fourth condition
    assert master_handler.setup_sync_integrity(b'random', b"data") == b"ok"

<<<<<<< HEAD
    setup_receive_file_mock.assert_has_calls([
        call(receive_task_class=master.ReceiveIntegrityTask, data=b'data', logger_tag='Integrity check'),
        call(receive_task_class=master.ReceiveExtraValidTask, data=b'data', logger_tag='Integrity sync'),
        call(receive_task_class=master.ReceiveAgentInfoTask, data=b'data', logger_tag='Agent-info sync'),
        call(receive_task_class=master.ReceiveAgentGroupsTask, data=b'data', logger_tag='Agent-groups sync'),
        call(receive_task_class=None, data=b'data', logger_tag='')
    ])
=======
    setup_receive_file_mock.assert_has_calls(
        [call(master.ReceiveIntegrityTask, b"data"), call(master.ReceiveExtraValidTask, b"data"),
         call(master.ReceiveAgentInfoTask, b"data"), call(None, b"data")])
>>>>>>> fb4b5df7


@patch("wazuh.core.cluster.common.WazuhCommon.setup_send_info", return_value=b"ok")
def test_master_handler_setup_send_info(setup_receive_file_mock):
    """Check if the send process was correctly started."""

    master_handler = get_master_handler()

    # Test the first condition
    assert master_handler.setup_send_info(b'syn_w_g_c') == b"ok"

    # Test the second condition
    assert master_handler.setup_send_info(b'NONE') == b"ok"

    setup_receive_file_mock.assert_has_calls([
        call(send_task_class=master.SendEntireAgentGroupsTask, logger_tag='Agent-groups send full'),
        call(send_task_class=None, logger_tag='')
    ])

@patch("wazuh.core.cluster.common.WazuhCommon.error_receiving_file", return_value=b"ok")
def test_master_handler_process_sync_error_from_worker(error_receiving_file_mock):
    """Check if an error is properly managed when it takes place."""
    master_handler = get_master_handler()
    assert master_handler.process_sync_error_from_worker(b"error") == b"ok"
    assert master_handler.sync_integrity_free[0] is True
    assert isinstance(master_handler.sync_integrity_free[1], datetime)
    error_receiving_file_mock.assert_called_once_with(task_id_and_error_details='error', logger_tag='Integrity sync')


@patch("wazuh.core.cluster.common.WazuhCommon.end_receiving_file", return_value=b"ok")
def test_master_handler_end_receiving_integrity_checksums(end_receiving_file_mock):
    """Check if the function is started after receiving a file."""

    assert get_master_handler().end_receiving_integrity_checksums("task_and_file_names") == b"ok"
    end_receiving_file_mock.assert_called_once_with(task_and_file_names='task_and_file_names',
                                                    logger_tag='Integrity check')


@pytest.mark.asyncio
@freeze_time('1970-01-01')
@patch('wazuh.core.cluster.common.Handler.send_request', return_value='some_data')
@patch('wazuh.core.cluster.common.Handler.update_chunks_wdb', return_value={'updated_chunks': 1})
@patch('wazuh.core.cluster.common.Handler.get_chunks_in_task_id', return_value='chunks')
async def test_master_handler_sync_wazuh_db_info(get_chunks_mock, update_chunks_mock, send_request_mock):
    """Check that the wazuh-db data reception task is created and chunks are obtained and updated in DB."""
    class LoggerMock:
        """Auxiliary class."""

        def __init__(self):
            self._info = []

        def info(self, info):
            self._info.append(info)

    master_handler = get_master_handler()
    logger = LoggerMock()
    master_handler.task_loggers['Agent-info sync'] = logger
    master_handler.sync_agent_info_status = {'n_synced_chunks': 0}

    assert await master_handler.sync_wazuh_db_info(task_id=b'17', info_type='agent-groups') == 'some_data'
    get_chunks_mock.assert_called_once_with(b'17', b'syn_m_a_err')
    update_chunks_mock.assert_called_once_with('chunks', 'agent-info', logger, b'syn_m_a_err', 0)
    send_request_mock.assert_called_once_with(command=b'syn_m_a_e', data=b'{"updated_chunks": 1}')
    assert logger._info == ['Starting.', 'Finished in 0.000s. Updated 1 chunks.']
    assert master_handler.sync_agent_info_status == {'n_synced_chunks': 1,
                                                     'date_start_master': '1970-01-01T00:00:00.000000Z',
                                                     'date_end_master': '1970-01-01T00:00:00.000000Z'}


@pytest.mark.asyncio
@patch("wazuh.core.cluster.master.AsyncWazuhDBConnection")
@patch('wazuh.core.cluster.common.SyncWazuhdb')
async def test_manager_handler_send_entire_agent_groups_information(SyncWazuhdb_mock, AsyncWazuhDBConnection_mock):
    """Check if the data chunks are being properly forward to the Wazuh-db socket."""

    class LoggerMock:
        """Auxiliary class."""

        def __init__(self):
            self._info = []
            self._error = []

        def info(self, data):
            """Auxiliary method."""
            self._info.append(data)

    master_handler = get_master_handler()
    logger = LoggerMock()
    master_handler.task_loggers["Agent-groups send full"] = logger
    SyncWazuhdb_mock.return_value.retrieve_information = AsyncMock()
    SyncWazuhdb_mock.return_value.sync = AsyncMock()
    assert await master_handler.send_entire_agent_groups_information() is None
    SyncWazuhdb_mock.assert_called_once_with(manager=master_handler, logger=logger, cmd=b'syn_g_m_w_c',
                                             data_retriever=ANY,
                                             get_data_command='global sync-agent-groups-get ',
                                             get_payload={'condition': 'all', 'set_synced': False,
                                                          'get_global_hash': False, 'last_id': 0},
                                             pivot_key='last_id', set_data_command='global set-agent-groups',
                                             set_payload={'mode': 'override', 'sync_status': 'synced'})
    SyncWazuhdb_mock.return_value.retrieve_information.assert_called_once()
    SyncWazuhdb_mock.return_value.sync.assert_called_once_with(start_time=ANY, chunks=ANY)
    assert logger._info == ['Starting.']


@pytest.mark.asyncio
@patch("wazuh.core.cluster.master.AsyncWazuhDBConnection")
async def test_manager_handler_send_agent_groups_information(AsyncWazuhDBConnection_mock):
    """Check if the data chunks are being properly forward to the Wazuh-db socket."""

    class LoggerMock:
        """Auxiliary class."""

        def __init__(self):
            self._info = []
            self._error = []

        def info(self, data):
            """Auxiliary method."""
            self._info.append(data)

        def debug(self, data):
            """Auxiliary method."""
            self._debug.append(data)

        def debug2(self, data):
            """Auxiliary method."""
            self._debug2.append(data)

        def error(self, data, exc_info=False):
            """Auxiliary method."""
            self._error.append(data)
            raise Exception('Stop while True')

    class AsyncWazuhDBConnectionMock:
        """Auxiliary class."""

        def __init__(self):
            self.chunks = []
            self.raw = []
            self.closed = False

        async def run_wdb_command(self, command):
            return command

        async def send(self, data, raw):
            """Auxiliary method."""
            self.chunks.append(data)
            self.raw.append(raw)

        def close(self):
            """Auxiliary method."""
            self.closed = True

    class SyncWazuhdbMock:
        """Auxiliary class."""

        def __init__(self, manager, logger, cmd, data_retriever, set_data_command, set_payload):
            self.counter = 0

        async def sync(self, start_time, chunks):
            """Auxiliary method."""
            if self.counter > 0:
                raise Exception('Stop while True')
            self.counter += 1

            assert chunks == 'testing'

            return start_time, chunks

    def get_agent_groups_info(self, name):
        return 'testing'

    master_handler = get_master_handler()
    master_handler.name = 'worker_test'
    master_handler.server.agent_groups_control = 'testing'
    master_handler.task_loggers["Agent-groups send"] = LoggerMock()
    master_handler.server.get_agent_groups_info = get_agent_groups_info.__get__(master_handler.server)
    AsyncWazuhDBConnection_mock.return_value = AsyncWazuhDBConnectionMock()

    with patch('wazuh.core.cluster.master.c_common.SyncWazuhdb', SyncWazuhdbMock):
        with pytest.raises(Exception, match='Stop while True'):
            await master_handler.send_agent_groups_information()

    assert master_handler.task_loggers["Agent-groups send"]._info == ['Starting.', 'Starting.']
    assert master_handler.task_loggers["Agent-groups send"]._error == [f'Error sending agent-groups information to '
                                                                       f'{master_handler.name}: Stop while True']


@pytest.mark.asyncio
@patch("shutil.rmtree")
@patch("asyncio.wait_for")
@patch("wazuh.core.cluster.cluster.decompress_files", return_value=("files_metadata", "/decompressed/files/path"))
@patch('wazuh.core.cluster.master.cluster.run_in_pool',
       return_value={'total_updated': 0, 'errors_per_folder': {'key': 'value'}, 'generic_errors': ['ERR']})
async def test_master_handler_sync_worker_files_ok(run_in_pool_mock, decompress_files_mock, wait_for_mock, rmtree_mock):
    """Check if the extra_valid files are properly received and processed."""

    class TaskMock:
        """Auxiliary class."""

        def __init__(self):
            self.filename = "filename"

    class ServerMock:
        """Auxiliary class."""

        def __init__(self):
            self.integrity_control = True
            self.task_pool = ''

    master_handler = get_master_handler()
    master_handler.sync_tasks["task_id"] = TaskMock()
    master_handler.server = ServerMock()

    await master_handler.sync_worker_files("task_id", asyncio.Event(), logging.getLogger("wazuh"))
    wait_for_mock.assert_called_once()
    decompress_files_mock.assert_called_once()
    rmtree_mock.assert_called_once_with("/decompressed/files/path")
    run_in_pool_mock.assert_called_once_with(master_handler.loop, master_handler.server.task_pool,
                                             master_handler.process_files_from_worker,
                                             decompress_files_mock.return_value[0],
                                             decompress_files_mock.return_value[1], master_handler.cluster_items,
                                             master_handler.name,
                                             master_handler.cluster_items['intervals']['master']['timeout_extra_valid'])


@pytest.mark.asyncio
@patch("shutil.rmtree")
@patch('wazuh.core.cluster.master.cluster.run_in_pool', side_effect=Exception)
@patch("wazuh.core.cluster.cluster.decompress_files", return_value=("files_metadata", "/decompressed/files/path"))
@patch("wazuh.core.cluster.master.MasterHandler.wait_for_file")
async def test_master_handler_sync_worker_files_ko(wait_for_mock, decompress_files_mock, run_in_pool_mock, rmtree_mock):
    """Check if the exceptions are properly raised."""

    class TaskMock:
        """Auxiliary class."""

        def __init__(self):
            self.filename = Exception()

    master_handler = get_master_handler()
    master_handler.sync_tasks["task_id"] = TaskMock()

    #  Test the first exception
    with pytest.raises(Exception):
        await master_handler.sync_worker_files("task_id", asyncio.Event(), logging.getLogger("wazuh"))

    # Test the second exception
    with pytest.raises(exception.WazuhClusterError, match=r'.* 3038 .*'):
        master_handler.sync_tasks["task_id"].filename = ''
        await master_handler.sync_worker_files("task_id", asyncio.Event(), logging.getLogger("wazuh"))

    decompress_files_mock.assert_called_once_with('', 'files_metadata.json')
    run_in_pool_mock.assert_not_called()
    rmtree_mock.assert_called_once_with(decompress_files_mock.return_value[1])


@pytest.mark.asyncio
@freeze_time("2021-11-02")
@patch.object(logging.getLogger("wazuh"), "info")
@patch("wazuh.core.cluster.master.MasterHandler.sync_worker_files")
async def test_master_handler_sync_extra_valid(sync_worker_files_mock, logger_mock):
    """Check if the extra_valid sync process is properly run."""

    master_handler = get_master_handler()
    master_handler.task_loggers["Integrity sync"] = logging.getLogger("wazuh")
    await master_handler.sync_extra_valid("task_id", None)

    sync_worker_files_mock.assert_called_once_with("task_id", None, logging.getLogger("wazuh"))
    assert master_handler.integrity_sync_status['date_end_master'] == "2021-11-02T00:00:00.000000Z"
    logger_mock.assert_called_once_with(
        "Finished in {:.3f}s.".format(
            (get_utc_strptime(master_handler.integrity_sync_status['date_end_master'], '%Y-%m-%dT%H:%M:%S.%fZ') -
             master_handler.integrity_sync_status['tmp_date_start_master']).total_seconds()))
    assert master_handler.integrity_sync_status['date_start_master'] == "1970-01-01T00:00:00.000000Z"
    assert master_handler.extra_valid_requested is False
    assert master_handler.sync_integrity_free[0] is True
    assert isinstance(master_handler.sync_integrity_free[1], datetime)


@freeze_time("1970-01-01")
@patch.object(logging.getLogger("wazuh"), "info")
def test_set_date_end_master(info_mock):
    """Check if set_date_end_master works as expected."""
    master_handler = get_master_handler()
    master_handler.set_date_end_master(logging.getLogger("wazuh"))
    assert isinstance(master_handler.integrity_sync_status['date_start_master'], str)
    assert isinstance(master_handler.integrity_sync_status['date_end_master'], str)
    info_mock.assert_called_once()


@pytest.mark.parametrize('compare_result', [
    {}, {'test': 'test'}
])
@pytest.mark.asyncio
@freeze_time("2021-11-02")
@patch("shutil.rmtree")
@patch.object(logging.getLogger("wazuh"), "info")
@patch.object(logging.getLogger("wazuh"), "debug")
@patch("wazuh.core.cluster.master.MasterHandler.integrity_sync")
@patch("wazuh.core.cluster.master.MasterHandler.wait_for_file")
@patch("wazuh.core.cluster.master.MasterHandler.send_request", return_value=b"ok")
@patch("wazuh.core.cluster.cluster.decompress_files", return_value=("files_metadata", "/decompressed/files/path"))
async def test_master_handler_integrity_check(decompress_files_mock, send_request_mock, wait_for_file_mock,
                                              integrity_sync_mock, debug_mock, info_mock, rmtree_mock, compare_result):
    """Test if the comparison between the local and received files is properly done."""

    class TaskMock:
        """Auxiliary class."""

        def __init__(self):
            self.filename = "filename"

    class EventMock:
        """Auxiliary class."""

        def __init__(self):
            pass

        async def wait(self):
            """Auxiliary method."""
            pass

    class ServerMock:
        """Auxiliary class."""

        def __init__(self):
            self.integrity_control = True
            self.task_pool = ''

    master_handler = get_master_handler()
    master_handler.server = ServerMock()
    master_handler.sync_tasks = {"task_id": TaskMock()}
    master_handler.task_loggers["Integrity check"] = logging.getLogger("wazuh")

    with patch("wazuh.core.cluster.cluster.compare_files", return_value=({"extra_valid": compare_result})
               ) as compare_mock:
        assert await master_handler.integrity_check("task_id", EventMock()) is None
        debug_mock.assert_called_once_with("Received file from worker: 'filename'")
        decompress_files_mock.assert_called_once_with('filename', 'files_metadata.json')
        compare_mock.assert_called_once_with(True, 'files_metadata', None)
        wait_for_file_mock.assert_called_once_with(file=ANY, task_id='task_id')
        rmtree_mock.assert_called_once_with('/decompressed/files/path')
        assert master_handler.integrity_check_status == {'date_start_master': '2021-11-02T00:00:00.000000Z',
                                                         'date_end_master': '2021-11-02T00:00:00.000000Z'}
        if compare_result:
            integrity_sync_mock.assert_called_once_with({"extra_valid": compare_result})
            assert info_mock.call_args_list == [call('Starting.'), call('Finished in 0.000s. Received metadata '
                                                                        'of 14 files. Sync required.')]
        else:
            send_request_mock.assert_called_once_with(command=b'syn_m_c_ok', data=b'')
            assert info_mock.call_args_list == [call('Starting.'),  call('Finished in 0.000s. Received metadata '
                                                                         'of 14 files. Sync not required.')]


@pytest.mark.asyncio
@patch("wazuh.core.cluster.master.MasterHandler.wait_for_file", return_value=Exception())
async def test_master_handler_integrity_check_ko(wait_for_file_mock):
    """Check if the exceptions are properly raised."""

    class EventMock:
        """Auxiliary class."""

        def __init__(self):
            pass

        async def wait(self):
            """Auxiliary method."""
            pass

    class TaskMock:
        """Auxiliary class."""

        def __init__(self):
            self.filename = Exception()

    master_handler = get_master_handler()
    master_handler.sync_tasks = {"task_id": TaskMock()}
    master_handler.task_loggers["Integrity check"] = logging.getLogger("wazuh")

    with pytest.raises(Exception):
        await master_handler.integrity_check("task_id", EventMock())


@pytest.mark.asyncio
@freeze_time("2021-11-02")
@patch.object(logging.getLogger("wazuh"), "info")
@patch("wazuh.core.cluster.master.MasterHandler.set_date_end_master")
async def test_master_handler_integrity_sync(set_date_end_mock, info_mock):
    """Test if expected methods are called inside integrity_sync."""
    class ServerMock:
        """Auxiliary class."""

        def __init__(self):
            self.integrity_control = True
            self.task_pool = None

    master_handler = get_master_handler()
    master_handler.integrity = AsyncMock()
    master_handler.current_zip_limit = 1000
    master_handler.server = ServerMock()
    master_handler.task_loggers["Integrity sync"] = logging.getLogger("wazuh")

    await master_handler.integrity_sync({'missing': {'path': 'test'}, 'shared': {}, 'extra': {}, 'extra_valid': {}})
    assert master_handler.integrity_sync_status == {'date_start_master': ANY, 'tmp_date_start_master': ANY,
                                                    'date_end_master': ANY, 'total_extra_valid': 0,
                                                    'total_files': {'missing': 1, 'shared': 0, 'extra': 0,
                                                                    'extra_valid': 0}}
    master_handler.integrity.sync.assert_called_once_with(
        {'path'}, {'missing': {'path': 'test'}, 'shared': {}, 'extra': {}, 'extra_valid': {}}, 1, None, 1000)
    assert info_mock.call_args_list == [call('Starting.'),
                                        call('Files to create in worker: 1 | Files to update in worker: 0 | '
                                             'Files to delete in worker: 0')]
    set_date_end_mock.assert_called_once()


@freeze_time("1970-01-01")
@patch("os.path.join", return_value="/some/path")
@patch('wazuh.core.cluster.master.utils.safe_move')
@patch("os.path.basename", return_value="client.keys")
@patch("wazuh.core.common.wazuh_uid", return_value="wazuh_uid")
@patch("wazuh.core.common.wazuh_gid", return_value="wazuh_gid")
def test_master_handler_process_files_from_worker_ok(gid_mock, uid_mock, basename_mock, safe_move_mock, path_join_mock):
    """Check if the local files are updated and the received iterated over."""

    master_handler = get_master_handler()
    files_metadata = {
        "data": {"merged": "1", "merge_type": "type", "merge_name": "name", "cluster_item_key": "queue/testing/"}}

    class StatMock:
        """Auxiliary class."""

        def __init__(self):
            self.st_mtime = "20"

    def reset_mock(data):
        """Auxiliary method."""
        for mock in data:
            mock.reset_mock()

    all_mocks = [basename_mock, path_join_mock]
    decompressed_files_path = '/decompressed/files/path'
    worker_name = 'wazuh'
    timeout = 0

    # Test the first and second try
    # Nested function: try -> 1º if and 2º exception
    result = master_handler.process_files_from_worker(files_metadata=files_metadata,
                                                      decompressed_files_path=decompressed_files_path,
                                                      cluster_items=cluster_items, worker_name=worker_name,
                                                      timeout=timeout)

    basename_mock.assert_called_with('data')
    path_join_mock.assert_called_once_with(common.WAZUH_PATH, "data")
    assert result == {'total_updated': 0, 'errors_per_folder': defaultdict(list), 'generic_errors':
                      ["Error updating worker files (extra valid): 'Error 3007 - Client.keys file received in master node'."]}

    # Reset all the used mocks
    reset_mock(all_mocks)

    basename_mock.return_value = "/os/path/basename"
    with patch("wazuh.core.cluster.cluster.unmerge_info",
               return_value=[("/file/path", "file data", '1970-01-01 00:00:00.000+00:00')]) as unmerge_info_mock:
        with patch('os.path.isfile', return_value=True) as isfile_mock:
            with patch('os.stat', return_value=StatMock()) as os_stas_mock:
                # Test until the 'continue'
                result = master_handler.process_files_from_worker(files_metadata=files_metadata,
                                                                  decompressed_files_path=decompressed_files_path,
                                                                  cluster_items=cluster_items, worker_name=worker_name,
                                                                  timeout=timeout)

                basename_mock.assert_has_calls([call('data'), call('/file/path')])
                path_join_mock.assert_has_calls([call(common.WAZUH_PATH, 'data'),
                                                 call(common.WAZUH_PATH, '/file/path'),
                                                 call(common.WAZUH_PATH, 'queue', 'cluster', 'wazuh',
                                                      '/os/path/basename')])
                unmerge_info_mock.assert_called_once_with('type', decompressed_files_path, 'name')
                assert result == {'total_updated': 0, 'errors_per_folder': defaultdict(list), 'generic_errors': []}
                isfile_mock.assert_called_once_with(path_join_mock.return_value)
                os_stas_mock.assert_called_once_with(path_join_mock.return_value)

                # Reset all the used mocks
                all_mocks += [unmerge_info_mock, isfile_mock, os_stas_mock]
                reset_mock(all_mocks)

                # Test until the 'continue'
                unmerge_info_mock.return_value = [("/file/path", "file data", '1970-01-01 00:00:00+00:00')]
                result = master_handler.process_files_from_worker(files_metadata=files_metadata,
                                                                  decompressed_files_path=decompressed_files_path,
                                                                  cluster_items=cluster_items, worker_name=worker_name,
                                                                  timeout=timeout)

                basename_mock.assert_has_calls([call('data'), call('/file/path')])
                path_join_mock.assert_has_calls([call(common.WAZUH_PATH, 'data'),
                                                 call(common.WAZUH_PATH, '/file/path'),
                                                 call(common.WAZUH_PATH, 'queue', 'cluster', 'wazuh',
                                                      '/os/path/basename')])
                unmerge_info_mock.assert_called_once_with('type', decompressed_files_path, 'name')
                assert result == {'total_updated': 0, 'errors_per_folder': defaultdict(list), 'generic_errors': []}
                isfile_mock.assert_called_once_with(path_join_mock.return_value)
                os_stas_mock.assert_called_once_with(path_join_mock.return_value)

                # Reset all the used mocks
                all_mocks += [unmerge_info_mock, isfile_mock, os_stas_mock]
                reset_mock(all_mocks)

            # Test after the 'continue'
            isfile_mock.return_value = False

            with patch('builtins.open'):
                result = master_handler.process_files_from_worker(files_metadata=files_metadata,
                                                                  decompressed_files_path=decompressed_files_path,
                                                                  cluster_items=cluster_items,
                                                                  worker_name=worker_name,
                                                                  timeout=timeout)

                assert result == {'errors_per_folder': defaultdict(list, {'queue/testing/': ["'queue/testing/'"]}),
                                  'generic_errors': [], 'total_updated': 0}
                basename_mock.assert_has_calls([call('data'), call('/file/path')])
                path_join_mock.assert_has_calls([call(common.WAZUH_PATH, 'data'),
                                                 call(common.WAZUH_PATH, '/file/path'),
                                                 call(common.WAZUH_PATH, 'queue', 'cluster', 'wazuh',
                                                      '/os/path/basename')])
                unmerge_info_mock.assert_called_once_with('type', decompressed_files_path, 'name')
                isfile_mock.assert_called_once_with(path_join_mock.return_value)
                gid_mock.assert_called_once_with()
                uid_mock.assert_called_once_with()

                # Reset all the used mocks
                all_mocks += [gid_mock, uid_mock, safe_move_mock]
                reset_mock(all_mocks)

            # Test the Timeout
            isfile_mock.side_effect = TimeoutError
            result = master_handler.process_files_from_worker(files_metadata=files_metadata,
                                                              decompressed_files_path=decompressed_files_path,
                                                              cluster_items=cluster_items,
                                                              worker_name=worker_name,
                                                              timeout=timeout)

            assert result == {'total_updated': 0, 'errors_per_folder': defaultdict(list),
                              'generic_errors': ['Timeout processing extra-valid files.']}

            # Test the Except present in the second if
            isfile_mock.side_effect = Exception
            result = master_handler.process_files_from_worker(files_metadata=files_metadata,
                                                              decompressed_files_path=decompressed_files_path,
                                                              cluster_items=cluster_items,
                                                              worker_name=worker_name,
                                                              timeout=timeout)

            assert result == {'total_updated': 0, 'errors_per_folder': defaultdict(list, {'queue/testing/': ['']}),
                              'generic_errors': []}

    # Test the else
    files_metadata['data']['merged'] = None
    reset_mock(all_mocks)

    result = master_handler.process_files_from_worker(files_metadata=files_metadata,
                                                      decompressed_files_path=decompressed_files_path,
                                                      cluster_items=cluster_items,
                                                      worker_name=worker_name,
                                                      timeout=timeout)

    assert result == {'errors_per_folder': defaultdict(list, {'queue/testing/': ["'queue/testing/'"]}),
                      'generic_errors': [], 'total_updated': 0}
    path_join_mock.assert_has_calls([call(common.WAZUH_PATH, 'data'),
                                     call(decompressed_files_path, 'data')])

    safe_move_mock.side_effect = TimeoutError
    result = master_handler.process_files_from_worker(files_metadata=files_metadata,
                                                      decompressed_files_path=decompressed_files_path,
                                                      cluster_items=cluster_items,
                                                      worker_name=worker_name,
                                                      timeout=timeout)

    assert result == {'errors_per_folder': defaultdict(list, {'queue/testing/': ["'queue/testing/'"]}),
                      'generic_errors': [], 'total_updated': 0}

    safe_move_mock.side_effect = Exception
    result = master_handler.process_files_from_worker(files_metadata=files_metadata,
                                                      decompressed_files_path=decompressed_files_path,
                                                      cluster_items=cluster_items,
                                                      worker_name=worker_name,
                                                      timeout=timeout)

    assert result == {'errors_per_folder': defaultdict(list, {'queue/testing/': ["'queue/testing/'"]}),
                      'generic_errors': [], 'total_updated': 0}


def test_master_handler_get_logger():
    """Check if the right Logger object is being returned."""

    master_handler = get_master_handler()

    # Test the first if
    assert master_handler.get_logger() == master_handler.logger
    assert "random_tag" not in master_handler.task_loggers

    master_handler.task_loggers["random_tag"] = "output"
    assert master_handler.get_logger("random_tag") == "output"


@patch.object(logging.getLogger("wazuh"), "info")
@patch("wazuh.core.cluster.master.server.AbstractServerHandler.connection_lost")
def test_master_handler_connection_lost(connection_lost_mock, logger_mock):
    """Check if all the pending tasks are closed when the connection between workers and master is lost."""

    master_handler = get_master_handler()
    master_handler.logger = logging.getLogger("wazuh")

    class PendingTaskMock:
        """Auxiliary class."""

        def __init__(self):
            self.task = TaskMock()

    class TaskMock:
        """Auxiliary class."""

        def __init__(self):
            pass

        def cancel(self):
            """Auxiliary method."""
            pass

    master_handler.sync_tasks = {"key": PendingTaskMock()}
    master_handler.connection_lost(Exception())


# Test Master class


@patch.object(logging.getLogger("wazuh"), "warning")
@patch('asyncio.get_running_loop', return_value=loop)
@patch("wazuh.core.cluster.master.ProcessPoolExecutor")
def test_master_init(pool_executor_mock, get_running_loop_mock, warning_mock):
    """Check if the Master class is being properly initialized."""

    class PoolExecutorMock:
        def __init__(self, max_workers):
            pass

    # Test the try
    pool_executor_mock.return_value = PoolExecutorMock

    master_class = master.Master(performance_test=False, concurrency_test=False,
                                 configuration={'node_name': 'master', 'nodes': ['master'], 'port': 1111},
                                 cluster_items=cluster_items,
                                 enable_ssl=False)

    assert master_class.integrity_control == {}
    assert master_class.handler_class == master.MasterHandler
    assert master_class.integrity_already_executed == []
    assert master_class.task_pool == PoolExecutorMock
    assert master_class.integrity_already_executed == []
    assert isinstance(master_class.dapi, dapi.APIRequestQueue)
    assert isinstance(master_class.sendsync, dapi.SendSyncRequestQueue)
    assert master_class.dapi.run in master_class.tasks
    assert master_class.sendsync.run in master_class.tasks
    assert master_class.file_status_update in master_class.tasks
    assert master_class.pending_api_requests == {}

    # Test the exceptions
    pool_executor_mock.side_effect = FileNotFoundError
    master_class = master.Master(performance_test=False, concurrency_test=False,
                                 configuration={'node_name': 'master', 'nodes': ['master'], 'port': 1111},
                                 cluster_items=cluster_items,
                                 enable_ssl=False)

    warning_mock.assert_has_calls([call("In order to take advantage of Wazuh 4.3.0 cluster improvements, the directory "
                                        "'/dev/shm' must be accessible by the 'wazuh' user. Check that this file has "
                                        "permissions to be accessed by all users. Changing the file permissions to 777 "
                                        "will solve this issue."),
                                   call('The Wazuh cluster will be run without the improvements added in Wazuh 4.3.0 '
                                        'and higher versions.')])

    pool_executor_mock.side_effect = PermissionError
    master_class = master.Master(performance_test=False, concurrency_test=False,
                                 configuration={'node_name': 'master', 'nodes': ['master'], 'port': 1111},
                                 cluster_items=cluster_items,
                                 enable_ssl=False)

    warning_mock.assert_has_calls([call("In order to take advantage of Wazuh 4.3.0 cluster improvements, the directory "
                                        "'/dev/shm' must be accessible by the 'wazuh' user. Check that this file has "
                                        "permissions to be accessed by all users. Changing the file permissions to 777 "
                                        "will solve this issue."),
                                   call('The Wazuh cluster will be run without the improvements added in Wazuh 4.3.0 '
                                        'and higher versions.')])


@patch('asyncio.get_running_loop', return_value=loop)
@patch("wazuh.core.cluster.master.metadata.__version__", "1.0.0")
def test_master_to_dict(get_running_loop_mock):
    """Check if the master's healthcheck information is properly obtained."""

    master_class = master.Master(performance_test=False, concurrency_test=False,
                                 configuration={'node_name': 'master', 'nodes': ['master'], 'port': 1111,
                                                "node_type": "master"},
                                 cluster_items=cluster_items,
                                 enable_ssl=False)

    assert master_class.to_dict() == {
        'info': {'name': master_class.configuration['node_name'], 'type': master_class.configuration['node_type'],
                 'version': "1.0.0", 'ip': master_class.configuration['nodes'][0]}}


def test_get_agent_groups_info():
    """Check that the function get_agent_groups_info returns the agent-groups
    information as many times as clients connected to the master node.

    Once the information is sent to all clients,
    this function deletes the agent-groups information so that it can be retrieved again.
    """
    master_class = get_master()
    master_class.clients = {'worker1': 'worker', 'worker2': 'worker'}
    master_class.agent_groups_control_workers = {'worker1'}
    master_class.agent_groups_control = {'testing': 'agent_groups_control'}

    assert master_class.get_agent_groups_info('worker2') == {'testing': 'agent_groups_control'}
    assert master_class.get_agent_groups_info('worker2') == dict()
    assert master_class.agent_groups_control_workers == {'worker1', 'worker2'}


@pytest.mark.asyncio
@freeze_time("2022-01-01")
@patch('asyncio.sleep')
async def test_agent_groups_update(sleep_mock):
    """Check that agent-groups information is periodically retrieved from the database."""

    class LoggerMock:
        """Auxiliary class."""

        def __init__(self):
            self._info = []
            self._error = []
            self.counter = 0

        def info(self, data):
            """Auxiliary method."""
            self._info.append(data)
            self.counter += 1
            if self.counter >= 5:
                raise Exception('Stop while true')

        def error(self, data):
            """Auxiliary method."""
            self._error.append(data)
            raise Exception('Stop while true')

    class AsyncWazuhDBConnectionMock:
        """Auxiliary class."""

        def __init__(self):
            pass

        async def run_wdb_command(self):
            pass

    class SyncWazuhdbMock:
        """Auxiliary class."""

        def __init__(self, manager, logger, cmd, data_retriever, get_data_command, get_payload):
            self.counter = 0
            self.logger = logger

        async def retrieve_information(self):
            """Auxiliary method."""
            self.counter += 1
            if self.counter >= 2:
                raise Exception('Testing')
            return ['[{"data":[]}]']

    logger_mock = LoggerMock()
    master_class = get_master()

    with patch("wazuh.core.cluster.master.Master.setup_task_logger",
               return_value=logger_mock) as setup_task_logger_mock:
        with patch('wazuh.core.cluster.master.AsyncWazuhDBConnection', AsyncWazuhDBConnectionMock):
            with patch('wazuh.core.cluster.master.c_common.SyncWazuhdb', SyncWazuhdbMock):
                with pytest.raises(Exception, match='Stop while true'):
                    master_class.clients = {'worker1': 'worker1'}
                    master_class.agent_groups_control_workers = {'worker1'}
                    await master_class.agent_groups_update()
                assert "Starting." in logger_mock._info
                assert "Finished in 0.000s." in logger_mock._info
                assert "Error getting agent-groups from WDB: Stop while true" in logger_mock._error
                assert master_class.agent_groups_control_workers == set()
                setup_task_logger_mock.assert_called_once_with('Local agent-groups')

                with pytest.raises(Exception, match='Stop while true'):
                    logger_mock.counter = 0
                    master_class.clients = {}
                    await master_class.agent_groups_update()
                assert "No clients connected. Skipping." in logger_mock._info


@pytest.mark.asyncio
@freeze_time("2021-11-02")
@patch('asyncio.sleep')
async def test_master_file_status_update_ok(sleep_mock):
    """Check if the file status is properly obtained."""

    master_class = get_master()

    class LoggerMock:
        """Auxiliary class."""

        def __init__(self):
            self._info = []
            self._error = []
            self.counter = 0

        def info(self, data):
            """Auxiliary method."""
            self._info.append(data)

        def error(self, data):
            """Auxiliary method."""
            self._error.append(data)
            self.counter += 1
            if self.counter >= 2:
                raise Exception("Stop while true")

    counter = 0

    async def run_in_pool(loop, pool, f, *args, **kwargs):
        nonlocal counter
        counter += 1
        if counter >= 2:
            raise Exception('Stop run_in_pool')

        return ['info']

    logger_mock = LoggerMock()

    with patch("wazuh.core.cluster.master.cluster.run_in_pool", side_effect=run_in_pool) as run_in_pool_mock:
        with patch("wazuh.core.cluster.master.Master.setup_task_logger",
                   return_value=logger_mock) as setup_task_logger_mock:
            with pytest.raises(Exception, match='Stop while true'):
                await master_class.file_status_update()

            assert "Starting." in logger_mock._info
            assert "Finished in 0.000s. Calculated metadata of 1 files." in logger_mock._info
            assert "Error calculating local file integrity: Stop run_in_pool" in logger_mock._error
            setup_task_logger_mock.assert_called_once_with('Local integrity')
            assert master_class.integrity_control == ['info']


@pytest.mark.asyncio
@freeze_time("2021-11-02")
@patch('asyncio.sleep')
@patch('wazuh.core.cluster.master.cluster.run_in_pool', return_value=[])
async def test_master_file_status_update_ok(run_in_pool_mock, asyncio_sleep_mock):
    """Check if the file status is properly obtained."""

    master_class = master.Master(performance_test=False, concurrency_test=False,
                                 configuration={'node_name': 'master', 'nodes': ['master'], 'port': 1111,
                                                "node_type": "master"},
                                 cluster_items=cluster_items,
                                 enable_ssl=False)

    class LoggerMock:
        """Auxiliary class."""

        def __init__(self):
            self._info = []
            self._error = []

        def info(self, data):
            """Auxiliary method."""
            self._info.append(data)

        def error(self, data):
            """Auxiliary method."""
            self._error.append(data)

    class IntegrityExecutedMock:
        """Auxiliary class."""

        def __init__(self):
            self._clear = False

        def clear(self):
            self._clear = True

    async def sleep_mock(recalculate_integrity):
        raise Exception()

    logger_mock = LoggerMock()
    master_class.integrity_already_executed = IntegrityExecutedMock()
    asyncio_sleep_mock.side_effect = sleep_mock

    with patch("wazuh.core.cluster.master.Master.setup_task_logger",
               return_value=logger_mock) as setup_task_logger_mock:
        # Test the 'try'
        try:
            await master_class.file_status_update()
        except Exception:
            assert "Starting." in logger_mock._info
            assert "Finished in 0.000s. Calculated metadata of 0 files." in logger_mock._info
            # assert "Error calculating local file integrity: " in logger_mock._error
            setup_task_logger_mock.assert_called_once_with('Local integrity')
            assert master_class.integrity_control == run_in_pool_mock.return_value

        # Test the 'except'
        run_in_pool_mock.side_effect = Exception
        try:
            await master_class.file_status_update()
        except Exception:
            assert "Error calculating local file integrity: " in logger_mock._error


@patch('asyncio.get_running_loop', return_value=loop)
@patch("wazuh.core.agent.Agent.get_agents_overview", return_value={'items': [{'node_name': '1'}]})
def test_master_get_health(get_running_loop_mock, get_agent_overview_mock):
    """Check if nodes and the synchronization information is properly obtained."""

    class MockDict(Dict):
        def __init__(self, kwargs):
            super().__init__(**kwargs)

        def to_dict(self):
            return {'info': {'n_active_agents': 4, 'type': 'worker'}, 'status': {'last_keep_alive': 0}}

    class MockMaster(master.Master):
        def to_dict(self):
            return {'testing': 'get_health', 'info': {'type': 'master'}}

    master_class = MockMaster(performance_test=False, concurrency_test=False,
                              configuration={'node_name': 'master', 'nodes': ['master'], 'port': 1111,
                                             'node_type': 'master'},
                              cluster_items=cluster_items, enable_ssl=False)
    master_class.clients = {'1': MockDict({'testing': 'dict'})}

    assert master_class.get_health({'jey': 'value', 'hoy': 'value'}) == {'n_connected_nodes': 0, 'nodes': {}}
    assert master_class.get_health(None) == {'n_connected_nodes': 1,
                                             'nodes': {'1': {'info': {'n_active_agents': 5, 'type': 'worker'},
                                                             'status':
                                                                 {'last_keep_alive': '1970-01-01T00:00:00.000000Z'}},
                                                       'master': {'testing': 'get_health',
                                                                  'info': {'type': 'master', 'n_active_agents': 0}}}}


@patch('asyncio.get_running_loop', return_value=loop)
def test_master_get_node(get_running_loop_mock):
    """Check if basic information about the node is being returned."""

    master_class = master.Master(performance_test=False, concurrency_test=False,
                                 configuration={'node_name': 'master', 'nodes': ['master'], 'port': 1111,
                                                "node_type": "master", "name": "master"},
                                 cluster_items=cluster_items,
                                 enable_ssl=False)

    assert master_class.get_node() == {'type': master_class.configuration['node_type'],
                                       'cluster': master_class.configuration['name'],
                                       'node': master_class.configuration['node_name']}<|MERGE_RESOLUTION|>--- conflicted
+++ resolved
@@ -483,27 +483,15 @@
         process_request_mock.assert_called_once_with(b"random", b"data")
 
     logger_mock.assert_has_calls([call("Command received: b'syn_i_w_m_p'"), call("Command received: b'syn_a_w_m_p'"),
-<<<<<<< HEAD
-                                  call("Command received: b'syn_g_w_m_p'"), call("Command received: b'syn_i_w_m'"),
-                                  call("Command received: b'syn_e_w_m'"), call("Command received: b'syn_a_w_m'"),
-                                  call("Command received: b'syn_i_w_m_e'"), call("Command received: b'syn_e_w_m_e'"),
-                                  call("Command received: b'syn_i_w_m_r'"), call("Command received: b'syn_w_g_e'"),
-                                  call("Command received: b'syn_wgc_e'"), call("Command received: b'syn_w_g_err'"),
-                                  call("Command received: b'syn_wgc_err'"), call("Command received: b'dapi'"),
-                                  call("Command received: b'dapi_res'"),
-                                  call("Command received: b'get_nodes'"), call("Command received: b'get_health'"),
-                                  call("Command received: b'sendsync'"), call("Command received: b'random'")])
-=======
                                   call("Command received: b'syn_i_w_m'"), call("Command received: b'syn_e_w_m'"),
                                   call("Command received: b'syn_a_w_m'"), call("Command received: b'syn_i_w_m_e'"),
                                   call("Command received: b'syn_e_w_m_e'"), call("Command received: b'syn_i_w_m_r'"),
                                   call("Command received: b'syn_w_g_e'"), call("Command received: b'syn_wgc_e'"),
                                   call("Command received: b'syn_w_g_err'"), call("Command received: b'syn_wgc_err'"),
                                   call("Command received: b'dapi'"), call("Command received: b'dapi_res'"),
-                                  call("Command received: b'dapi_err'"), call("Command received: b'get_nodes'"),
+                                  call("Command received: b'get_nodes'"),
                                   call("Command received: b'get_health'"), call("Command received: b'sendsync'"),
                                   call("Command received: b'random'")])
->>>>>>> fb4b5df7
 
 
 @pytest.mark.asyncio
@@ -822,19 +810,12 @@
     # Test the fourth condition
     assert master_handler.setup_sync_integrity(b'random', b"data") == b"ok"
 
-<<<<<<< HEAD
     setup_receive_file_mock.assert_has_calls([
         call(receive_task_class=master.ReceiveIntegrityTask, data=b'data', logger_tag='Integrity check'),
         call(receive_task_class=master.ReceiveExtraValidTask, data=b'data', logger_tag='Integrity sync'),
         call(receive_task_class=master.ReceiveAgentInfoTask, data=b'data', logger_tag='Agent-info sync'),
-        call(receive_task_class=master.ReceiveAgentGroupsTask, data=b'data', logger_tag='Agent-groups sync'),
         call(receive_task_class=None, data=b'data', logger_tag='')
     ])
-=======
-    setup_receive_file_mock.assert_has_calls(
-        [call(master.ReceiveIntegrityTask, b"data"), call(master.ReceiveExtraValidTask, b"data"),
-         call(master.ReceiveAgentInfoTask, b"data"), call(None, b"data")])
->>>>>>> fb4b5df7
 
 
 @patch("wazuh.core.cluster.common.WazuhCommon.setup_send_info", return_value=b"ok")
