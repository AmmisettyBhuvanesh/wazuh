# Copyright (C) 2015-2020, Wazuh Inc.
# Created by Wazuh, Inc. <info@wazuh.com>.
# This program is free software; you can redistribute it and/or modify it under the terms of GPLv2

import asyncio
import itertools
import json
import logging
import operator
import os
import random
import time
from concurrent.futures import ThreadPoolExecutor
from functools import reduce
from operator import or_
from typing import Callable, Dict, Tuple

import wazuh.core.cluster.cluster
import wazuh.core.cluster.utils
import wazuh.core.manager
import wazuh.results as wresults
from wazuh import exception, agent, common
from wazuh.core.cluster import local_client, common as c_common
from wazuh.exception import WazuhException, WazuhClusterError, WazuhError


class DistributedAPI:
    """Represents a distributed API request."""

    def __init__(self, f: Callable, logger: logging.getLogger, f_kwargs: Dict = None, node: c_common.Handler = None,
                 debug: bool = False, request_type: str = "local_master",
                 wait_for_complete: bool = False, from_cluster: bool = False, is_async: bool = False,
                 broadcasting: bool = False, basic_services: tuple = None, local_client_arg: str = None,
<<<<<<< HEAD
                 rbac_permissions: Dict = None, nodes: list = None, cluster_required: bool = False):
        """Class constructor.

        Parameters
        ----------
        f : callable
            Function to be executed.
        logger : logging.getLogger
            Logging logger to use.
        f_kwargs : dict, optional
            Arguments to be passed to function `f`. Default `None`
        node : c_common.Handler, optional
            Asyncio protocol object to use when sending requests to other nodes. Default `None`
        debug : bool, optional
            Enable debug messages and raise exceptions. Default `False`
        pretty : bool, optional
            Return request result with pretty indent. Default `False`
        request_type : str, optional
            Default `"local_master"`
        wait_for_complete : bool, optional
            True to disable timeout, false otherwise. Default `False`
        from_cluster : bool, optional
            Default `False`
        is_async : bool, optional
            Default `False`
        broadcasting : bool, optional
            Default `False`
        basic_services : tuple, optional
            Default `None`
        local_client_arg: str, optional
            Default `None`
        rbac_permissions : dict, optional
            Default `None`
        nodes : list, optional
            Default `None`
        cluster_required : bool, optional
            True when the cluster must be enabled. False otherwise. Default `False`
=======
                 rbac_permissions: Dict = None, nodes: list = None):
        """
        Class constructor

        :param f: function to be executed
        :param f_kwargs: arguments to be passed to function `f`
        :param logger: Logging logger to use
        :param node: Asyncio protocol object to use when sending requests to other nodes
        :param debug: Enable debug messages and raise exceptions.
        :param wait_for_complete: true to disable timeout, false otherwise
>>>>>>> fdedb65f
        """
        self.logger = logger
        self.f = f
        self.f_kwargs = f_kwargs if f_kwargs is not None else {}
        self.node = node if node is not None else local_client
        self.cluster_items = wazuh.core.cluster.utils.get_cluster_items() if node is None else node.cluster_items
        self.debug = debug
        self.node_info = wazuh.core.cluster.cluster.get_node() if node is None else node.get_node()
        self.request_id = str(random.randint(0, 2**10 - 1))
        self.request_type = request_type
        self.wait_for_complete = wait_for_complete
        self.from_cluster = from_cluster
        self.is_async = is_async
        self.broadcasting = broadcasting
        self.rbac_permissions = rbac_permissions if rbac_permissions is not None else dict()
        self.nodes = nodes if nodes is not None else list()
        self.cluster_required = cluster_required
        if not basic_services:
            self.basic_services = ('wazuh-modulesd', 'ossec-analysisd', 'ossec-execd', 'wazuh-db')
            if common.install_type != "local":
                self.basic_services += ('ossec-remoted',)
        else:
            self.basic_services = basic_services

        self.local_clients = []
        self.local_client_arg = local_client_arg
        self.threadpool = ThreadPoolExecutor(max_workers=1)

    async def distribute_function(self) -> [Dict, exception.WazuhException]:
        """
        Distribute an API call.

        Returns
        -------
        dict or WazuhException
            Dictionary with API response or WazuhException in case of error.
        """
        try:
            self.logger.debug("Receiving parameters {}".format(self.f_kwargs))
            is_dapi_enabled = self.cluster_items['distributed_api']['enabled']
            is_cluster_disabled = self.node == local_client and wazuh.core.cluster.cluster.check_cluster_status()

            # If it is a cluster API request and the cluster is not enabled, raise an exception
            if is_cluster_disabled and self.cluster_required:
                raise exception.WazuhError(3013)

            # First case: execute the request locally.
            # If the distributed api is not enabled
            # If the cluster is disabled or the request type is local_any
            # if the request was made in the master node and the request type is local_master
            # if the request came forwarded from the master node and its type is distributed_master

            if not is_dapi_enabled or is_cluster_disabled or self.request_type == 'local_any' or \
                    (self.request_type == 'local_master' and self.node_info['type'] == 'master') or \
                    (self.request_type == 'distributed_master' and self.from_cluster):

                response = await self.execute_local_request()

            # Second case: forward the request
            # Only the master node will forward a request, and it will only be forwarded if its type is distributed_
            # master
            elif self.request_type == 'distributed_master' and self.node_info['type'] == 'master':
                response = await self.forward_request()

            # Last case: execute the request remotely.
            # A request will only be executed remotely if it was made in a worker node and its type isn't local_any
            else:
                response = await self.execute_remote_request()

            try:
                response = json.loads(response, object_hook=c_common.as_wazuh_object) \
                    if isinstance(response, str) else response
            except json.decoder.JSONDecodeError:
                response = {'message': response}

            return response if isinstance(response, (wresults.AbstractWazuhResult, exception.WazuhException)) \
                else wresults.WazuhResult(response)

        except exception.WazuhError as e:
            e.dapi_errors = self.get_error_info(e)
            return e
        except exception.WazuhInternalError as e:
            e.dapi_errors = self.get_error_info(e)
            if self.debug:
                raise
            self.logger.error(f'{e.message}', exc_info=True)
            return e
        except Exception as e:
            if self.debug:
                raise

            self.logger.error(f'Unhandled exception: {str(e)}', exc_info=True)
            return exception.WazuhInternalError(1000,
                                                dapi_errors=self.get_error_info(e))

    def check_wazuh_status(self):
        """
        There are some services that are required for wazuh to correctly process API requests. If any of those services
        is not running, the API must raise an exception indicating that:
            * It's not ready yet to process requests if services are restarting
            * There's an error in any of those services that must be addressed before using the API if any service is
              in failed status.
            * Wazuh must be started before using the API is the services are stopped.

        The basic services wazuh needs to be running are: wazuh-modulesd, ossec-remoted, ossec-analysisd, ossec-execd
        and wazuh-db
        """
        if self.f == wazuh.core.manager.status:
            return

        status = wazuh.core.manager.status()

        not_ready_daemons = {k: status[k] for k in self.basic_services if status[k] in ('failed',
                                                                                        'restarting',
                                                                                        'stopped')}

        if not_ready_daemons:
            extra_info = {
                'node_name': self.node_info.get('node', 'UNKNOWN NODE'),
                'not_ready_daemons': ', '.join([f'{key}->{value}' for key, value in not_ready_daemons.items()])
            }
            raise exception.WazuhError(1017, extra_message=extra_info)

    async def execute_local_request(self) -> str:
        """Execute an API request locally.

        Returns
        -------
        str
            JSON response.
        """
        def run_local():
            self.logger.debug("Starting to execute request locally")
            common.rbac.set(self.rbac_permissions)
            common.broadcast.set(self.broadcasting)
            common.cluster_nodes.set(self.nodes)
            data = self.f(**self.f_kwargs)
            common.reset_context_cache()
            self.logger.debug("Finished executing request locally")
            return data

        try:
            before = time.time()

            self.check_wazuh_status()

            timeout = None if self.wait_for_complete \
                else self.cluster_items['intervals']['communication']['timeout_api_exe']

            # LocalClient only for control functions
            if self.local_client_arg is not None:
                lc = local_client.LocalClient()
                self.f_kwargs[self.local_client_arg] = lc
            else:
                lc = None

            if self.is_async:
                task = run_local()
            else:
                loop = asyncio.get_running_loop()
                task = loop.run_in_executor(self.threadpool, run_local)

            try:
                data = await asyncio.wait_for(task, timeout=timeout)
            except asyncio.TimeoutError:
                raise exception.WazuhException(3021)

            after = time.time()
            self.logger.debug("Time calculating request result: {}s".format(after - before))
            return data
        except exception.WazuhError as e:
            e.dapi_errors = self.get_error_info(e)
            if self.debug:
                raise
            return json.dumps(e, cls=c_common.WazuhJSONEncoder)
        except exception.WazuhInternalError as e:
            e.dapi_errors = self.get_error_info(e)
            self.logger.error(f"{e.message}", exc_info=True)
            if self.debug:
                raise
            return json.dumps(e, cls=c_common.WazuhJSONEncoder)
        except Exception as e:
            self.logger.error(f'Error executing API request locally: {str(e)}', exc_info=True)
            if self.debug:
                raise
            return json.dumps(exception.WazuhInternalError(1000,
                                                           dapi_errors=self.get_error_info(e)),
                              cls=c_common.WazuhJSONEncoder)

    def release_local_clients(self):
        """
        Close all local clients created.

        This method should only be called when all local clients connected to the LocalServer have finished sending
        requests. Otherwise, errors will arise on subsequent requests.
        """
        for lc in self.local_clients:
            lc.transport.close()

    def get_client(self) -> c_common.Handler:
        """
        Create another LocalClient if necessary and stores it to be closed later.

        :return: client. Maybe an instance of LocalClient, WorkerHandler or MasterHandler
        """
        if self.node == local_client:
            client = local_client.LocalClient()
            self.local_clients.append(client)
        else:
            client = self.node

        return client

    def to_dict(self):
        return {"f": self.f,
                "f_kwargs": self.f_kwargs,
                "request_type": self.request_type,
                "wait_for_complete": self.wait_for_complete,
                "from_cluster": self.from_cluster,
                "is_async": self.is_async,
                "local_client_arg": self.local_client_arg,
                "basic_services": self.basic_services,
                "rbac_permissions": self.rbac_permissions,
                "broadcasting": self.broadcasting,
                "nodes": self.nodes
                }

    def get_error_info(self, e) -> Dict:
        """Build a response given an Exception.

        Parameters
        ----------
        e : Exception

        Returns
        -------
        dict
            Dict where keys are nodes and values are error information.
        """
        error_message = e.message if isinstance(e, exception.WazuhException) else exception.GENERIC_ERROR_MSG
        result = {self.node_info['node']: {'error': error_message}
                  }

        # Give log path only in case of WazuhInternalError
        if not isinstance(e, exception.WazuhError):
            log_filename = None
            for h in self.logger.handlers or self.logger.parent.handlers:
                if hasattr(h, 'baseFilename'):
                    log_filename = os.path.join('WAZUH_HOME', os.path.relpath(h.baseFilename, start=common.ossec_path))
            result[self.node_info['node']]['logfile'] = log_filename

        return result

    async def send_tmp_file(self, node_name=None):
        # POST/agent/group/:group_id/configuration and POST/agent/group/:group_id/file/:file_name API calls write
        # a temporary file in /var/ossec/tmp which needs to be sent to the master before forwarding the request
        client = self.get_client()
        res = json.loads(await client.send_file(os.path.join(common.ossec_path,
                                                             self.f_kwargs['tmp_file']),
                                                node_name),
                         object_hook=c_common.as_wazuh_object)
        os.remove(os.path.join(common.ossec_path, self.f_kwargs['tmp_file']))

    async def execute_remote_request(self) -> Dict:
        """Execute a remote request. This function is used by worker nodes to execute master_only API requests.

        Returns
        -------
        dict
            JSON response.
        """
        if 'tmp_file' in self.f_kwargs:
            await self.send_tmp_file()

        client = self.get_client()
        node_response = await client.execute(command=b'dapi',
                                             data=json.dumps(self.to_dict(),
                                                             cls=c_common.WazuhJSONEncoder).encode(),
                                             wait_for_complete=self.wait_for_complete)

        self.release_local_clients()

        return json.loads(node_response,
                          object_hook=c_common.as_wazuh_object)

    async def forward_request(self) -> [wresults.AbstractWazuhResult, exception.WazuhException]:
        """Forward a request to the node who has all available information to answer it.

        This function is called when a distributed_master function is used. Only the master node calls this function.
        An API request will only be forwarded to worker nodes.

        Returns
        -------
        wresults.AbstractWazuhResult or exception.WazuhException
        """
        async def forward(node_name: Tuple) -> [wresults.AbstractWazuhResult, exception.WazuhException]:
            """Forward a request to a node.

            Parameters
            ----------
            node_name : tuple
                Node to forward a request to.

            Returns
            -------
            wresults.AbstractWazuhResult or exception.WazuhException
            """
            node_name, agent_list = node_name
            if agent_list:
                self.f_kwargs['agent_id' if 'agent_id' in self.f_kwargs else 'agent_list'] = agent_list
            if node_name == 'unknown' or node_name == '' or node_name == self.node_info['node']:
                # The request will be executed locally if the the node to forward to is unknown, empty or the master
                # itself
                result = await self.distribute_function()
            else:
                if 'tmp_file' in self.f_kwargs:
                    await self.send_tmp_file(node_name)
                client = self.get_client()
                try:
                    result = json.loads(await client.execute(b'dapi_forward',
                                                             "{} {}".format(node_name,
                                                                            json.dumps(self.to_dict(),
                                                                                       cls=c_common.WazuhJSONEncoder)
                                                                            ).encode(),
                                                             self.wait_for_complete),
                                        object_hook=c_common.as_wazuh_object)
                except WazuhClusterError as e:
                    if e.code == 3022:
                        result = e
                    else:
                        raise e
                # Convert a non existing node into a WazuhError exception
                if isinstance(result, WazuhClusterError) and result.code == 3022:
                    result = WazuhError.from_dict(result.to_dict())

            return result if isinstance(result, (wresults.AbstractWazuhResult, exception.WazuhException)) \
                else wresults.WazuhResult(result)

        # get the node(s) who has all available information to answer the request.
        nodes = await self.get_solver_node()
        self.from_cluster = True

        if len(nodes) > 1:
            results = await asyncio.shield(asyncio.gather(*[forward(node) for node in nodes.items()]))

            response = reduce(or_, results)
            if isinstance(response, wresults.AbstractWazuhResult):
                response = response.limit(limit=self.f_kwargs.get('limit', common.database_limit),
                                          offset=self.f_kwargs.get('offset', 0)) \
                    .sort(fields=self.f_kwargs.get('fields', []),
                          order=self.f_kwargs.get('order', 'asc'))
        else:
            response = await forward(next(iter(nodes.items())))

        self.release_local_clients()

        return response

    async def get_solver_node(self) -> Dict:
        """Get the node(s) that can solve a request.

        Get the node(s) that have all the necessary information to answer the request. Only called when the request type
        is 'master_distributed' and the node_type is master.

        Returns
        -------
        dict
            Dict with node names with agents.
        """
        select_node = ['node_name']
        if 'agent_id' in self.f_kwargs or 'agent_list' in self.f_kwargs:
            # Group requested agents by node_name
            requested_agents = self.f_kwargs.get('agent_list', None) or [self.f_kwargs['agent_id']]
            filters = {'id': requested_agents} if requested_agents != '*' else None
            system_agents = agent.Agent.get_agents_overview(select=select_node,
                                                            limit=None,
                                                            filters=filters,
                                                            sort={'fields': ['node_name'], 'order': 'desc'})['items']
            node_name = {k: list(map(operator.itemgetter('id'), g)) for k, g in
                         itertools.groupby(system_agents, key=operator.itemgetter('node_name'))}

            if requested_agents != '*':  # When all agents are requested cannot be non existent ids
                # Add non existing ids in the master's dictionary entry
                non_existent_ids = list(set(requested_agents) - set(map(operator.itemgetter('id'), system_agents)))
                if non_existent_ids:
                    if self.node_info['node'] in node_name:
                        node_name[self.node_info['node']].extend(non_existent_ids)
                    else:
                        node_name[self.node_info['node']] = non_existent_ids

            return node_name

        elif 'node_id' in self.f_kwargs or ('node_list' in self.f_kwargs and self.f_kwargs['node_list'] != '*'):
            requested_nodes = self.f_kwargs.get('node_list', None) or [self.f_kwargs['node_id']]
            del self.f_kwargs['node_id' if 'node_id' in self.f_kwargs else 'node_list']
            return {node_id: [] for node_id in requested_nodes}

        elif 'group_id' in self.f_kwargs:
            common.rbac.set(self.rbac_permissions)
            agents = agent.get_agents_in_group(group_list=[self.f_kwargs['group_id']], select=select_node,
                                               sort={'fields': ['node_name'], 'order': 'desc'}).affected_items
            if len(agents) == 0:
                raise WazuhError(1755)
            del self.f_kwargs['group_id']
            node_name = {k: list(map(operator.itemgetter('id'), g)) for k, g in
                         itertools.groupby(agents, key=operator.itemgetter('node_name'))}

            return node_name

        else:
            if self.broadcasting:
                if 'node_list' in self.f_kwargs:
                    del self.f_kwargs['node_list']
                client = self.get_client()
                nodes = json.loads(await client.execute(command=b'get_nodes',
                                                        data=json.dumps({}).encode(),
                                                        wait_for_complete=False),
                                   object_hook=c_common.as_wazuh_object)
                node_name = {item['name']: [] for item in nodes['items']}
            else:
                # agents, syscheck, rootcheck and syscollector
                # API calls that affect all agents. For example, PUT/agents/restart, DELETE/rootcheck, etc...
                agents = agent.Agent.get_agents_overview(select=select_node, limit=None,
                                                         sort={'fields': ['node_name'], 'order': 'desc'})['items']
                node_name = {k: [] for k, _ in itertools.groupby(agents, key=operator.itemgetter('node_name'))}
            return node_name


class APIRequestQueue:
    """
    Represents a queue of API requests. This thread will be always in background, it will remain blocked until a
    request is pushed into its request_queue. Then, it will answer the request and get blocked again.
    """

    def __init__(self, server):
        self.request_queue = asyncio.Queue()
        self.server = server
        self.logger = logging.getLogger('wazuh').getChild('dapi')
        self.logger.addFilter(wazuh.core.cluster.utils.ClusterFilter(tag='Cluster', subtag='D API'))
        self.pending_requests = {}

    async def run(self):
        while True:
            names, request = (await self.request_queue.get()).split(' ', 1)
            names = names.split('*', 1)
            # name    -> node name the request must be sent to. None if called from a worker node.
            # id      -> id of the request.
            # request -> JSON containing request's necessary information
            name_2 = '' if len(names) == 1 else names[1] + ' '

            # Get reference to MasterHandler or WorkerHandler
            node = self.server.client if names[0] == 'master' else self.server.clients[names[0]]
            try:
                request = json.loads(request, object_hook=c_common.as_wazuh_object)
                self.logger.info("Receiving request: {} from {}".format(
                    request['f'].__name__, names[0] if not name_2 else '{} ({})'.format(names[0], names[1])))

                result = await DistributedAPI(**request,
                                              logger=self.logger,
                                              node=node).distribute_function()
                task_id = await node.send_string(json.dumps(result, cls=c_common.WazuhJSONEncoder).encode())
            except Exception as e:
                self.logger.error("Error in distributed API: {}".format(e), exc_info=True)
                task_id = b'Error in distributed API: ' + str(e).encode()

            if task_id.startswith(b'Error'):
                self.logger.error(task_id.decode())
                result = await node.send_request(b'dapi_err', name_2.encode() + task_id)
            else:
                result = await node.send_request(b'dapi_res', name_2.encode() + task_id)
            if not isinstance(result, WazuhException):
                if result.startswith(b'Error'):
                    self.logger.error(result.decode())
            else:
                self.logger.error(result.message)

    def add_request(self, request: bytes):
        """Add a request to the queue.

        Parameters
        ----------
        request : bytes
            Request to add.
        """
        self.logger.debug("Received request: {}".format(request))
        self.request_queue.put_nowait(request.decode())<|MERGE_RESOLUTION|>--- conflicted
+++ resolved
@@ -31,7 +31,6 @@
                  debug: bool = False, request_type: str = "local_master",
                  wait_for_complete: bool = False, from_cluster: bool = False, is_async: bool = False,
                  broadcasting: bool = False, basic_services: tuple = None, local_client_arg: str = None,
-<<<<<<< HEAD
                  rbac_permissions: Dict = None, nodes: list = None, cluster_required: bool = False):
         """Class constructor.
 
@@ -69,18 +68,6 @@
             Default `None`
         cluster_required : bool, optional
             True when the cluster must be enabled. False otherwise. Default `False`
-=======
-                 rbac_permissions: Dict = None, nodes: list = None):
-        """
-        Class constructor
-
-        :param f: function to be executed
-        :param f_kwargs: arguments to be passed to function `f`
-        :param logger: Logging logger to use
-        :param node: Asyncio protocol object to use when sending requests to other nodes
-        :param debug: Enable debug messages and raise exceptions.
-        :param wait_for_complete: true to disable timeout, false otherwise
->>>>>>> fdedb65f
         """
         self.logger = logger
         self.f = f
