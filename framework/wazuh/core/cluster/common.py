# Created by Wazuh, Inc. <info@wazuh.com>.
# This program is free software; you can redistribute it and/or modify it under the terms of GPLv2

import asyncio
import base64
import datetime
import hashlib
import json
import logging
import os
import random
import re
import struct
import traceback
from importlib import import_module
from typing import Tuple, Dict, Callable, List
from uuid import uuid4

import cryptography.fernet

import wazuh.core.cluster.utils
import wazuh.core.results as wresults
from wazuh import Wazuh
from wazuh.core import common, exception


class Response:
    """
    Define and store a response from a request.
    """

    def __init__(self):
        """Class constructor."""
        # Event object which will be set when the response is received.
        self.received_response = asyncio.Event()
        # Response content.
        self.content = None

    async def read(self) -> bytes:
        """Wait until a response is received."""
        await self.received_response.wait()
        return self.content

    def write(self, content):
        """Set the content of a response and notify its availability.

        Parameters
        ----------
        content : bytes
            Content to store in the response.
        """
        self.content = content
        self.received_response.set()


class InBuffer:
    """
    Define a buffer to receive incoming requests.
    """

    divide_flag = b'd'  # flag used to indicate the message is divided

    def __init__(self, total=0):
        """Class constructor.

        Parameters
        ----------
        total : int
            Size of the payload buffer in bytes.
        """
        self.payload = bytearray(total)  # array to store the message's data
        self.total = total  # total of bytes to receive
        self.received = 0  # number of received bytes
        self.cmd = ''  # request's command in header
        self.flag_divided = b''  # request's command flag to indicate a msg division
        self.counter = 0  # request's counter in the box

    def get_info_from_header(self, header: bytes, header_format: str, header_size: int) -> bytes:
        """Get information contained in the request's header.

        Parameters
        ----------
        header : bytes
            Raw header to process.
        header_format : str
            Struct format of the header.
        header_size : int
            Size in bytes of the header.

        Returns
        -------
        header : bytes
            Buffer without the content of the header.
        """
        self.counter, self.total, cmd = struct.unpack(header_format, header[:header_size])
        # The last Byte of the command is the flag indicating the division
        flag = cmd[-1:]
        self.flag_divided = flag if flag == InBuffer.divide_flag else b''

        # Command is the first 11 B of command without dashes (in case they were added)
        self.cmd = cmd[:-1].split(b' ')[0]
        self.payload = bytearray(self.total)
        return header[header_size:]

    def receive_data(self, data: bytes) -> bytes:
        """Add received data to payload bytearray.

        Parameters
        ----------
        data : bytes
            Received data.

        Returns
        -------
            Extended data buffer.
        """
        len_data = len(data[:self.total - self.received])
        self.payload[self.received:len_data + self.received] = data[:self.total - self.received]
        self.received += len_data
        return data[len_data:]


class ReceiveStringTask:
    """
    Create an asyncio task that can be identified by a task_id specified in advance.
    """

    def __init__(self, wazuh_common, logger, task_id):
        """Class constructor.

        Parameters
        ----------
        wazuh_common : WazuhCommon object
            Instance of WazuhCommon.
        logger : Logger object
            Logger to use during the receive process.
        task_id : bytes
            Pre-defined task_id to identify this object.
        """
        self.wazuh_common = wazuh_common
        self.coro = self.set_up_coro()
        self.task_id = task_id
        self.task = asyncio.create_task(self.coro(self.task_id))
        self.task.add_done_callback(self.done_callback)
        self.logger = logger

    def __str__(self) -> str:
        """Magic method str.

        Returns
        -------
        str
            Task id of this object.
        """
        return self.task_id.decode()

    def set_up_coro(self) -> Callable:
        """Define set_up_coro method. It is implemented differently for master, workers and synchronization types.

        Raises
        -------
        NotImplementedError
            If the method is not implemented.
        """
        raise NotImplementedError

    def done_callback(self, future=None):
        """Function to call when the task is finished.

        Remove string and task_id (if exist) from sync_tasks dict. If task was not cancelled, raise stored exception.
        """
        if self.task_id in self.wazuh_common.in_str:
            # pop() is used instead of 'del' so an exception is never raised here
            self.wazuh_common.in_str.pop(self.task_id, None)
        if self.task_id in self.wazuh_common.sync_tasks:
            del self.wazuh_common.sync_tasks[self.task_id]
        if not self.task.cancelled():
            task_exc = self.task.exception()
            if task_exc:
                self.logger.error(task_exc)


class ReceiveFileTask:
    """
    Create an asyncio task that can be identified by a task_id.
    """

    def __init__(self, wazuh_common, logger, task_id: bytes = b''):
        """Class constructor.

        Parameters
        ----------
        wazuh_common : WazuhCommon object
            Instance of WazuhCommon.
        logger : Logger object
            Logger to use during the receive process.
        task_id : bytes
            Pre-defined task_id to identify this object. If not specified, a random task_id will be used.
        """
        self.wazuh_common = wazuh_common
        self.coro = self.set_up_coro()
        self.task_id = task_id.decode() if task_id else str(uuid4())
        self.received_information = asyncio.Event()
        self.task = asyncio.create_task(self.coro(self.task_id, self.received_information))
        self.task.add_done_callback(self.done_callback)
        self.filename = ''
        self.logger = logger

    def __str__(self) -> str:
        """Magic method str.

        Returns
        -------
        str
            Task id of this object.
        """
        return self.task_id

    def set_up_coro(self) -> Callable:
        """Define set_up_coro method. It is implemented differently for master, workers and synchronization types.

        Raises
        -------
        NotImplementedError
            If the method is not implemented.
        """
        raise NotImplementedError

    def done_callback(self, future=None):
        """Function to call when the task is finished.

        Remove task_id (if exists) from sync_tasks dict. If task was not cancelled, raise stored exception.
        """
        if self.task_id in self.wazuh_common.sync_tasks:
            del self.wazuh_common.sync_tasks[self.task_id]
        if not self.task.cancelled():
            task_exc = self.task.exception()
            if task_exc:
                self.logger.error(task_exc)


class Handler(asyncio.Protocol):
    """
    Define common methods for echo clients and servers.
    """

    def __init__(self, fernet_key: str, cluster_items: Dict, logger: logging.Logger = None, tag: str = "Handler"):
        """Class constructor.

        Parameters
        ----------
        fernet_key : str
            32 length string used as key to initialize cryptography's Fernet.
        cluster_items : dict
            Cluster.json object containing cluster internal variables.
        logger : Logger object
            Logger object to use.
        tag : str
            Log tag.
        """
        super().__init__()
        # The counter is used to identify each message. If an incoming request has a known ID,
        # it is processed as a response.
        self.counter = random.SystemRandom().randint(0, 2 ** 32 - 1)
        # The box stores all sent messages IDs.
        self.box = {}
        # The div_msg_box stores all divided messages under its IDs.
        self.div_msg_box = {}
        # Defines command length.
        self.cmd_len = 12
        # Defines header length.
        self.header_len = self.cmd_len + 8  # 4 bytes of counter and 4 bytes of message size
        # Defines header format.
        self.header_format = f'!2I{self.cmd_len}s'
        # Stores received data.
        self.in_buffer = b''
        # Stores last received message.
        self.in_msg = InBuffer()
        # Stores incoming file information from file commands.
        self.in_file = {}
        # Stores incoming string information from string commands.
        self.in_str = {}
        # Maximum message length to send in a single request.
        self.request_chunk = 5242880
        # Object use to encrypt and decrypt requests.
        self.my_fernet = cryptography.fernet.Fernet(base64.b64encode(fernet_key.encode())) if fernet_key else None
        # Logging.Logger object used to write logs.
        self.logger = logging.getLogger('wazuh') if not logger else logger
        # Logging tag.
        self.tag = tag
        # Modify filter tags with context vars.
        wazuh.core.cluster.utils.context_tag.set(self.tag)
        self.cluster_items = cluster_items
        # Transports in asyncio are an abstraction of sockets.
        self.transport = None

    def push(self, message: bytes):
        """Send a message to peer.

        Parameters
        ----------
        message : bytes
            Message to send.
        """
        self.transport.write(message)

    def next_counter(self) -> int:
        """Increase the message ID counter.

        Returns
        -------
        self.counter : int
            New counter.
        """
        self.counter = (self.counter + 1) % (2 ** 32)
        return self.counter

    def msg_build(self, command: bytes, counter: int, data: bytes) -> List[bytearray]:
        """Build messages with header + payload.

        Each message contains a header in self.header_format format that includes self.counter, the data size and the
        command. The data is also encrypted and added to the bytearray starting from the position self.header_len.

        Parameters
        ----------
        command : bytes
            Command to send to peer.
        counter : int
            Message ID.
        data : bytes
            Data to send to peer.

        Returns
        -------
        list
            List of Bytes, built messages.
        """
        cmd_len = len(command)
        # cmd_len must be 12 - 1 (Byte reserved for the flag used in message division)
        if cmd_len > self.cmd_len - len(InBuffer.divide_flag):
            raise exception.WazuhClusterError(3024, extra_message=command)

        # Adds - to command until it reaches cmd length
        command = command + b' ' + b'-' * (self.cmd_len - cmd_len - 1)
        encrypted_data = self.my_fernet.encrypt(data) if self.my_fernet is not None else data
        message_size = self.header_len + len(encrypted_data)

        # Message size is <= request_chunk, send the message
        if message_size <= self.request_chunk:
            msg = bytearray(message_size)
            msg[:self.header_len] = struct.pack(self.header_format, counter, len(encrypted_data), command)
            msg[self.header_len:message_size] = encrypted_data
            return [msg]

        # Message size > request_chunk, send the message divided
        else:
            # Command with the flag d (divided)
            command = command[:-len(InBuffer.divide_flag)] + InBuffer.divide_flag
            msg_list = []
            partial_data_size = 0
            data_size = len(encrypted_data)
            while partial_data_size < data_size:
                message_size = self.request_chunk \
                    if data_size - partial_data_size + self.header_len >= self.request_chunk \
                    else data_size - partial_data_size + self.header_len

                # Last divided message, remove the flag
                if message_size == data_size - partial_data_size + self.header_len:
                    command = command[:-len(InBuffer.divide_flag)] + b'-' * len(InBuffer.divide_flag)

                msg = bytearray(message_size)
                msg[:self.header_len] = struct.pack(self.header_format, counter, message_size - self.header_len,
                                                    command)
                msg[self.header_len:message_size] = encrypted_data[
                                                    partial_data_size:partial_data_size + message_size - self.header_len]
                partial_data_size += message_size - self.header_len
                msg_list.append(msg)

            return msg_list

    def msg_parse(self) -> bool:
        """Parse an incoming message.

        Returns
        -------
        bool
            Whether a message was parsed or not.
        """
        if self.in_buffer:
            # Check if a new message was received.
            if self.in_msg.received == 0 and len(self.in_buffer) >= self.header_len:
                # A new message has been received. Both header and payload must be processed.
                self.in_buffer = self.in_msg.get_info_from_header(header=self.in_buffer,
                                                                  header_format=self.header_format,
                                                                  header_size=self.header_len)
                self.in_buffer = self.in_msg.receive_data(data=self.in_buffer)
                return True
            elif self.in_msg.received != 0:
                # The previous message has not been completely received yet. No header to parse, just payload.
                self.in_buffer = self.in_msg.receive_data(data=self.in_buffer)
                return True

        return False

    def get_messages(self) -> Tuple[bytes, int, bytes, bytes]:
        """Get received command, counter, payload and flag_divided.

        Called when data is received in the transport. It decrypts the received data and returns it using generators.
        If the data received in the transport contains multiple separated messages, it will return all of them in
        separate yields.

        Yields
        -------
        bytes
            Last received message command.
        int
            Counter.
        bytes
            Payload.
        bytes
            Flag_divided.
        """
        parsed = self.msg_parse()

        while parsed:
            if self.in_msg.received == self.in_msg.total:
                # Decrypt received message if it is not a part of a divided message
                try:
                    decrypted_payload = self.my_fernet.decrypt(bytes(self.in_msg.payload)) if self.my_fernet is not \
                        None and not self.in_msg.flag_divided and self.in_msg.counter not in self.div_msg_box \
                        else bytes(self.in_msg.payload)
                except cryptography.fernet.InvalidToken:
                    raise exception.WazuhClusterError(3025)
                yield self.in_msg.cmd, self.in_msg.counter, decrypted_payload, self.in_msg.flag_divided
                self.in_msg = InBuffer()
            else:
                break
            parsed = self.msg_parse()

    async def send_request(self, command: bytes, data: bytes) -> bytes:
        """Send a request to peer and wait for the response to be received and processed.

        Parameters
        ----------
        command : bytes
            Command to send.
        data : bytes
            Data to send.

        Returns
        -------
        response_data : bytes
            Response from peer.
        """
        response = Response()
        msg_counter = self.next_counter()
        self.box[msg_counter] = response
        try:
            msgs = self.msg_build(command, msg_counter, data)
            for msg in msgs:
                self.push(msg)
        except MemoryError:
            self.request_chunk //= 2
            raise exception.WazuhClusterError(3026)
        except Exception as e:
            raise exception.WazuhClusterError(3018, extra_message=str(e))
        try:
            # A lock is hold until response.write() is called inside data_received() method.
            response_data = await asyncio.wait_for(response.read(),
                                                   timeout=self.cluster_items['intervals']['communication'][
                                                       'timeout_cluster_request'])
            del self.box[msg_counter]
        except asyncio.TimeoutError:
            self.box[msg_counter] = None
            return b'Error sending request: timeout expired.'
        return response_data

    async def send_file(self, filename: str) -> bytes:
        """Send a file to peer, slicing it into chunks.

        Parameters
        ----------
        filename : str
            Full path of the file to send.

        Returns
        -------
        bytes
            Response message.
        """
        if not os.path.exists(filename):
            raise exception.WazuhClusterError(3034, extra_message=filename)

        filename = filename.encode()
        relative_path = filename.replace(common.wazuh_path.encode(), b'')
        # Tell to the destination node where (inside wazuh_path) the file has to be written.
        await self.send_request(command=b'new_file', data=relative_path)

        # Send each chunk so it is updated in the destination.
        file_hash = hashlib.sha256()
        with open(filename, 'rb') as f:
            data = f.read()
            await self.send_request(command=b'file_upd', data=relative_path + b' ' + data)
            file_hash.update(data)

        # Close the destination file descriptor so the file in memory is dumped to disk.
        await self.send_request(command=b'file_end', data=relative_path + b' ' + file_hash.digest())

        return b'File sent'

    async def send_string(self, my_str: bytes) -> bytes:
        """Send a large string to peer, slicing it into chunks.

        Parameters
        ----------
        my_str : bytes
            String to send.

        Returns
        -------
        task_id : bytes
             Whether sending was successful or not.
        """
        # Reserve space in destination node and obtain ID to send this string to.
        total = len(my_str)
        task_id = await self.send_request(command=b'new_str', data=str(total).encode())

        if task_id.startswith(b'Error'):
            self.logger.error(f'There was an error while trying to send a string: {task_id}')
            await self.send_request(command=b'err_str', data=str(total).encode())
        else:
            await self.send_request(command=b'str_upd', data=task_id + b' ' + my_str)

        return task_id

    def get_manager(self):
        """Get the manager object that created this Handler.

        Raises
        -------
        NotImplementedError
            If the method is not implemented.
        """
        raise NotImplementedError

    async def forward_dapi_response(self, data: bytes):
        """Forward a distributed API response from master node.

        Parameters
        ----------
        data : bytes
            Bytes containing local client name and string id separated by ' '.
        """
        client, string_id = data.split(b' ', 1)
        client = client.decode()
        try:
            res = await self.get_manager().local_server.clients[client].send_string(self.in_str[string_id].payload)
            res = await self.get_manager().local_server.clients[client].send_request(b'dapi_res', res)
        except exception.WazuhException as e:
            self.logger.error(f"Error sending API response to local client: {e}")
            res = await self.send_request(b'dapi_err', json.dumps(e, cls=WazuhJSONEncoder).encode())
        except Exception as e:
            self.logger.error(f"Error sending API response to local client: {e}")
            exc_info = json.dumps(exception.WazuhClusterError(code=1000, extra_message=str(e)),
                                  cls=WazuhJSONEncoder).encode()
            res = await self.send_request(b'dapi_err', exc_info)
        finally:
            # Remove the string after using it
            self.in_str.pop(string_id, None)

    async def forward_sendsync_response(self, data: bytes):
        """Forward a sendsync response from master node.

        Parameters
        ----------
        data : bytes
            Bytes containing local client name and string id separated by ' '.
        """
        client, string_id = data.split(b' ', 1)
        client = client.decode()
        try:
            await self.get_manager().local_server.clients[client].send_request(b'ok', self.in_str[string_id].payload)
        except exception.WazuhException as e:
            self.logger.error(f"Error sending send sync response to local client: {e}")
            await self.send_request(b'sendsyn_err', json.dumps(e, cls=WazuhJSONEncoder).encode())
        except Exception as e:
            self.logger.error(f"Error sending send sync response to local client: {e}")
            exc_info = json.dumps(exception.WazuhClusterError(code=1000, extra_message=str(e)),
                                  cls=WazuhJSONEncoder).encode()
<<<<<<< HEAD
            await self.send_request(b'sendsyn_err', exc_info)
=======
            await self.send_request(b'sendsync_err', exc_info)
        finally:
            # Remove the string after using it
            self.in_str.pop(string_id, None)
>>>>>>> 39b4ff30

    def data_received(self, message: bytes) -> None:
        """Handle received data from other peer.

        This method overrides asyncio.protocols.Protocol.data_received. It parses the message received, process
        the response and notify that the corresponding Response object (inside self.box[counter]) is available.

        Parameters
        ----------
        message : bytes
            Received data.
        """
        self.in_buffer += message
        for command, counter, payload, flag_divided in self.get_messages():
            # If the message is a divided one
            if flag_divided == InBuffer.divide_flag:
                try:
                    self.div_msg_box[counter] = self.div_msg_box[counter] + payload
                except KeyError:
                    self.div_msg_box[counter] = payload
            else:
                # If the message is the last part of a division, join it.
                if counter in self.div_msg_box:
                    payload = self.div_msg_box[counter] + payload
                    del self.div_msg_box[counter]
                    # Decrypt the joined payload
                    try:
                        payload = self.my_fernet.decrypt(bytes(payload)) if self.my_fernet is not \
                            None else bytes(payload)
                    except cryptography.fernet.InvalidToken:
                        raise exception.WazuhClusterError(3025)

                # If the message is the response of a previously sent request.
                if counter in self.box:
                    if self.box[counter] is None:
                        # Delete entry for previously expired request, just in case is received too late.
                        del self.box[counter]
                    else:
                        self.box[counter].write(self.process_response(command, payload))
                # If the message is not related to any previously sent request.
                else:
                    self.dispatch(command, counter, payload)

    def dispatch(self, command: bytes, counter: int, payload: bytes) -> None:
        """Process a received message and send a response.

        Parameters
        ----------
        command : bytes
            Command received.
        counter : int
            Message ID.
        payload : bytes
            Data received.
        """
        try:
            command, payload = self.process_request(command, payload)
        except exception.WazuhException as e:
            self.logger.error(f"Internal error processing request '{command}': {e}")
            command, payload = b'err', json.dumps(e, cls=WazuhJSONEncoder).encode()
        except Exception as e:
            self.logger.error(f"Unhandled error processing request '{command}': {e}", exc_info=True)
            command, payload = b'err', json.dumps(exception.WazuhInternalError(1000, extra_message=str(e)),
                                                  cls=WazuhJSONEncoder).encode()
        if command is not None:
            msgs = self.msg_build(command, counter, payload)
            for msg in msgs:
                self.push(msg)

    def close(self):
        """Close the connection."""
        self.transport.close()

    def process_request(self, command: bytes, data: bytes) -> Tuple[bytes, bytes]:
        """Define available commands for both master and clients.

        Parameters
        ----------
        command : bytes
            Received command from other peer.
        data : bytes
            Received data from other peer.

        Returns
        -------
        bytes
            Result.
        bytes
            Response message.
        """
        if command == b'echo':
            return self.echo(data)
        elif command == b'new_file':
            return self.receive_file(data)
        elif command == b'new_str':
            return self.receive_str(data)
        elif command == b'file_upd':
            return self.update_file(data)
        elif command == b'str_upd':
            return self.str_upd(data)
        elif command == b'err_str':
            return self.process_error_str(data)
        elif command == b"file_end":
            return self.end_file(data)
        else:
            return self.process_unknown_cmd(command)

    def process_response(self, command: bytes, payload: bytes) -> bytes:
        """Define response commands for both master and client.

        Parameters
        ----------
        command : bytes
            Received response command from other peer.
        payload : bytes
            Received data from other peer.

        Returns
        -------
        bytes
            Result message.
        """
        if command == b'ok':
            return payload
        elif command == b'err':
            return self.process_error_from_peer(payload)
        else:
            return b"Unkown response command received: " + command

    def echo(self, data: bytes) -> Tuple[bytes, bytes]:
        """Define response to 'echo' command.

        Parameters
        ----------
        data : bytes
            Message to send.

        Returns
        -------
        bytes
            Result.
        bytes
            Response message.
        """
        return b'ok', data

    def receive_file(self, data: bytes) -> Tuple[bytes, bytes]:
        """Create a file descriptor to store the incoming file.

        Parameters
        ----------
        data : bytes
            Relative path to the file.

        Returns
        -------
        bytes
            Result.
        bytes
            Response message.
        """
        self.in_file[data] = {'fd': open(common.wazuh_path + data.decode(), 'wb'), 'checksum': hashlib.sha256()}
        return b"ok ", b"Ready to receive new file"

    def update_file(self, data: bytes) -> Tuple[bytes, bytes]:
        """Update file content.

        Parameters
        ----------
        data : bytes
            Bytes containing filepath and data separated by ' '.

        Returns
        -------
        bytes
            Result.
        bytes
            Response message.
        """
        name, file_content = data.split(b' ', 1)
        self.in_file[name]['fd'].write(file_content)
        self.in_file[name]['checksum'].update(file_content)
        return b"ok", b"File updated"

    def end_file(self, data: bytes) -> Tuple[bytes, bytes]:
        """Close file descriptor (write file in disk) and check MD5.

        Parameters
        ----------
        data : bytes
            File SHA256.

        Returns
        -------
        bytes
            Result.
        bytes
            Response message.
        """
        name, checksum = data.split(b' ', 1)
        self.in_file[name]['fd'].close()
        if self.in_file[name]['checksum'].digest() == checksum:
            del self.in_file[name]
            return b"ok", b"File received correctly"
        else:
            del self.in_file[name]
            return b"err", b"File wasn't correctly received. Checksums aren't equal."

    def receive_str(self, data: bytes) -> Tuple[bytes, bytes]:
        """Create a bytearray with the string size.

        Parameters
        ----------
        data : bytes
            String size.

        Returns
        -------
        bytes
            Result.
        bytes
            String ID.
        """
        name = str(random.SystemRandom().randint(0, 2 ** 32 - 1)).encode()
        self.in_str[name] = InBuffer(total=int(data))
        return b"ok", name

    def str_upd(self, data: bytes) -> Tuple[bytes, bytes]:
        """Update string contents.

        Parameters
        ----------
        data : bytes
            Bytes containing string ID and data separated by ' '.

        Returns
        -------
        bytes
            Result.
        bytes
            String ID.
        """
        name, str_data = data.split(b' ', 1)
        self.in_str[name].receive_data(str_data)
        return b"ok", b"String updated"

    def process_error_str(self, expected_len: bytes) -> Tuple[bytes, bytes]:
        """Search and delete item inside self.in_str.

        If null byetearray is created inside self.in_str and its len is the same as 'expected_len', it can be
        inferred that said item is garbage consequence of an incorrect communication and should be deleted.

        Parameters
        ----------
        expected_len : bytes
            Expected length of bytearray. If any bytearray has this length and its content is null, it will be deleted.

        Returns
        -------
        bytes
            Result.
        bytes
            Task_id of deleted item, if found.
        """
        # Regex to find any character different to '\x00' (null) inside a string.
        regex = re.compile(b'[^\x00]')
        expected_len = int(expected_len.decode())

        for item in list(self.in_str):
            if self.in_str.get(item, None) and self.in_str.get(item).total == expected_len and not \
                    regex.match(self.in_str.get(item).payload):
                self.in_str.pop(item, None)
                return b'ok', item

        return b'ok', b'None'

    def process_unknown_cmd(self, command: bytes) -> Tuple[bytes, bytes]:
        """Define message when an unknown command is received.

        Parameters
        ----------
        command : bytes
            Command received from peer.

        Returns
        -------
        bytes
            Result.
        bytes
            Response message.
        """
        return b'err', f"unknown command '{command}'".encode()

    def process_error_from_peer(self, data: bytes) -> bytes:
        """Handle errors in requests.

        Parameters
        ----------
        data : bytes
            Error message from peer.

        Returns
        -------
        exc : dict, Exception
            Received error.
        """
        try:
            exc = json.loads(data.decode(), object_hook=as_wazuh_object)
        except json.JSONDecodeError as e:
            exc = exception.WazuhClusterError(3000, extra_message=data.decode())

        return exc

    def setup_task_logger(self, task_tag: str):
        """Create logger with a task_tag.

        Parameters
        ----------
        task_tag : str
            Tag describing the synchronization process.

        Returns
        -------
        task_logger : logging.Logger
            Logger created.
        """
        task_logger = self.logger.getChild(task_tag)
        task_logger.addFilter(wazuh.core.cluster.utils.ClusterFilter(tag=self.tag, subtag=task_tag))
        return task_logger


class WazuhCommon:
    """
    Task implementing common methods for both clients and servers that are Wazuh specific.
    """

    def __init__(self):
        """Class constructor."""
        self.sync_tasks = {}
        self.logger_tag = ''

    def get_logger(self, logger_tag: str = '') -> logging.Logger:
        """Get a logger object.

        Parameters
        ----------
        logger_tag : str
            Logger task to return. If empty, it will return main class logger.

        Raises
        -------
        NotImplementedError
            If the method is not implemented.
        """
        raise NotImplementedError

    def setup_receive_file(self, ReceiveTaskClass: Callable, data: bytes = b''):
        """Create ReceiveTaskClass object and add it to sync_tasks dict.

        Parameters
        ----------
        ReceiveTaskClass : Callable
            Class used to create an object.
        data : bytes
            Information used to create the object.

        Returns
        -------
        bytes
            Result.
        bytes
            Task ID.
        """
        my_task = ReceiveTaskClass(self, self.get_logger(self.logger_tag), data)
        self.sync_tasks[my_task.task_id] = my_task
        return b'ok', str(my_task).encode()

    def end_receiving_file(self, task_and_file_names: str) -> Tuple[bytes, bytes]:
        """Store full path to the received file in task_id and notify its availability.

        Parameters
        ----------
        task_and_file_names : str
            String containing task ID and relative filepath separated by ' '.

        Returns
        -------
        bytes
            Result.
        bytes
            Response message.
        """
        task_id, filename = task_and_file_names.split(' ', 1)
        if task_id not in self.sync_tasks:
            # Remove filename if task_id does not exists, before raising exception.
            if os.path.exists(os.path.join(common.wazuh_path, filename)):
                try:
                    os.remove(os.path.join(common.wazuh_path, filename))
                except Exception as e:
                    self.get_logger(self.logger_tag).error(
                        f"Attempt to delete file {os.path.join(common.wazuh_path, filename)} failed: {e}")
            raise exception.WazuhClusterError(3027, extra_message=task_id)

        # Set full path to file for task 'task_id' and notify it is ready to be read, so the lock is released.
        self.sync_tasks[task_id].filename = os.path.join(common.wazuh_path, filename)
        self.sync_tasks[task_id].received_information.set()
        return b'ok', b'File correctly received'

    def error_receiving_file(self, task_id_and_error_details: str) -> Tuple[bytes, bytes]:
        """Handle reported error by peer in the send file process.

        Remove received file if taskname was specified. Replace filepath with the received error details and notify
        its availability.

        Parameters
        ----------
        task_id_and_error_details : str
             WazuhJSONEncoded object with the exception details.

        Returns
        -------
        bytes
            Result.
        bytes
            Response message.
        """
        task_id, error_details = task_id_and_error_details.split(' ', 1)
        error_details_json = json.loads(error_details, object_hook=as_wazuh_object)
        if task_id in self.sync_tasks:
            # Remove filename if exists
            if os.path.exists(self.sync_tasks[task_id].filename):
                try:
                    os.remove(self.sync_tasks[task_id].filename)
                except Exception as e:
                    self.get_logger(self.logger_tag).error(f"Attempt to delete file {self.sync_tasks[task_id].filename}"
                                                           f" failed: {e}")
            self.sync_tasks[task_id].filename = error_details_json
            self.sync_tasks[task_id].received_information.set()
        else:
            self.get_logger(self.logger_tag).error(f"Error in synchronization process: {error_details_json}")
        return b'ok', b'Error received'

    def get_node(self):
        """Get basic information about the node.

        Returns
        -------
        dict
            Basic node information.
        """
        return self.get_manager().get_node()


def asyncio_exception_handler(loop, context: Dict):
    """Exception handler used in the protocol.

    Asyncio's default raises an exception and closes the transport. The desired behaviour in
    this case is just to show the error in the logs.

    Parameters
    ----------
    loop : Asyncio event loop object
        Event loop.
    context : dict
        Dictionary containing fields explained in
        https://docs.python.org/3/library/asyncio-eventloop.html#asyncio.loop.call_exception_handler.
    """
    logging.error(f"Unhandled exception: {context['exception']} {context['message']}\n"
                  ''.join(traceback.format_tb(context['exception'].__traceback__)))


class WazuhJSONEncoder(json.JSONEncoder):
    """
    Define special JSON encoder for Wazuh.
    """

    def default(self, obj):
        if callable(obj):
            result = {'__callable__': {}}
            attributes = result['__callable__']
            if hasattr(obj, '__name__'):
                attributes['__name__'] = obj.__name__
            if hasattr(obj, '__module__'):
                attributes['__module__'] = obj.__module__
            if hasattr(obj, '__qualname__'):
                attributes['__qualname__'] = obj.__qualname__
            if hasattr(obj, '__self__'):
                if isinstance(obj.__self__, Wazuh):
                    attributes['__wazuh__'] = obj.__self__.to_dict()
            attributes['__type__'] = type(obj).__name__
            return result
        elif isinstance(obj, exception.WazuhException):
            result = {'__wazuh_exception__': {'__class__': obj.__class__.__name__,
                                              '__object__': obj.to_dict()}}
            return result
        elif isinstance(obj, wresults.AbstractWazuhResult):
            result = {'__wazuh_result__': {'__class__': obj.__class__.__name__,
                                           '__object__': obj.encode_json()}
                      }
            return result
        elif isinstance(obj, (datetime.datetime, datetime.date)):
            return {'__wazuh_datetime__': obj.isoformat()}

        return json.JSONEncoder.default(self, obj)


def as_wazuh_object(dct: Dict):
    try:
        if '__callable__' in dct:
            encoded_callable = dct['__callable__']
            funcname = encoded_callable['__name__']
            if '__wazuh__' in encoded_callable:
                # Encoded Wazuh instance method.
                wazuh_dict = encoded_callable['__wazuh__']
                wazuh = Wazuh()
                return getattr(wazuh, funcname)
            else:
                # Encoded function or static method.
                qualname = encoded_callable['__qualname__'].split('.')
                classname = qualname[0] if len(qualname) > 1 else None
                module_path = encoded_callable['__module__']
                module = import_module(module_path)
                if classname is None:
                    return getattr(module, funcname)
                else:
                    return getattr(getattr(module, classname), funcname)
        elif '__wazuh_exception__' in dct:
            wazuh_exception = dct['__wazuh_exception__']
            return getattr(exception, wazuh_exception['__class__']).from_dict(wazuh_exception['__object__'])
        elif '__wazuh_result__' in dct:
            wazuh_result = dct['__wazuh_result__']
            return getattr(wresults, wazuh_result['__class__']).decode_json(wazuh_result['__object__'])
        elif '__wazuh_datetime__' in dct:
            return datetime.datetime.fromisoformat(dct['__wazuh_datetime__'])
        return dct

    except (KeyError, AttributeError):
        raise exception.WazuhInternalError(1000,
                                           extra_message=f"Wazuh object cannot be decoded from JSON {dct}",
                                           cmd_error=True)<|MERGE_RESOLUTION|>--- conflicted
+++ resolved
@@ -587,14 +587,10 @@
             self.logger.error(f"Error sending send sync response to local client: {e}")
             exc_info = json.dumps(exception.WazuhClusterError(code=1000, extra_message=str(e)),
                                   cls=WazuhJSONEncoder).encode()
-<<<<<<< HEAD
-            await self.send_request(b'sendsyn_err', exc_info)
-=======
             await self.send_request(b'sendsync_err', exc_info)
         finally:
             # Remove the string after using it
             self.in_str.pop(string_id, None)
->>>>>>> 39b4ff30
 
     def data_received(self, message: bytes) -> None:
         """Handle received data from other peer.
