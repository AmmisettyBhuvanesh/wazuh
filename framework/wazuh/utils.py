--- conflicted
+++ resolved
@@ -905,14 +905,10 @@
         if select_fields:
             set_select_fields = set(select_fields)
             set_fields_keys = set(self.fields.keys()) - self.extra_fields
-<<<<<<< HEAD
-            if not set_select_fields.issubset(set_fields_keys):
-                raise WazuhError(1724, "Allowed select fields: {0}. Fields {1}". \
-=======
+
             # if select is empty, it will be a subset of any set
             if not set_select_fields or not set_select_fields.issubset(set_fields_keys):
-                raise WazuhException(1724, "Allowed select fields: {0}. Fields {1}". \
->>>>>>> 956482a4
+                raise WazuhError(1724, "Allowed select fields: {0}. Fields {1}". \
                                      format(', '.join(self.fields.keys()), ', '.join(set_select_fields - set_fields_keys)))
 
             select_fields = set_select_fields
