# Copyright (C) 2015-2019, Wazuh Inc.
# Created by Wazuh, Inc. <info@wazuh.com>.
# This program is free software; you can redistribute it and/or modify it under the terms of GPLv2

import fcntl
import json
import random
import re
import socket
import subprocess
import time
from collections import OrderedDict
<<<<<<< HEAD
from datetime import datetime
=======
from datetime import datetime, timezone
from glob import glob
>>>>>>> 956482a4
from os import remove, chmod
from os.path import exists, join
from shutil import Error
from typing import Dict
from xml.dom.minidom import parseString
from xml.parsers.expat import ExpatError

from wazuh import Wazuh
from wazuh import common
from wazuh import configuration
from wazuh.agent import Agent
from wazuh.cluster.utils import get_manager_status, get_cluster_status, manager_restart, read_cluster_config
from wazuh.exception import WazuhError, WazuhInternalError
from wazuh.results import WazuhResult
from wazuh.utils import filter_array_by_query
from wazuh.utils import previous_month, tail, load_wazuh_xml, safe_move
from wazuh.utils import process_array

_re_logtest = re.compile(r"^.*(?:ERROR: |CRITICAL: )(?:\[.*\] )?(.*)$")
execq_lockfile = join(common.ossec_path, "var", "run", ".api_execq_lock")


def status() -> Dict:
    """
    Returns the Manager processes that are running.

    :return: Dictionary (keys: status, daemon).
    """

    return get_manager_status()


def __get_ossec_log_fields(log):
    regex_category = re.compile(r"^(\d\d\d\d/\d\d/\d\d\s\d\d:\d\d:\d\d)\s(\S+)(?:\[.*)?:\s(DEBUG|INFO|CRITICAL|ERROR|WARNING):(.*)$")

    match = re.search(regex_category, log)

    if match:
        date = match.group(1)
        category = match.group(2)
        type_log = match.group(3)
        description = match.group(4)

        if "rootcheck" in category:  # Unify rootcheck category
            category = "ossec-rootcheck"

    else:
        return None

    return datetime.strptime(date, '%Y/%m/%d %H:%M:%S'), category, type_log.lower(), description


def ossec_log(type_log='all', category='all', months=3, offset=0, limit=common.database_limit, sort_by=None,
              sort_ascending=True, search_text=None, complementary_search=False, search_in_fields=None, q=''):
    """Gets logs from ossec.log.

    :param months: Returns logs of the last n months. By default is 3 months.
    :param offset: First item to return.
    :param limit: Maximum number of items to return.
    :param sort_by: Fields to sort the items by
    :param sort_ascending: Sort in ascending (true) or descending (false) order
    :param search_text: Text to search
    :param complementary_search: Find items without the text to search
    :param search_in_fields: Fields to search in
    :param q: Defines query to filter.
    :return: Dictionary: {'items': array of items, 'totalItems': Number of items (without applying the limit)}
    """
<<<<<<< HEAD
=======
    # set default values to 'type_log' and 'category' parameters
    type_log = filters.get('type_log', 'all')
    category = filters.get('category', 'all')

>>>>>>> 956482a4
    logs = []

    first_date = previous_month(months)
    statfs_error = "ERROR: statfs('******') produced error: No such file or directory"

    for line in tail(common.ossec_log, 2000):
        log_fields = __get_ossec_log_fields(line)
        if log_fields:
            log_date, log_category, level, description = log_fields

            if log_date < first_date:
                continue

            if category != 'all':
                if log_category:
                    if log_category != category:
                        continue
                else:
                    continue

<<<<<<< HEAD
            log_line = {'timestamp': log_date, 'tag': log_category, 'level': level, 'description': description}
=======
            # We transform local time (ossec.log) to UTC maintaining time integrity and log format
            log_line = {'timestamp': log_date.astimezone(timezone.utc).strftime('%Y-%m-%d %H:%M:%S'),
                        'tag': log_category, 'level': level, 'description': description}
>>>>>>> 956482a4
            if type_log == 'all':
                logs.append(log_line)
            elif type_log.lower() == level.lower():
                if "ERROR: statfs(" in line:
                    if statfs_error in logs:
                        continue
                    else:
                        logs.append(statfs_error)
                else:
                    logs.append(log_line)
            else:
                continue
        else:
            if logs and line and log_category == logs[-1]['tag'] and level == logs[-1]['level']:
                logs[-1]['description'] += "\n" + line

    return process_array(logs, search_text=search_text, search_in_fields=search_in_fields,
                         complementary_search=complementary_search, sort_by=sort_by, sort_ascending=sort_ascending,
                         offset=offset, limit=limit, q=q)


def ossec_log_summary(months=3):
    """
    Summary of ossec.log.
    :param months: Check logs of the last n months. By default is 3 months.
    :return: Dictionary by categories.
    """
    categories = {}

    first_date = previous_month(months)

    with open(common.ossec_log) as f:
        lines_count = 0
        for line in f:
            if lines_count > 50000:
                break
            lines_count = lines_count + 1

            line = __get_ossec_log_fields(line)

            # multine logs
            if line is None:
                continue

            log_date, category, log_type, _, = line

            if log_date < first_date:
                break

            if category:
                if category in categories:
                    categories[category]['all'] += 1
                else:
                    categories[category] = {'all': 1, 'info': 0, 'error': 0, 'critical': 0, 'warning': 0, 'debug': 0}
                categories[category][log_type] += 1
            else:
                continue

    return categories


def upload_file(path=None, content=None, overwrite=False):
    """
    Updates a group file
    :param path: Path of destination of the new file
    :param content: Content of file to be uploaded
    :param overwrite: True for updating existing files, False otherwise
    :return: Confirmation message in string
    """
    # if file already exists and overwrite is False, raise exception
    if not overwrite and exists(join(common.ossec_path, path)):
        raise WazuhError(1905)

    if len(content) == 0:
        raise WazuhError(1112)

    # for CDB lists
    if re.match(r'^etc/lists', path):
        return upload_list(content, path)

    return upload_xml(content, path)


def upload_xml(xml_file, path):
    """
    Updates XML files (rules and decoders)
    :param xml_file: content of the XML file
    :param path: Destination of the new XML file
    :return: Confirmation message
    """
    # path of temporary files for parsing xml input
    tmp_file_path = '{}/tmp/api_tmp_file_{}_{}.xml'.format(common.ossec_path, time.time(), random.randint(0, 1000))

    # create temporary file for parsing xml input
    try:
        with open(tmp_file_path, 'w') as tmp_file:
            # beauty xml file
            xml = parseString('<root>' + xml_file + '</root>')
            # remove first line (XML specification: <? xmlversion="1.0" ?>), <root> and </root> tags, and empty lines
            indent = '  '  # indent parameter for toprettyxml function
            pretty_xml = '\n'.join(filter(lambda x: x.strip(), xml.toprettyxml(indent=indent).split('\n')[2:-2])) + '\n'
            # revert xml.dom replacings
            # (https://github.com/python/cpython/blob/8e0418688906206fe59bd26344320c0fc026849e/Lib/xml/dom/minidom.py#L305)
            pretty_xml = pretty_xml.replace("&amp;", "&").replace("&lt;", "<").replace("&quot;", "\"", ) \
                .replace("&gt;", ">").replace('&apos;', "'")
            # delete two first spaces of each line
            final_xml = re.sub(fr'^{indent}', '', pretty_xml, flags=re.MULTILINE)
            tmp_file.write(final_xml)
        chmod(tmp_file_path, 0o660)
    except IOError:
        raise WazuhInternalError(1005)
    except ExpatError:
        raise WazuhError(1113)

    try:
        # check xml format
        try:
            load_wazuh_xml(tmp_file_path)
        except Exception as e:
            raise WazuhError(1113, str(e))

        # move temporary file to group folder
        try:
            new_conf_path = join(common.ossec_path, path)
            safe_move(tmp_file_path, new_conf_path, permissions=0o660)
        except Error:
            raise WazuhInternalError(1016)

        return WazuhResult({'message': 'File updated successfully'})

    except Exception as e:
        # remove created temporary file if an exception happens
        remove(tmp_file_path)
        raise e


def upload_list(list_file, path):
    """
    Updates CDB lists
    :param list_file: content of the list
    :param path: Destination of the new list file
    :return: Confirmation message.
    """
    # path of temporary file
    tmp_file_path = '{}/tmp/api_tmp_file_{}_{}.txt'.format(common.ossec_path, time.time(), random.randint(0, 1000))

    try:
        # create temporary file
        with open(tmp_file_path, 'w') as tmp_file:
            # write json in tmp_file_path
            for element in list_file.splitlines():
                # skip empty lines
                if not element:
                    continue
                tmp_file.write(element.strip() + '\n')
        chmod(tmp_file_path, 0o640)
    except IOError:
        raise WazuhInternalError(1005)

    # validate CDB list
    if not validate_cdb_list(tmp_file_path):
        raise WazuhError(1802)

    # move temporary file to group folder
    try:
        new_conf_path = join(common.ossec_path, path)
        safe_move(tmp_file_path, new_conf_path, permissions=0o660)
    except Error:
        raise WazuhInternalError(1016)

    return WazuhResult({'message': 'File updated successfully'})


def get_file(path, validation=False):
    """
    Returns the content of a file.
    :param path: Relative path of file from origin
    :return: Content file.
    """

    full_path = join(common.ossec_path, path)

    # validate CDB lists files
    if validation and re.match(r'^etc/lists', path) and not validate_cdb_list(path):
        raise WazuhError(1800, {'path': path})

    # validate XML files
    if validation and not validate_xml(path):
        raise WazuhError(1113)

    # check if file exists
    if not exists(full_path):
        raise WazuhError(1006)

    try:
        with open(full_path) as f:
            output = f.read()
    except IOError:
        raise WazuhInternalError(1005)

    return WazuhResult({'contents': output})

def validate_xml(path):
    """
    Validates a XML file
    :param path: Relative path of file from origin
    :return: True if XML is OK, False otherwise
    """
    full_path = join(common.ossec_path, path)
    try:
        with open(full_path) as f:
            parseString('<root>' + f.read() + '</root>')
    except IOError:
        raise WazuhInternalError(1005)
    except ExpatError:
        return False

    return True

def validate_cdb_list(path):
    """
    Validates a CDB list
    :param path: Relative path of file from origin
    :return: True if CDB list is OK, False otherwise
    """
    full_path = join(common.ossec_path, path)
    regex_cdb = re.compile(r'^[^:]+:[^:]*$')
    try:
        with open(full_path) as f:
            for line in f:
                # skip empty lines
                if not line.strip():
                    continue
                if not re.match(regex_cdb, line):
                    return False
    except IOError:
        raise WazuhInternalError(1005)

    return True


def delete_file(path):
    """
    Deletes a file.
    Returns a confirmation message if success, otherwise it raises
    a WazuhException
    :param path: Relative path of the file to be deleted
    :return: string Confirmation message
    """
    full_path = join(common.ossec_path, path)

    if exists(full_path):
        try:
            remove(full_path)
        except IOError:
            raise WazuhError(1907)
    else:
        raise WazuhError(1906)

    return WazuhResult({'message': 'File was deleted'})


def restart():
    """
    Wrapper for 'restart_manager' function due to interdependencies with cluster module

    :return: Confirmation message.
    """
    return manager_restart()


def _check_wazuh_xml(files):
    """
    Check Wazuh XML format from a list of files.
    :param files: List of files to check.
    :return: None
    """
    for f in files:
        try:
            subprocess.check_output(['{}/bin/verify-agent-conf'.format(common.ossec_path), '-f', f],
                                    stderr=subprocess.STDOUT)
        except subprocess.CalledProcessError as e:
            # extract error message from output. Example of raw output 2019/01/08 14:51:09 verify-agent-conf: ERROR:
            # (1230): Invalid element in the configuration: 'agent_conf'.\n2019/01/08 14:51:09 verify-agent-conf:
            # ERROR: (1207): Syscheck remote configuration in
            # '/var/ossec/tmp/api_tmp_file_2019-01-08-01-1546959069.xml' is corrupted.\n\n Example of desired output:
            # Invalid element in the configuration: 'agent_conf'. Syscheck remote configuration in
            # '/var/ossec/tmp/api_tmp_file_2019-01-08-01-1546959069.xml' is corrupted.
            output_regex = re.findall(pattern=r"\d{4}\/\d{2}\/\d{2} \d{2}:\d{2}:\d{2} verify-agent-conf: ERROR: "
                                              r"\(\d+\): ([\w \/ \_ \- \. ' :]+)", string=e.output.decode())
            raise WazuhError(1114, ' '.join(output_regex))
        except Exception as e:
            raise WazuhError(1743, str(e))


def validation():
    """
    Check if Wazuh configuration is OK.
    :return: Confirmation message.
    """
    lock_file = open(execq_lockfile, 'a+')
    fcntl.lockf(lock_file, fcntl.LOCK_EX)
    try:
        # sockets path
        api_socket_relative_path = join('queue', 'alerts', 'execa')
        api_socket_path = join(common.ossec_path, api_socket_relative_path)
        execq_socket_path = common.EXECQ
        # msg for checking Wazuh configuration
        execq_msg = 'check-manager-configuration '

        # remove api_socket if exists
        try:
            remove(api_socket_path)
        except OSError as e:
            if exists(api_socket_path):
                extra_msg = f'Socket: WAZUH_PATH/{api_socket_relative_path}. Error: {e.strerror}'
                raise WazuhInternalError(1014, extra_message=extra_msg)

        # up API socket
        try:
            api_socket = socket.socket(socket.AF_UNIX, socket.SOCK_DGRAM)
            api_socket.bind(api_socket_path)
            # timeout
            api_socket.settimeout(5)
        except OSError as e:
            extra_msg = f'Socket: WAZUH_PATH/{api_socket_relative_path}. Error: {e.strerror}'
            raise WazuhInternalError(1013, extra_message=extra_msg)

        # connect to execq socket
        if exists(execq_socket_path):
            try:
                execq_socket = socket.socket(socket.AF_UNIX, socket.SOCK_DGRAM)
                execq_socket.connect(execq_socket_path)
            except OSError as e:
                extra_msg = f'Socket: WAZUH_PATH/queue/alerts/execq. Error {e.strerror}'
                raise WazuhInternalError(1013, extra_message=extra_msg)
        else:
            raise WazuhInternalError(1901)

        # send msg to execq socket
        try:
            execq_socket.send(execq_msg.encode())
            execq_socket.close()
        except socket.error as e:
            raise WazuhInternalError(1014, extra_message=str(e))
        finally:
            execq_socket.close()

        # if api_socket receives a message, configuration is OK
        try:
            buffer = bytearray()
            # receive data
            datagram = api_socket.recv(4096)
            buffer.extend(datagram)
        except socket.timeout as e:
            raise WazuhInternalError(1014, extra_message=str(e))
        finally:
            api_socket.close()
            # remove api_socket
            if exists(api_socket_path):
                remove(api_socket_path)

        try:
            response = _parse_execd_output(buffer.decode('utf-8').rstrip('\0'))
        except (KeyError, json.decoder.JSONDecodeError) as e:
            raise WazuhInternalError(1904, extra_message=str(e))
    finally:
        fcntl.lockf(lock_file, fcntl.LOCK_UN)
        lock_file.close()

    return WazuhResult(response)


def _parse_execd_output(output: str) -> Dict:
    """
    Parses output from execd socket to fetch log message and remove log date, log daemon, log level, etc.
    :param output: Raw output from execd
    :return: Cleaned log message in a dictionary structure
    """
    json_output = json.loads(output)
    error_flag = json_output['error']
    if error_flag != 0:
        errors = []
        log_lines = json_output['message'].splitlines(keepends=False)
        for line in log_lines:
            match = _re_logtest.match(line)
            if match:
                errors.append(match.group(1))
        errors = list(OrderedDict.fromkeys(errors))
        raise WazuhError(1908, extra_message=errors)
    else:
        response = {'status': 'OK'}

    return response


def get_config(component, config):
    """
    Returns active configuration loaded in manager
    """
    return configuration.get_active_configuration(agent_id='000', component=component, configuration=config)


def get_info() -> Dict:
    """
    Returns manager configuration with cluster details

    :return: Dictionary with information about manager and cluster
    """
    # get name from agent 000
    manager = Agent(id=0)
    manager._load_info_from_DB()

    # read cluster configuration
    cluster_config = read_cluster_config()

    # get manager status
    cluster_info = get_cluster_status()
    # add 'name', 'node_name' and 'node_type' to cluster_info
    for name in ('name', 'node_name', 'node_type'):
        cluster_info[name] = cluster_config[name]

    # merge manager information into an unique dictionary
    manager_info = {**Wazuh().to_dict(),
                    **{'name': manager.name, 'cluster': cluster_info}}

    return manager_info<|MERGE_RESOLUTION|>--- conflicted
+++ resolved
@@ -10,12 +10,7 @@
 import subprocess
 import time
 from collections import OrderedDict
-<<<<<<< HEAD
-from datetime import datetime
-=======
 from datetime import datetime, timezone
-from glob import glob
->>>>>>> 956482a4
 from os import remove, chmod
 from os.path import exists, join
 from shutil import Error
@@ -30,7 +25,6 @@
 from wazuh.cluster.utils import get_manager_status, get_cluster_status, manager_restart, read_cluster_config
 from wazuh.exception import WazuhError, WazuhInternalError
 from wazuh.results import WazuhResult
-from wazuh.utils import filter_array_by_query
 from wazuh.utils import previous_month, tail, load_wazuh_xml, safe_move
 from wazuh.utils import process_array
 
@@ -68,7 +62,7 @@
     return datetime.strptime(date, '%Y/%m/%d %H:%M:%S'), category, type_log.lower(), description
 
 
-def ossec_log(type_log='all', category='all', months=3, offset=0, limit=common.database_limit, sort_by=None,
+def ossec_log(filters=None, months=3, offset=0, limit=common.database_limit, sort_by=None,
               sort_ascending=True, search_text=None, complementary_search=False, search_in_fields=None, q=''):
     """Gets logs from ossec.log.
 
@@ -83,13 +77,11 @@
     :param q: Defines query to filter.
     :return: Dictionary: {'items': array of items, 'totalItems': Number of items (without applying the limit)}
     """
-<<<<<<< HEAD
-=======
     # set default values to 'type_log' and 'category' parameters
+    filters = filters if filters is not None else {}
     type_log = filters.get('type_log', 'all')
     category = filters.get('category', 'all')
 
->>>>>>> 956482a4
     logs = []
 
     first_date = previous_month(months)
@@ -110,13 +102,10 @@
                 else:
                     continue
 
-<<<<<<< HEAD
-            log_line = {'timestamp': log_date, 'tag': log_category, 'level': level, 'description': description}
-=======
             # We transform local time (ossec.log) to UTC maintaining time integrity and log format
             log_line = {'timestamp': log_date.astimezone(timezone.utc).strftime('%Y-%m-%d %H:%M:%S'),
                         'tag': log_category, 'level': level, 'description': description}
->>>>>>> 956482a4
+
             if type_log == 'all':
                 logs.append(log_line)
             elif type_log.lower() == level.lower():
