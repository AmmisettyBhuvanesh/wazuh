--- conflicted
+++ resolved
@@ -1,7 +1,6 @@
 # Change Log
 All notable changes to this project will be documented in this file.
 
-<<<<<<< HEAD
 ## [v4.5.0]
 
 ### Manager
@@ -29,6 +28,8 @@
 
 - Added Audit policy change detection in FIM for Windows. [#14763](https://github.com/wazuh/wazuh/pull/14763)
 
+### Agent
+
 #### Changed
 
 - FIM option fim_check_ignore now applies to files and directories. [#13264](https://github.com/wazuh/wazuh/pull/13264)
@@ -43,8 +44,12 @@
 #### Removed
 
 - Unused option `local_ip` for agent configuration has been deleted. [#13878](https://github.com/wazuh/wazuh/pull/13878)
-=======
-## [v4.4.5]
+
+### Ruleset
+
+#### Changed
+
+- The SSHD decoder has been improved to catch disconnection events. [#14138](https://github.com/wazuh/wazuh/pull/14138)
 
 
 ## [v4.4.4] - 2023-06-13
@@ -61,23 +66,15 @@
 #### Changed
 
 - The Windows agent package signing certificate has been updated. ([#17506](https://github.com/wazuh/wazuh/pull/17506))
->>>>>>> 8c0eb4dd
 
 ### Ruleset
 
 #### Changed
 
-<<<<<<< HEAD
-- The SSHD decoder has been improved to catch disconnection events. [#14138](https://github.com/wazuh/wazuh/pull/14138)
-
-
-## [v4.4.3]
-=======
 - Updated all current rule descriptions from "Ossec" to "Wazuh". ([#17211](https://github.com/wazuh/wazuh/pull/17211))
 
 
 ## [v4.4.3] - 2023-05-26
->>>>>>> 8c0eb4dd
 
 ### Agent
 
