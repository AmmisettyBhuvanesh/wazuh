# Change Log
All notable changes to this project will be documented in this file.

## [v4.3.3]

### Manager

<<<<<<< HEAD
#### Changed

- Integratord now tries to read alerts indefinitely, instead of performing 3 attempts. ([#13437](https://github.com/wazuh/wazuh/pull/13437))
=======
#### Fixed

- Avoid creating duplicated client tags during deployment. ([#13651](https://github.com/wazuh/wazuh/pull/13651))

### Agent

#### Fixed

- Prevented Agentd from resetting its configuration on client block re-definition. ([#13642](https://github.com/wazuh/wazuh/pull/13642))
>>>>>>> ccbc9490


## [v4.3.2]

### Manager

#### Fixed

- Fixed a crash in Vuln Detector when scanning agents running on Windows. ([#13616](https://github.com/wazuh/wazuh/pull/13616))


## [v4.3.1] - 2022-05-18

### Manager

#### Fixed

- Fixed a crash when overwrite rules are triggered. ([#13439](https://github.com/wazuh/wazuh/pull/13439))
- Fixed a memory leak when loading overwrite rules. ([#13439](https://github.com/wazuh/wazuh/pull/13439))
- Fixed the use of relationship labels in overwrite rules. ([#13439](https://github.com/wazuh/wazuh/pull/13439))
- Fixed regex used to transform into datetime in the logtest framework function. ([#13430](https://github.com/wazuh/wazuh/pull/13430))

### RESTful API

#### Fixed

- Fixed API response when using sort in Agent upgrade related endpoints. ([#13178](https://github.com/wazuh/wazuh/pull/13178))

### Ruleset

#### Fixed

- Fixed rule 92656, added field condition win.eventdata.logonType equals 10 to avoid false positives. ([#13409](https://github.com/wazuh/wazuh/pull/13409))


## [v4.3.0] - 2022-05-05

### Manager

#### Added

- Added support for Arch Linux OS in Vulnerability Detector. Thanks to Aviel Warschawski (@avielw). ([#8178](https://github.com/wazuh/wazuh/pull/8178))
- Added a log message in the `cluster.log` file to notify that wazuh-clusterd has been stopped. ([#8749](https://github.com/wazuh/wazuh/pull/8749))
- Added message with the PID of `wazuh-clusterd` process when launched in foreground mode. ([#9077](https://github.com/wazuh/wazuh/pull/9077))
- Added time calculation when extra information is requested to the `cluster_control` binary. ([#10492](https://github.com/wazuh/wazuh/pull/10492))
- Added a context variable to indicate origin module in socket communication messages. ([#9209](https://github.com/wazuh/wazuh/pull/9209))
- Added unit tests for framework/core files to increase coverage. ([#9733](https://github.com/wazuh/wazuh/pull/9733))
- Added a verbose mode in the wazuh-logtest tool. ([#9204](https://github.com/wazuh/wazuh/pull/9204))
- Added Vulnerability Detector support for Amazon Linux. ([#8830](https://github.com/wazuh/wazuh/pull/8830))
- Introduced new option `<force>` to set the behavior when Authd finds conflicts on agent enrollment requests. ([#10693](https://github.com/wazuh/wazuh/pull/10693))
- Added saniziters to the unit tests execution. ([#9099](https://github.com/wazuh/wazuh/pull/9099))
- Vulnerability Detector introduces vulnerability inventory. ([#8237](https://github.com/wazuh/wazuh/pull/8237))
  - The manager will only deliver alerts when new vulnerabilities are detected in agents or when they stop applying.
- Added a mechanism to ensure the worker synchronization permissions is reset after a fixed period of time. ([#11031](https://github.com/wazuh/wazuh/pull/11031))
- Included mechanism to create and handle PID files for each child process of the API and cluster. ([#11799](https://github.com/wazuh/wazuh/pull/11799))
- Added support for Windows 11 in Vulnerability Detector. ([#12446](https://github.com/wazuh/wazuh/pull/12446))

#### Changed

- Changed the internal handling of agent keys in Remoted and Remoted to speed up key reloading. ([#8083](https://github.com/wazuh/wazuh/pull/8083))
- The option `<server>` of the Syslog output now supports hostname resolution. ([#7885](https://github.com/wazuh/wazuh/pull/7885))
- The product's UNIX user and group have been renamed to "wazuh". ([#7763](https://github.com/wazuh/wazuh/pull/7763))
- The MITRE database has been redesigned to provide full and searchable data. ([#7865](https://github.com/wazuh/wazuh/pull/7865))
- The static fields related to FIM have been ported to dynamic fields in Analysisd. ([7358](https://github.com/wazuh/wazuh/pull/7358))
- Changed all randomly generated IDs used for cluster tasks. Now, `uuid4` is used to ensure IDs are not repeated. ([8351](https://github.com/wazuh/wazuh/pull/8351))
- Improved sendsync error log to provide more details of the used parameters. ([#8873](https://github.com/wazuh/wazuh/pull/8873))
- Changed `walk_dir` function to be iterative instead of recursive. ([#9708](https://github.com/wazuh/wazuh/pull/9708))
- Refactored Integrity sync behavior so that new synchronizations do not start until extra-valid files are processed. ([#10183](https://github.com/wazuh/wazuh/issues/10038))
- Changed cluster synchronization, now the content of the `etc/shared` folder is synchronized. ([#10101](https://github.com/wazuh/wazuh/pull/10101))
- Changed all XML file loads. Now, `defusedxml` library is used to avoid possible XML-based attacks. ([8351](https://github.com/wazuh/wazuh/pull/8351))
- Changed configuration validation from execq socket to com socket. ([#8535](https://github.com/wazuh/wazuh/pull/8535))
- Updated utils unittest to improve process_array function coverage. ([#8392](https://github.com/wazuh/wazuh/pull/8392))
- Changed `request_slice` calculation to improve efficiency when accessing wazuh-db data. ([#8885](https://github.com/wazuh/wazuh/pull/8885))
- Improved the retrieval of information from `wazuh-db` so it reaches the optimum size in a single iteration. ([#9273](https://github.com/wazuh/wazuh/pull/9273))
- Optimized the way framework uses context cached functions and added a note on context_cached docstring. ([#9234](https://github.com/wazuh/wazuh/issues/9234))
- Improved framework regexes to be more specific and less vulnerable. ([#9332](https://github.com/wazuh/wazuh/pull/9332))
- Unified framework exceptions for non-active agents. ([#9423](https://github.com/wazuh/wazuh/pull/9423))
- Changed RBAC policies to case insensitive. ([#9433](https://github.com/wazuh/wazuh/pull/9433))
- Refactored framework stats module into SDK and core components to comply with Wazuh framework code standards. ([#9548](https://github.com/wazuh/wazuh/pull/9548))
- Changed the size of the agents chunks sent to the upgrade socket to make the upgrade endpoints faster. ([#10309](https://github.com/wazuh/wazuh/pull/10309))
- Refactored rootcheck and syscheck SDK code to make it clearer. ([#9408](https://github.com/wazuh/wazuh/pull/9408))
- Adapted Azure-logs module to use Microsoft Graph API instead of Active Directory Graph API. ([#9738](https://github.com/wazuh/wazuh/pull/9738))
- Analysisd now reconnects to Active Response if Remoted or Execd get restarted. ([#8060](https://github.com/wazuh/wazuh/pull/8060))
- Agent key polling now supports cluster environments. ([#10335](https://github.com/wazuh/wazuh/pull/10335))
- Extended support of Vulnerability Detector for Debian 11 (Bullseye). ([#10357](https://github.com/wazuh/wazuh/pull/10357))
- Improved Remoted performance with an agent TCP connection sending queue. ([#10326](https://github.com/wazuh/wazuh/pull/10326))
- Agent DB synchronization has been boosted by caching the last data checksum in Wazuh DB. ([#9093](https://github.com/wazuh/wazuh/pull/9093))
- Logtest now scans new ruleset files when loading a new session. ([#8892](https://github.com/wazuh/wazuh/pull/8892))
- CVE alerts by Vulnerability Detector now include the time of detection, severity, and score. ([#8237](https://github.com/wazuh/wazuh/pull/8237))
- Fixed manager startup when `<database_output>` is enabled. ([#10849](https://github.com/wazuh/wazuh/pull/10849))
- Improved cluster performance using multiprocessing.
  - Changed the cluster `local_integrity` task to run in a separate process to improve overall performance. ([#10767](https://github.com/wazuh/wazuh/pull/10767))
  - The cluster communication with the database for agent information synchronization runs in a parallel separate process. ([#10807](https://github.com/wazuh/wazuh/pull/10807))
  - The cluster processing of the extra-valid files in the master node is carried out in a parallel separate process. ([#10920](https://github.com/wazuh/wazuh/pull/10920))
  - The cluster's file compression task in the master node is carried out in a parallel separate process. ([#11328](https://github.com/wazuh/wazuh/pull/11328))
  - Now the processing of Integrity files in worker nodes is carried out in a parallel separate process ([#11364](https://github.com/wazuh/wazuh/pull/11364))
  - Use cluster and API single processing when the wazuh user doesn't have permissions to access `/dev/shm`. ([#11386](https://github.com/wazuh/wazuh/pull/11386))
- Changed the Ubuntu OVAL feed URL to security-metadata.canonical.com. ([#12491](https://github.com/wazuh/wazuh/pull/12491))
- Let Analysisd warn about missing rule dependencies instead of rejecting the ruleset. ([#12652](https://github.com/wazuh/wazuh/pull/12652))

#### Fixed

- Fixed a memory defect in Remoted when closing connection handles. ([#8223](https://github.com/wazuh/wazuh/pull/8223))
- Fixed a timing problem in the manager that might prevent Analysisd from sending Active responses to agents. ([#7625](https://github.com/wazuh/wazuh/pull/7625))
- Fixed a bug in Analysisd that did not apply field lookup in rules that overwrite other ones. ([#8210](https://github.com/wazuh/wazuh/pull/8210))
- Prevented the manager from leaving dangling agent database files. ([#8902](https://github.com/wazuh/wazuh/pull/8902))
- Corrected remediation message for error code 6004. ([#8254](https://github.com/wazuh/wazuh/pull/8254))
- Fixed a bug when deleting non-existing users or roles in the security SDK. ([#8157](https://github.com/wazuh/wazuh/pull/8157))
- Fixed a bug with `agent.conf` file permissions when creating an agent group. ([#8418](https://github.com/wazuh/wazuh/pull/8418))
- Fixed wrong exceptions with wdb pagination mechanism. ([#8422](https://github.com/wazuh/wazuh/pull/8422))
- Fixed error when loading some rules with the `\` character. ([#8747](https://github.com/wazuh/wazuh/pull/8747))
- Changed `WazuhDBQuery` class to properly close socket connections and prevent file descriptor leaks. ([#9216](https://github.com/wazuh/wazuh/pull/9216))
- Fixed error in the api configuration when using the `agent_upgrade` script. ([#10320](https://github.com/wazuh/wazuh/pull/10320))
- Handle `JSONDecodeError` in Distributed API class methods. ([#10341](https://github.com/wazuh/wazuh/pull/10341))
- Fixed an issue with duplicated logs in Azure-logs module and applied several improvements to it. ([#9738](https://github.com/wazuh/wazuh/pull/9738))
- Fixed the query parameter validation to allow usage of special chars in Azure module. ([#10680](https://github.com/wazuh/wazuh/pull/10680))
- Fix a bug running wazuh-clusterd process when it was already running. ([#8394](https://github.com/wazuh/wazuh/pull/8394))
- Allow cluster to send and receive messages with size higher than request_chunk. ([#8732](https://github.com/wazuh/wazuh/pull/8732))
- Fixed a bug that caused `wazuh-clusterd` process to not delete its pidfile when running in foreground mode and it is stopped. ([#9077](https://github.com/wazuh/wazuh/pull/9077))
- Fixed race condition due to lack of atomicity in the cluster synchronization mechanism. ([#10376](https://github.com/wazuh/wazuh/pull/10376))
- Fixed bug when displaying the dates of the cluster tasks that have not finished yet. Now `n/a` is displayed in these cases. ([#10492](https://github.com/wazuh/wazuh/pull/10492))
- Fixed missing field `value_type` in FIM alerts. ([#9196](https://github.com/wazuh/wazuh/pull/9196))
- Fixed a typo in the SSH Integrity Check script for Agentless. ([#9292](https://github.com/wazuh/wazuh/pull/9292))
- Fixed multiple race conditions in Remoted. ([#10421](https://github.com/wazuh/wazuh/pull/10421))
- The manager's agent database has been fixed to prevent dangling entries from removed agents. ([#10390](https://github.com/wazuh/wazuh/pull/10390))
- Fixed the alerts generated by FIM when a lookup operation on an SID fails. ([#9765](https://github.com/wazuh/wazuh/pull/9765))
- Fixed a bug that caused cluster agent-groups files to be synchronized multiple times unnecessarily. ([#10866](https://github.com/wazuh/wazuh/pull/10866))
- Fixed an issue in Wazuh DB that compiled the SQL statements multiple times unnecessarily. ([#10922](https://github.com/wazuh/wazuh/pull/10922))
- Fixed a crash in Analysisd when setting Active Response with agent_id = 0. ([#10948](https://github.com/wazuh/wazuh/pull/10948))
- Fixed an uninitialized Blowfish encryption structure warning. ([#11161](https://github.com/wazuh/wazuh/pull/11161))
- Fixed a memory overrun hazard in Vulnerability Detector. ([#11262](https://github.com/wazuh/wazuh/pull/11262))
- Fixed a bug when using a limit parameter higher than the total number of objects in the wazuh-db queries. ([#11282](https://github.com/wazuh/wazuh/pull/11282))
- Prevented a false positive for MySQL in Vulnerability Detector. ([#11440](https://github.com/wazuh/wazuh/pull/11440))
- Fixed segmentation fault in Analysisd when setting the number of queues to zero. ([#11448](https://github.com/wazuh/wazuh/pull/11448))
- Fixed false positives in Vulnerability Detector when scanning OVAl for Ubuntu Xenial and Bionic. ([#11440](https://github.com/wazuh/wazuh/pull/11440))
- Fixed an argument injection hazard in the Pagerduty integration script. Reported by Jose Maria Zaragoza (@JoseMariaZ). ([#11835](https://github.com/wazuh/wazuh/pull/11835))
- Fixed memory leaks in the feed parser at Vulnerability Detector. ([#11863](https://github.com/wazuh/wazuh/pull/11863))
  - Architecture data member from the RHEL 5 feed.
  - RHSA items containing no CVEs.
  - Unused RHSA data member when parsing Debian feeds.
- Prevented Authd from exiting due to a pipe signal if Wazuh DB gets closed. ([#12368](https://github.com/wazuh/wazuh/pull/12368))
- Fixed a buffer handling bug in Remoted that left the syslog TCP server stuck. ([#12415](https://github.com/wazuh/wazuh/pull/12415))
- Fixed a memory leak in Vulnerability Detector when discarding kernel packages. ([#12644](https://github.com/wazuh/wazuh/pull/12644))
- Fixed a memory leak at wazuh-logtest-legacy when matching a level-0 rule. ([#12655](https://github.com/wazuh/wazuh/pull/12655))
- Fixed a bug in the Vulnerability Detector CPE helper that may lead to produce false positives about Firefox ESR. ([#13067](https://github.com/wazuh/wazuh/pull/13067))

#### Removed

- The data reporting for Rootcheck scans in the agent_control tool has been deprecated. ([#8399](https://github.com/wazuh/wazuh/pull/8399))
- Removed old framework functions used to calculate agent status. ([#8846](https://github.com/wazuh/wazuh/pull/8846))

### Agent

#### Added

- Added an option to allow the agent to refresh the connection to the manager. ([#8016](https://github.com/wazuh/wazuh/pull/8016))
- Introduced a new module to collect audit logs from GitHub. ([#8532](https://github.com/wazuh/wazuh/pull/8532))
- FIM now expands wildcarded paths in the configuration on Windows agents. ([8461](https://github.com/wazuh/wazuh/pull/8461))
- FIM reloads wildcarded paths on full scans. ([8754](https://github.com/wazuh/wazuh/pull/8754))
- Added new `path_suffix` option to AWS module configuration. ([#8306](https://github.com/wazuh/wazuh/pull/8306))
- Added new `discard_regex` option to AWS module configuration. ([8331](https://github.com/wazuh/wazuh/pull/8331))
- Added support for the S3 Server Access bucket type in AWS module. ([#8482](https://github.com/wazuh/wazuh/pull/8442))
- Added support for Google Cloud Storage buckets using a new GCP module called `gcp-bucket`. ([#9119](https://github.com/wazuh/wazuh/pull/9119))
- Added support for VPC endpoints in AWS module. ([#9420](https://github.com/wazuh/wazuh/pull/9420))
- Added support for GCS access logs in the GCP module. ([#9279](https://github.com/wazuh/wazuh/pull/9279))
- Added an iam role session duration parameter to AWS module. ([#10198](https://github.com/wazuh/wazuh/pull/10198))
- Added support for variables in SCA policies. ([#8826](https://github.com/wazuh/wazuh/pull/8826))
- FIM now fills an audit rule file to support who-data although Audit is in immutable mode. ([#7721](https://github.com/wazuh/wazuh/pull/7721))
- Introduced an integration to collect audit logs from Office365. ([#8957](https://github.com/wazuh/wazuh/pull/8957))
- Added a new field `DisplayVersion` to Syscollector to help Vulnerability Detector match vulnerabilities for Windows. ([#10168](https://github.com/wazuh/wazuh/pull/10168))
- Added support for macOS agent upgrade via WPK. ([#10148](https://github.com/wazuh/wazuh/pull/10148))
- Added Logcollector support for macOS logs (Unified Logging System). ([#8632](https://github.com/wazuh/wazuh/pull/8632))

#### Changed

- The agent now reports the version of the running AIX operating system to the manager. ([#8381](https://github.com/wazuh/wazuh/pull/8381))
- Improved the reliability of the user ID parsing in FIM who-data mode on Linux. ([#8604](https://github.com/wazuh/wazuh/pull/8604))
- Extended support of Logcollector for MySQL 4.7 logs. Thanks to @YoyaYOSHIDA. ([#5047](https://github.com/wazuh/wazuh/pull/5047))
- Agents running on FreeBSD and OpenBSD now report their IP address. ([#9887](https://github.com/wazuh/wazuh/pull/9887))
- Reduced verbosity of FIM debugging logs. ([#8202](https://github.com/wazuh/wazuh/pull/8202))
- The agent's IP resolution frequency has been limited to prevent high CPU load. ([#9992](https://github.com/wazuh/wazuh/pull/9992))
- Syscollector has been optimized to use lees memory. ([#10236](https://github.com/wazuh/wazuh/pull/10236))
- Added support of ZscalerOS system information in the agent. ([#10337](https://github.com/wazuh/wazuh/pull/10337))
- Syscollector has been extended to collect missing Microsoft product hotfixes. ([#10259](https://github.com/wazuh/wazuh/pull/10259))
- Updated the osquery integration to find the new osqueryd location as of version 5.0. ([#10396](https://github.com/wazuh/wazuh/pull/10396))
- The internal FIM data handling has been simplified to find files by their path instead of their inode. ([#9123](https://github.com/wazuh/wazuh/pull/9123))
- Reimplemented the WPK installer rollback on Windows. ([#9764](https://github.com/wazuh/wazuh/pull/9764))
- Active responses for Windows agents now support native fields from Eventchannel. ([#10208](https://github.com/wazuh/wazuh/pull/10208))
- Error logs by Logcollector when a file is missing have been changed to info logs. ([#10651](https://github.com/wazuh/wazuh/pull/10651))
- The agent MSI installer for Windows now detects the platform version to install the default configuration. ([#8724](https://github.com/wazuh/wazuh/pull/8724))
- Agent logs for inability to resolve the manager hostname now have info level. ([#3659](https://github.com/wazuh/wazuh/pull/3659))
- Added ID number to connection enrollment logs. ([#11276](https://github.com/wazuh/wazuh/pull/11276))
- Standardized the use of the `only_logs_after` parameter in the external integration modules. ([#10838](https://github.com/wazuh/wazuh/pull/10838))
- Updated DockerListener integration shebang to python3 for Wazuh agents. ([#12150](https://github.com/wazuh/wazuh/pull/12150))
- Updated the Windows installer ico and png assets to the new logo. ([#12779](https://github.com/wazuh/wazuh/pull/12779))

#### Fixed

- Fixed a bug in FIM that did not allow monitoring new directories in real-time mode if the limit was reached at some point. ([#8784](https://github.com/wazuh/wazuh/pull/8784))
- Fixed a bug in FIM that threw an error when a query to the internal database returned no data. ([#8941](https://github.com/wazuh/wazuh/pull/8941))
- Fixed an error where the IP address was being returned along with the port for Amazon NLB service.([#8362](https://github.com/wazuh/wazuh/pull/8362))
- Fixed AWS module to properly handle the exception raised when processing a folder without logs. ([#8372](https://github.com/wazuh/wazuh/pull/8372)
- Fixed a bug with AWS module when pagination is needed in the bucket. ([#8433](https://github.com/wazuh/wazuh/pull/8433))
- Fixed an error with the ipGeoLocation field in AWS Macie logs. ([#8672](https://github.com/wazuh/wazuh/pull/8672))
- Changed an incorrect debug message in the GCloud integration module. ([#10333](https://github.com/wazuh/wazuh/pull/10333))
- Data race conditions have been fixed in FIM. ([#7848](https://github.com/wazuh/wazuh/pull/7848))
- Fixed wrong command line display in the Syscollector process report on Windows. ([#10011](https://github.com/wazuh/wazuh/pull/10011))
- Prevented Modulesd from freezing if Analysisd or Agentd get stopped before it. ([#10249](https://github.com/wazuh/wazuh/pull/10249))
- Fixed wrong keepalive message from the agent when file merged.mg is missing. ([#10405](https://github.com/wazuh/wazuh/pull/10405))
- Fixed missing logs from the Windows agent when it's getting stopped. ([#10381](https://github.com/wazuh/wazuh/pull/10381))
- Fixed missing packages reporting in Syscollector for macOS due to empty architecture data. ([#10524](https://github.com/wazuh/wazuh/pull/10524))
- Fixed FIM on Linux to parse audit rules with multiple keys for who-data. ([#7506](https://github.com/wazuh/wazuh/pull/7506))
- Fixed Windows 11 version collection in the agent. ([#10639](https://github.com/wazuh/wazuh/pull/10639))
- Fixed missing Eventchannel location in Logcollector configuration reporting. ([#10602](https://github.com/wazuh/wazuh/pull/10602))
- Updated CloudWatch Logs integration to avoid crashing when AWS raises Throttling errors. ([#10794](https://github.com/wazuh/wazuh/pull/10794))
- Fixed AWS modules' log file filtering when there are logs with and without a prefix mixed in a bucket. ([#10718](https://github.com/wazuh/wazuh/pull/10718))
- Fixed a bug on the installation script that made upgrades not to update the code of the external integration modules. ([#10884](https://github.com/wazuh/wazuh/pull/10884))
- Fixed issue with AWS integration module trying to parse manually created folders as if they were files. ([#10921](https://github.com/wazuh/wazuh/pull/10921))
- Fixed installation errors in OS with no subversion. ([#11086](https://github.com/wazuh/wazuh/pull/11086))
- Fixed a typo in an error log about enrollment SSL certificate. ([#11115](https://github.com/wazuh/wazuh/pull/11115))
- Fixed unit tests for Windows agent when built on MinGW 10. ([#11121](https://github.com/wazuh/wazuh/pull/11121))
- Fixed Windows agent compilation warnings. ([#10942](https://github.com/wazuh/wazuh/pull/10942))
- Fixed the OS version reported by the agent on OpenSUSE Tumbleweed. ([#11207](https://github.com/wazuh/wazuh/pull/11207))
- Prevented Syscollector from truncating the open port inode numbers on Linux. ([#11329](https://github.com/wazuh/wazuh/pull/11329))
- Fixed agent auto-restart on configuration changes when started via `wazuh-control` on a Systemd based Linux OS. ([#11365](https://github.com/wazuh/wazuh/pull/11365))
- Fixed a bug in the AWS module resulting in unnecessary API calls when trying to obtain the different Account IDs for the bucket. ([#10952](https://github.com/wazuh/wazuh/pull/10952))
- Fixed Azure integration's configuration parsing to allow omitting optional parameters. ([#11278](https://github.com/wazuh/wazuh/pull/11278))
- Fixed Azure Storage credentials validation bug. ([#11296](https://github.com/wazuh/wazuh/pull/11296))
- Fixed the read of the hostname in the installation process for openSUSE. ([#11455](https://github.com/wazuh/wazuh/pull/11455))
- Fixed the graceful shutdown when agent loses connection. ([#11425](https://github.com/wazuh/wazuh/pull/11425))
- Fixed error "Unable to set server IP address" on the Windows agent. ([#11736](https://github.com/wazuh/wazuh/pull/11736))
- Fixed reparse option in the AWS VPCFlow and Config integrations. ([#11608](https://github.com/wazuh/wazuh/pull/11608))
- Removed unnecessary calls to the AWS API made by the VPCFlow and Config integration modules. ([#11644](https://github.com/wazuh/wazuh/pull/11644))
- Fixed how the AWS Config module parses the dates used to request logs from AWS. ([#12324](https://github.com/wazuh/wazuh/pull/12324))
- Let Logcollector audit format parse logs with a custom name_format. ([#12676](https://github.com/wazuh/wazuh/pull/12676))
- Fixed Agent bootstrap issue that might lead to startup timeout when it cannot resolve a manager hostname. ([#12704](https://github.com/wazuh/wazuh/pull/12704))
- Fixed a bug in the agent's leaky bucket throughput regulator that could leave it stuck if the time is advanced on Windows. ([#13088](https://github.com/wazuh/wazuh/pull/13088))

#### Removed
- Removed oscap module files as it was already deprecated since v4.0.0. ([#10900](https://github.com/wazuh/wazuh/pull/10900))

### RESTful API

#### Added

- Added new `PUT /agents/reconnect` endpoint to force agents reconnection to the manager. ([#7988](https://github.com/wazuh/wazuh/pull/7988))
- Added `select` parameter to the `GET /security/users`, `GET /security/roles`, `GET /security/rules` and `GET /security/policies` endpoints. ([#6761](https://github.com/wazuh/wazuh/pull/6761))
- Added type and status filters to `GET /vulnerability/{agent_id}` endpoint. ([#8100](https://github.com/wazuh/wazuh/pull/8100))
- Added an option to configure SSL ciphers. ([#7490](https://github.com/wazuh/wazuh/pull/7490))
- Added an option to configure the maximum response time of the API. ([#8919](https://github.com/wazuh/wazuh/pull/8919))
- Added new `DELETE /rootcheck/{agent_id}` endpoint. ([#8945](https://github.com/wazuh/wazuh/pull/8945))
- Added new `GET /vulnerability/{agent_id}/last_scan` endpoint to check the latest vulnerability scan of an agent. ([#9028](https://github.com/wazuh/wazuh/pull/9028))
- Added new `cvss` and `severity` fields and filters to `GET /vulnerability/{agent_id}` endpoint. ([#9028](https://github.com/wazuh/wazuh/pull/9028))
- Added an option to configure the maximum allowed API upload size. ([#9100](https://github.com/wazuh/wazuh/pull/9100))
- Added new unit and integration tests for API models. ([#9142](https://github.com/wazuh/wazuh/pull/9142))
- Added message with the PID of `wazuh-apid` process when launched in foreground mode. ([#9077](https://github.com/wazuh/wazuh/pull/9077))
- Added `external id`, `source` and `url` to the MITRE endpoints responses. ([#9144](https://github.com/wazuh/wazuh/pull/9144))
- Added custom healthchecks for legacy agents in API integration tests, improving maintainability. ([#9297](https://github.com/wazuh/wazuh/pull/9297))
- Added new unit tests for the API python module to increase coverage. ([#9914](https://github.com/wazuh/wazuh/issues/9914))
- Added docker logs separately in API integration tests environment to get cleaner reports. ([#10238](https://github.com/wazuh/wazuh/pull/10238))
- Added new `disconnection_time` field to `GET /agents` response. ([#10437](https://github.com/wazuh/wazuh/pull/10437))
- Added new filters to agents upgrade endpoints. ([#10457](https://github.com/wazuh/wazuh/pull/10457))
- Added new API endpoints to access all the MITRE information. ([#8288](https://github.com/wazuh/wazuh/pull/8288))
- Show agent-info permissions flag when using cluster_control and in the `GET /cluster/healthcheck` API endpoint. ([#10947](https://github.com/wazuh/wazuh/pull/10947))
- Save agents' ossec.log if an API integration test fails. ([#11931](https://github.com/wazuh/wazuh/pull/11931))
- Added `POST /security/user/authenticate/run_as` endpoint to API bruteforce blocking system. ([#12085](https://github.com/wazuh/wazuh/pull/12085))
- Added new API endpoint to obtain summaries of agent vulnerabilities' inventory items. ([#12638](https://github.com/wazuh/wazuh/pull/12638))
- Added fields external_references, condition, title, published and updated to GET /vulnerability/{agent_id} API endpoint. ([#12727](https://github.com/wazuh/wazuh/pull/12727))
- Added the possibility to include strings in brackets in values of the `q` parameter. ([#13262](https://github.com/wazuh/wazuh/pull/13262]))

#### Changed

- Renamed SSL protocol configuration parameter. ([#7490](https://github.com/wazuh/wazuh/pull/7490))
- Reviewed and updated API spec examples and JSON body examples. ([#8827](https://github.com/wazuh/wazuh/pull/8827))
- Improved the performance of several API endpoints. This is specially appreciable in environments with a big number of agents.
  - Improved `PUT /agents/group` endpoint. ([#8937](https://github.com/wazuh/wazuh/pull/8937))
  - Improved `PUT /agents/restart` endpoint. ([#8938](https://github.com/wazuh/wazuh/pull/8938))
  - Improved `DELETE /agents` endpoint. ([#8950](https://github.com/wazuh/wazuh/pull/8950))
  - Improved `PUT /rootcheck` endpoint. ([#8959](https://github.com/wazuh/wazuh/pull/8959))
  - Improved `PUT /syscheck` endpoint. ([#8966](https://github.com/wazuh/wazuh/pull/8966))
  - Improved `DELETE /groups` endpoint and changed API response to be more consistent. ([#9046](https://github.com/wazuh/wazuh/pull/9046))
- Changed `DELETE /rootcheck` endpoint to `DELETE /experimental/rootcheck`. ([#8945](https://github.com/wazuh/wazuh/pull/8945))
- Reduced the time it takes for `wazuh-apid` process to check its configuration when using the `-t` parameter. ([#9012](https://github.com/wazuh/wazuh/pull/9012))
- Fixed malfunction in the `sort` parameter of syscollector endpoints. ([#9019](https://github.com/wazuh/wazuh/pull/9019))
- Improved API integration tests stability when failing in entrypoint. ([#9113](https://github.com/wazuh/wazuh/pull/9113))
- Made SCA API integration tests dynamic to validate responses coming from any agent version. ([#9228](https://github.com/wazuh/wazuh/pull/9228))
- Refactored and standardized all the date fields in the API responses to use ISO8601. ([#9227](https://github.com/wazuh/wazuh/pull/9227))
- Removed `Server` header from API HTTP responses. ([#9263](https://github.com/wazuh/wazuh/pull/9263))
- Improved JWT implementation by replacing HS256 signing algorithm with RS256. ([#9371](https://github.com/wazuh/wazuh/pull/9371))
- Removed limit of agents to upgrade using the API upgrade endpoints. ([#10009](https://github.com/wazuh/wazuh/pull/10009))
- Changed Windows agents FIM responses to return permissions as JSON. ([#10158](https://github.com/wazuh/wazuh/pull/10158))
- Adapted API endpoints to changes in `wazuh-authd` daemon `force` parameter. ([#10389](https://github.com/wazuh/wazuh/pull/10389))
- Deprecated `use_only_authd` API configuration option and related functionality. `wazuh-authd` will always be required for creating and removing agents. ([#10512](https://github.com/wazuh/wazuh/pull/10512))
- Improved API validators and related unit tests. ([#10745](https://github.com/wazuh/wazuh/pull/10745))
- Improved specific module healthchecks in API integration tests environment. ([#10905](https://github.com/wazuh/wazuh/pull/10905))
- Changed thread pool executors for process pool executors to improve API availability. ([#10916](https://github.com/wazuh/wazuh/pull/10916))
- Changed HTTPS options to use files instead of relative paths. ([#11410](https://github.com/wazuh/wazuh/pull/11410))

#### Fixed

- Fixed inconsistency in RBAC resources for `group:create`, `decoders:update`, and `rules:update` actions. ([#8196](https://github.com/wazuh/wazuh/pull/8196))
- Fixed the handling of an API error message occurring when Wazuh is started with a wrong `ossec.conf`. Now the execution continues and raises a warning. ([8378](https://github.com/wazuh/wazuh/pull/8378))
- Fixed a bug with `sort` parameter that caused a wrong response when sorting by several fields.([#8548](https://github.com/wazuh/wazuh/pull/8548))
- Fixed the description of `force_time` parameter in the API spec reference. ([#8597](https://github.com/wazuh/wazuh/issues/8597))
- Fixed API incorrect path in remediation message when maximum number of requests per minute is reached. ([#8537](https://github.com/wazuh/wazuh/pull/8537))
- Fixed agents' healthcheck error in the API integration test environment. ([#9071](https://github.com/wazuh/wazuh/pull/9071))
- Fixed a bug with `wazuh-apid` process handling of pidfiles when running in foreground mode. ([#9077](https://github.com/wazuh/wazuh/pull/9077))
- Fixed a bug with RBAC `group_id` matching. ([#9192](https://github.com/wazuh/wazuh/pull/9192))
- Removed temporal development keys and values from `GET /cluster/healthcheck` response. ([#9147](https://github.com/wazuh/wazuh/pull/9147))
- Fixed several errors when filtering by dates. ([#9227](https://github.com/wazuh/wazuh/pull/9227))
- Fixed limit in some endpoints like `PUT /agents/group/{group_id}/restart` and added a pagination method. ([#9262](https://github.com/wazuh/wazuh/pull/9262))
- Fixed bug with the `search` parameter resulting in invalid results. ([#9320](https://github.com/wazuh/wazuh/pull/9320))
- Fixed wrong values of `external_id` field in MITRE resources. ([#9368](https://github.com/wazuh/wazuh/pull/9368))
- Fixed how the API integration testing environment checks that `wazuh-apid` daemon is running before starting the tests. ([#9399](https://github.com/wazuh/wazuh/pull/9399))
- Add healthcheck to verify that `logcollector` stats are ready before starting the API integration test. ([#9777](https://github.com/wazuh/wazuh/pull/9777))
- Fixed API integration test healthcheck used in the `vulnerability` test cases. ([#10159](https://github.com/wazuh/wazuh/pull/10159))
- Fixed an error with `PUT /agents/node/{node_id}/restart` endpoint when no agents are present in selected node. ([#10179](https://github.com/wazuh/wazuh/pull/10179))
- Fixed RBAC experimental API integration tests expecting a 1760 code in implicit requests. ([#10322](https://github.com/wazuh/wazuh/pull/10322))
- Fixed cluster race condition that caused API integration test to randomly fail. ([#10289](https://github.com/wazuh/wazuh/pull/10289))
- Fixed `PUT /agents/node/{node_id}/restart` endpoint to exclude exception codes properly. ([#10619](https://github.com/wazuh/wazuh/pull/10619))
- Fixed `PUT /agents/group/{group_id}/restart` endpoint to exclude exception codes properly. ([#10666](https://github.com/wazuh/wazuh/pull/10666))
- Fixed agent endpoints `q` parameter to allow more operators when filtering by groups. ([#10656](https://github.com/wazuh/wazuh/pull/10656))
- Fixed API integration tests related to rule, decoder and task endpoints. ([#10830](https://github.com/wazuh/wazuh/pull/10830))
- Improved exceptions handling when starting the Wazuh API service. ([#11411](https://github.com/wazuh/wazuh/pull/11411))
- Fixed race condition while creating RBAC database. ([#11598](https://github.com/wazuh/wazuh/pull/11598))
- Fixed API integration tests failures caused by race conditions. ([#12102](https://github.com/wazuh/wazuh/pull/12102))

#### Removed

- Removed select parameter from GET /agents/stats/distinct endpoint. ([#8599](https://github.com/wazuh/wazuh/pull/8599))
- Removed `GET /mitre` endpoint. ([#8099](https://github.com/wazuh/wazuh/pull/8099))
- Deprecated the option to set log `path` in the configuration. ([#11410](https://github.com/wazuh/wazuh/pull/11410))

### Ruleset

#### Added

- Added Carbanak detection rules. ([#11306](https://github.com/wazuh/wazuh/pull/11306))
- Added Cisco FTD rules and decoders. ([#11309](https://github.com/wazuh/wazuh/pull/11309))
- Added decoders for AWS EKS service. ([#11284](https://github.com/wazuh/wazuh/pull/11284))
- Added F5 BIG IP ruleset. ([#11394](https://github.com/wazuh/wazuh/pull/11394))
- Added GCP VPC Storage, Firewall and Flow rules. ([#11191](https://github.com/wazuh/wazuh/pull/11191))
- Added Gitlab v12 ruleset. ([#11323](https://github.com/wazuh/wazuh/pull/11323))
- Added Microsoft Exchange Server rules and decoders. ([#11289](https://github.com/wazuh/wazuh/pull/11289))
- Added Microsoft Windows persistence by using registry keys detection. ([#11390](https://github.com/wazuh/wazuh/pull/11390))
- Added Oracle Database 12c rules and decoders. ([#11274](https://github.com/wazuh/wazuh/pull/11274))
- Added rules for Carbanak step 1.A - User Execution: Malicious File. ([#8476](https://github.com/wazuh/wazuh/pull/8476))
- Added rules for Carbanak step 2.A - Local Discovery. ([#11212](https://github.com/wazuh/wazuh/pull/11212))
- Added rules for Carbanak step 2.B - Screen Capture. ([#9075](https://github.com/wazuh/wazuh/pull/9075))
- Added rules for Carbanak step 5.B - Lateral Movement via SSH. ([#9097](https://github.com/wazuh/wazuh/pull/9097))
- Added rules for Carbanak step 9.A - User Monitoring. ([#11342](https://github.com/wazuh/wazuh/pull/11342))
- Added rules for Cloudflare WAF. ([#11373](https://github.com/wazuh/wazuh/pull/11373))
- Added ruleset for ESET Remote console. ([#11013](https://github.com/wazuh/wazuh/pull/11013))
- Added ruleset for GITHUB audit logs. ([#8532](https://github.com/wazuh/wazuh/pull/8532))
- Added ruleset for Palo Alto v8.X - v10.X. ([#11137](https://github.com/wazuh/wazuh/pull/11137))
- Added SCA policy for Amazon Linux 1. ([#11431](https://github.com/wazuh/wazuh/pull/11431))
- Added SCA policy for Amazon Linux 2. ([#11480](https://github.com/wazuh/wazuh/pull/11480))
- Added SCA policy for apple macOS 10.14 Mojave. ([#7035](https://github.com/wazuh/wazuh/pull/7035))
- Added SCA policy for apple macOS 10.15 Catalina. ([#7036](https://github.com/wazuh/wazuh/pull/7036))
- Added SCA policy for macOS Big Sur. ([#11454](https://github.com/wazuh/wazuh/pull/11454))
- Added SCA policy for Microsoft IIS 10. ([#11250](https://github.com/wazuh/wazuh/pull/11250))
- Added SCA policy for Microsoft SQL 2016. ([#11249](https://github.com/wazuh/wazuh/pull/11249))
- Added SCA policy for Mongo Database 3.6. ([#11247](https://github.com/wazuh/wazuh/pull/11247))
- Added SCA policy for NGINX. ([#11248](https://github.com/wazuh/wazuh/pull/11248))
- Added SCA policy for Oracle Database 19c. ([#11245](https://github.com/wazuh/wazuh/pull/11245))
- Added SCA policy for PostgreSQL 13. ([#11154](https://github.com/wazuh/wazuh/pull/11154))
- Added SCA policy for SUSE Linux Enterprise Server 15. ([#11223](https://github.com/wazuh/wazuh/pull/11223))
- Added SCA policy for Ubuntu 14. ([#11432](https://github.com/wazuh/wazuh/pull/11432))
- Added SCA policy for Ubuntu 16. ([#11452](https://github.com/wazuh/wazuh/pull/11452))
- Added SCA policy for Ubuntu 18. ([#11453](https://github.com/wazuh/wazuh/pull/11453))
- Added SCA policy for Ubuntu 20. ([#11430](https://github.com/wazuh/wazuh/pull/11430))
- Added SCA policy for. Solaris 11.4. ([#11286](https://github.com/wazuh/wazuh/pull/11286))
- Added Sophos UTM Firewall ruleset. ([#11122](https://github.com/wazuh/wazuh/pull/11122))
- Added Wazuh-api ruleset. ([#11357](https://github.com/wazuh/wazuh/pull/11357))

#### Changed

- Updated audit rules. ([#11016](https://github.com/wazuh/wazuh/pull/11016))
- Updated AWS s3 ruleset. ([#11177](https://github.com/wazuh/wazuh/pull/11177))
- Updated Exim 4 decoder and rules to latest format. ([#11344](https://github.com/wazuh/wazuh/pull/11344))
- Updated MITRE DB with latest MITRE JSON specification. ([#8738](https://github.com/wazuh/wazuh/pull/8738))
- Updated multiple rules to remove alert_by_email option. ([#11255](https://github.com/wazuh/wazuh/pull/11255))
- Updated NextCloud ruleset. ([#11795](https://github.com/wazuh/wazuh/pull/11795))
- Updated ProFTPD decoder. ([#11232](https://github.com/wazuh/wazuh/pull/11232))
- Updated RedHat Enterprise Linux 8 SCA up to version 1.0.1. ([#11242](https://github.com/wazuh/wazuh/pull/11242))
- Updated rules and decoders for FortiNet products. ([#11100](https://github.com/wazuh/wazuh/pull/11100))
- Updated SCA policy for CentOS 7. ([#11429](https://github.com/wazuh/wazuh/pull/11429))
- Updated SCA policy for CentOS 8. ([#8751](https://github.com/wazuh/wazuh/pull/8751))
- Updated SonicWall rules decoder. ([#11263](https://github.com/wazuh/wazuh/pull/11263))
- Updated SSHD ruleset. ([#11388](https://github.com/wazuh/wazuh/pull/11388))
- From file 0580-win-security_rules.xml, rules with id 60198 and 60199 are moved to file 0585-win-application_rules.xml, with rule ids 61071 and 61072 respectively. ([#8552](https://github.com/wazuh/wazuh/pull/8552))

#### Fixed

- Fixed bad character on rules 60908 and 60884 - win-application rules. ([#11117](https://github.com/wazuh/wazuh/pull/11117))
- Fixed Microsoft logs rules. ([#11369](https://github.com/wazuh/wazuh/pull/11369))
- Fixed PHP rules for MITRE and groups. ([#11405](https://github.com/wazuh/wazuh/pull/11405))
- Fixed rules id for Microsoft Windows Powershell. ([#11214](https://github.com/wazuh/wazuh/pull/11214))

### Other

#### Changed

- Upgraded external SQLite library dependency version to 3.36. ([#10247](https://github.com/wazuh/wazuh/pull/10247))
- Upgraded external BerkeleyDB library dependency version to 18.1.40. ([#10247](https://github.com/wazuh/wazuh/pull/10247))
- Upgraded external OpenSSL library dependency version to 1.1.1l. ([#10247](https://github.com/wazuh/wazuh/pull/10247))
- Upgraded external Google Test library dependency version to 1.11. ([#10927](https://github.com/wazuh/wazuh/pull/10927))
- Upgraded external Aiohttp library dependency version to 3.8.1. ([11436]([https://github.com/wazuh/wazuh/pull/11436))
- Upgraded external Werkzeug library dependency version to 2.0.2. ([11436]([https://github.com/wazuh/wazuh/pull/11436))
- Upgraded embedded Python version to 3.9.9. ([11436]([https://github.com/wazuh/wazuh/pull/11436))

#### Fixed

- Fixed error detection in the CURL helper library. ([#9168](https://github.com/wazuh/wazuh/pull/9168))
- Fixed external BerkeleyDB library support for GCC 11. ([#10899](https://github.com/wazuh/wazuh/pull/10899))
- Fixed an installation error due to missing OS minor version on CentOS Stream. ([#11086](https://github.com/wazuh/wazuh/pull/11086))
- Fixed an installation error due to missing command `hostname` on OpenSUSE Tumbleweed. ([#11455](https://github.com/wazuh/wazuh/pull/11455))


## [v4.2.7]

### Manager

#### Fixed

- Fixed a crash in Vuln Detector when scanning agents running on Windows (backport from 4.3.2). ([#13617](https://github.com/wazuh/wazuh/pull/13617))


## [v4.2.6] - 2022-03-29

### Manager

#### Fixed

- Fixed an integer overflow hazard in `wazuh-remoted` that caused it to drop incoming data after receiving 2^31 messages. ([#11974](https://github.com/wazuh/wazuh/pull/11974))


## [v4.2.5] - 2021-11-15

### Manager

#### Changed

- Active response requests for agents between v4.2.0 and v4.2.4 is now sanitized to prevent unauthorized code execution. ([#10809](https://github.com/wazuh/wazuh/pull/10809))

### Agent

#### Fixed

- A bug in the Active response tools that may allow unauthorized code execution has been mitigated. Reported by @rk700. ([#10809](https://github.com/wazuh/wazuh/pull/10809))


## [v4.2.4] - 2021-10-20

### Manager

#### Fixed

- Prevented files belonging to deleted agents from remaining in the manager. ([#9158](https://github.com/wazuh/wazuh/pull/9158))
- Fixed inaccurate agent group file cleanup in the database sync module. ([#10432](https://github.com/wazuh/wazuh/pull/10432))
- Prevented the manager from corrupting the agent data integrity when the disk gets full. ([#10479](https://github.com/wazuh/wazuh/pull/10479))
- Fixed a resource leak in Vulnerability Detector when scanning Windows agents. ([#10559](https://github.com/wazuh/wazuh/pull/10559))
- Stop deleting agent related files in cluster process when an agent is removed from `client.keys`. ([#9061](https://github.com/wazuh/wazuh/pull/9061))

## [v4.2.3] - 2021-10-06

### Manager

#### Fixed

- Fixed a bug in Remoted that might lead it to crash when retrieving an agent's group. ([#10388](https://github.com/wazuh/wazuh/pull/10388))


## [v4.2.2] - 2021-09-28

### Manager

#### Changed

- Clean up the agent's inventory data on the manager if Syscollector is disabled. ([#9133](https://github.com/wazuh/wazuh/pull/9133))
- Authd now refuses enrollment attempts if the agent already holds a valid key. ([#9779](https://github.com/wazuh/wazuh/pull/9779))

#### Fixed

- Fixed a false positive in Vulnerability Detector when packages have multiple conditions in the OVAL feed. ([#9647](https://github.com/wazuh/wazuh/pull/9647))
- Prevented pending agents from keeping their state indefinitely in the manager. ([#9042](https://github.com/wazuh/wazuh/pull/9042))
- Fixed Remoted to avoid agents in connected state with no group assignation. ([#9088](https://github.com/wazuh/wazuh/pull/9088))
- Fixed a bug in Analysisd that ignored the value of the rule option `noalert`. ([#9278](https://github.com/wazuh/wazuh/pull/9278))
- Fixed Authd's startup to set up the PID file before loading keys. ([#9378](https://github.com/wazuh/wazuh/pull/9378))
- Fixed a bug in Authd that delayed the agent timestamp update when removing agents. ([#9295](https://github.com/wazuh/wazuh/pull/9295))
- Fixed a bug in Wazuh DB that held wrong agent timestamp data. ([#9705](https://github.com/wazuh/wazuh/pull/9705))
- Fixed a bug in Remoted that kept deleted shared files in the multi-groups' merged.mg file. ([#9942](https://github.com/wazuh/wazuh/pull/9942))
- Fixed a bug in Analysisd that overwrote its queue socket when launched in test mode. ([#9987](https://github.com/wazuh/wazuh/pull/9987))
- Fixed a condition in the Windows Vulnerability Detector to prevent false positives when evaluating DU patches. ([#10016](https://github.com/wazuh/wazuh/pull/10016))
- Fixed a memory leak when generating the Windows report in Vulnerability Detector. ([#10214](https://github.com/wazuh/wazuh/pull/10214))
- Fixed a file descriptor leak in Analysisd when delivering an AR request to an agent. ([#10194](https://github.com/wazuh/wazuh/pull/10194))
- Fixed error with Wazuh path in Azure module. ([#10250](https://github.com/wazuh/wazuh/pull/10250))

### Agent

#### Changed

- Optimized Syscollector scan performance. ([#9907](https://github.com/wazuh/wazuh/pull/9907))
- Reworked the Google Cloud Pub/Sub integration module to increase the number of processed events per second allowing multithreading. Added new `num_threads` option to module configuration. ([#9927](https://github.com/wazuh/wazuh/pull/9927))
- Upgraded google-cloud-pubsub dependency to the latest stable version (2.7.1). ([#9964](https://github.com/wazuh/wazuh/pull/9964))
- Reimplemented the WPK installer rollback on Linux. ([#9443](https://github.com/wazuh/wazuh/pull/9443))
- Updated AWS WAF implementation to change `httpRequest.headers` field format. ([#10217](https://github.com/wazuh/wazuh/pull/10217))

#### Fixed

- Prevented the manager from hashing the shared configuration too often. ([#9710](https://github.com/wazuh/wazuh/pull/9710))
- Fixed a memory leak in Logcollector when re-subscribing to Windows Eventchannel. ([#9310](https://github.com/wazuh/wazuh/pull/9310))
- Fixed a memory leak in the agent when enrolling for the first time if it had no previous key. ([#9967](https://github.com/wazuh/wazuh/pull/9967))
- Removed CloudWatchLogs log stream limit when there are more than 50 log streams. ([#9934](https://github.com/wazuh/wazuh/pull/9934))
- Fixed a problem in the Windows installer that causes the agent to be unable to get uninstalled or upgraded. ([#9897](https://github.com/wazuh/wazuh/pull/9897))
- Fixed AWS WAF log parsing when there are multiple dicts in one line. ([#9775](https://github.com/wazuh/wazuh/pull/9775))
- Fixed a bug in AWS CloudWatch Logs module that caused already processed logs to be collected and reprocessed. ([#10024](https://github.com/wazuh/wazuh/pull/10024))
- Avoid duplicate alerts from case-insensitive 32-bit registry values in FIM configuration for Windows agents. ([#8256](https://github.com/wazuh/wazuh/pull/8256))
- Fixed a bug in the sources and WPK installer that made upgrade unable to detect the previous installation on CentOS 7. ([#10210](https://github.com/wazuh/wazuh/pull/10210))

### RESTful API

#### Changed

- Made SSL ciphers configurable and renamed SSL protocol option. ([#10219](https://github.com/wazuh/wazuh/pull/10219))

#### Fixed

- Fixed a bug with distributed API calls when the cluster is disabled. ([#9984](https://github.com/wazuh/wazuh/pull/9984))


## [v4.2.1] - 2021-09-03

### Fixed

- **Installer:**
  - Fixed a bug in the upgrade to 4.2.0 that disabled Eventchannel support on Windows agent. ([#9973](https://github.com/wazuh/wazuh/issues/9973))

- **Modules:**
  - Fixed a bug with Python-based integration modules causing the integrations to stop working in agents for Wazuh v4.2.0. ([#9975](https://github.com/wazuh/wazuh/issues/9975))


## [v4.2.0] - 2021-08-25

### Added

- **Core:**
  - Added support for bookmarks in Logcollector, allowing to follow the log file at the point where the agent stopped. ([#3368](https://github.com/wazuh/wazuh/issues/3368))
  - Improved support for multi-line logs with a variable number of lines in Logcollector. ([#5652](https://github.com/wazuh/wazuh/issues/5652))
  - Added an option to limit the number of files per second in FIM. ([#6830](https://github.com/wazuh/wazuh/pull/6830))
  - Added a statistics file to Logcollector. Such data is also available via API queries. ([#7109](https://github.com/wazuh/wazuh/pull/7109))
  - Allow statistical data queries to the agent. ([#7239](https://github.com/wazuh/wazuh/pull/7239))
  - Allowed quoting in commands to group arguments in the command wodle and SCA checks. ([#7307](https://github.com/wazuh/wazuh/pull/7307))
  - Let agents running on Solaris send their IP to the manager. ([#7408](https://github.com/wazuh/wazuh/pull/7408))
  - New option `<ip_update_interval>` to set how often the agent refresh its IP address. ([#7444](https://github.com/wazuh/wazuh/pull/7444))
  - Added support for testing location information in Wazuh Logtest. ([#7661](https://github.com/wazuh/wazuh/issues/7661))
  - Added Vulnerability Detector reports to Wazuh DB to know which CVE’s affect an agent. ([#7731](https://github.com/wazuh/wazuh/issues/7731))
  - Introduced an option to enable or disable listening Authd TLS port. ([#8755](https://github.com/wazuh/wazuh/pull/8755))

- **API:**
  - Added new endpoint to get agent stats from different components. ([#7200](https://github.com/wazuh/wazuh/pull/7200))
  - Added new endpoint to modify users' allow_run_as flag. ([#7588](https://github.com/wazuh/wazuh/pull/7588))
  - Added new endpoint to get vulnerabilities that affect an agent. ([#7647](https://github.com/wazuh/wazuh/pull/7647))
  - Added API configuration validator. ([#7803](https://github.com/wazuh/wazuh/pull/7803))
  - Added the capability to disable the max_request_per_minute API configuration option using 0 as value. ([#8115](https://github.com/wazuh/wazuh/pull/8115))

- **Ruleset:**
  - Decoders
    - Added support for UFW firewall to decoders. ([#7100](https://github.com/wazuh/wazuh/pull/7100))
    - Added Sophos firewall Decoders ([#7289](https://github.com/wazuh/wazuh/pull/7289))
    - Added Wazuh API Decoders ([#7289](https://github.com/wazuh/wazuh/pull/7289))
    - Added F5 BigIP Decoders. ([#7289](https://github.com/wazuh/wazuh/pull/7289))
  - Rules
    - Added Sophos firewall Rules ([#7289](https://github.com/wazuh/wazuh/pull/7289))
    - Added Wazuh API Rules ([#7289](https://github.com/wazuh/wazuh/pull/7289))
    - Added Firewall Rules
    - Added F5 BigIp Rules. ([#7289](https://github.com/wazuh/wazuh/pull/7289))
  - SCA
    - Added CIS policy "Ensure XD/NX support is enabled" back for SCA. ([#7316](https://github.com/wazuh/wazuh/pull/7316))
    - Added Apple MacOS 10.14 SCA ([#7035](https://github.com/wazuh/wazuh/pull/7035))
    - Added Apple MacOS 10.15 SCA ([#7036](https://github.com/wazuh/wazuh/pull/7036))
    - Added Apple MacOS 11.11 SCA ([#7037](https://github.com/wazuh/wazuh/pull/7037))

### Changed

- **Cluster:**
  - Improved the cluster nodes integrity calculation process. It only calculates the MD5 of the files that have been modified since the last integrity check. ([#8175](https://github.com/wazuh/wazuh/pull/8175))
  - Changed the synchronization of agent information between cluster nodes to complete the synchronization in a single task for each worker. ([#8182](https://github.com/wazuh/wazuh/pull/8182))
  - Changed cluster logs to show more useful information. ([#8002](https://github.com/wazuh/wazuh/pull/8002))

- **Core:**
  - Wazuh daemons have been renamed to a unified standard. ([#6912](https://github.com/wazuh/wazuh/pull/6912))
  - Wazuh CLIs have been renamed to a unified standard. ([#6903](https://github.com/wazuh/wazuh/pull/6903))
  - Wazuh internal directories have been renamed to a unified standard. ([#6920](https://github.com/wazuh/wazuh/pull/6920))
  - Prevent a condition in FIM that may lead to a memory error. ([#6759](https://github.com/wazuh/wazuh/pull/6759))
  - Let FIM switch to real-time mode for directories where who-data is not available (Audit in immutable mode). ([#6828](https://github.com/wazuh/wazuh/pull/6828))
  - Changed the Active Response protocol to receive messages in JSON format that include the full alert. ([#7317](https://github.com/wazuh/wazuh/pull/7317))
  - Changed references to the product name in logs. ([#7264](https://github.com/wazuh/wazuh/pull/7264))
  - Syscollector now synchronizes its database with the manager, avoiding full data delivery on each scan. ([#7379](https://github.com/wazuh/wazuh/pull/7379))
  - Remoted now supports both TCP and UDP protocols simultaneously. ([#7541](https://github.com/wazuh/wazuh/pull/7541))
  - Improved the unit tests for the os_net library. ([#7595](https://github.com/wazuh/wazuh/pull/7595))
  - FIM now removes the audit rules when their corresponding symbolic links change their target. ([#6999](https://github.com/wazuh/wazuh/pull/6999))
  - Compilation from sources now downloads the external dependencies prebuilt. ([#7797](https://github.com/wazuh/wazuh/pull/7797))
  - Added the old implementation of Logtest as `wazuh-logtest-legacy`. ([#7807](https://github.com/wazuh/wazuh/pull/7807))
  - Improved the performance of Analysisd when running on multi-core hosts. ([#7974](https://github.com/wazuh/wazuh/pull/7974))
  - Agents now report the manager when they stop. That allows the manager to log an alert and immediately set their state to "disconnected". ([#8021](https://github.com/wazuh/wazuh/pull/8021))
  - Wazuh building is now independent from the installation directory. ([#7327](https://github.com/wazuh/wazuh/pull/7327))
  - The embedded python interpreter is provided in a preinstalled, portable package. ([#7327](https://github.com/wazuh/wazuh/pull/7327))
  - Wazuh resources are now accessed by a relative path to the installation directory. ([#7327](https://github.com/wazuh/wazuh/pull/7327))
  - The error log that appeared when the agent cannot connect to SCA has been switched to warning. ([#8201](https://github.com/wazuh/wazuh/pull/8201))
  - The agent now validates the Audit connection configuration when enabling whodata for FIM on Linux. ([#8921](https://github.com/wazuh/wazuh/pull/8921))

- **API:**
  - Removed ruleset version from `GET /cluster/{node_id}/info` and `GET /manager/info` as it was deprecated. ([#6904](https://github.com/wazuh/wazuh/issues/6904))
  - Changed the `POST /groups` endpoint to specify the group name in a JSON body instead of in a query parameter. ([#6909](https://github.com/wazuh/wazuh/pull/6909))
  - Changed the `PUT /active-response` endpoint function to create messages with the new JSON format. ([#7312](https://github.com/wazuh/wazuh/pull/7312))
  - New parameters added to `DELETE /agents` endpoint and `older_than` field removed from response. ([#6366](https://github.com/wazuh/wazuh/issues/6366))
  - Changed login security controller to avoid errors in Restful API reference links. ([#7909](https://github.com/wazuh/wazuh/pull/7909))
  - Changed the PUT /agents/group/{group_id}/restart response format when there are no agents assigned to the group. ([#8123](https://github.com/wazuh/wazuh/pull/8123))
  - Agent keys used when adding agents are now obscured in the API log. ([#8149](https://github.com/wazuh/wazuh/pull/8149))
  - Improved all agent restart endpoints by removing active-response check. ([#8457](https://github.com/wazuh/wazuh/pull/8457))
  - Improved API requests processing time by applying cache to token RBAC permissions extraction. It will be invalidated if any resource related to the token is modified. ([#8615](https://github.com/wazuh/wazuh/pull/8615))
  - Increased to 100000 the maximum value accepted for `limit` API parameter, default value remains at 500. ([#8841](https://github.com/wazuh/wazuh/pull/8841))

- **Framework:**
  - Improved agent insertion algorithm when Authd is not available. ([#8682](https://github.com/wazuh/wazuh/pull/8682))

- **Ruleset:**
  - The ruleset was normalized according to the Wazuh standard. ([#6867](https://github.com/wazuh/wazuh/pull/6867))
  - Rules
    - Changed Ossec Rules. ([#7260](https://github.com/wazuh/wazuh/pull/7260))
    - Changed Cisco IOS Rules. ([#7289](https://github.com/wazuh/wazuh/pull/7289))
    - Changed ID from 51000 to 51003 in Dropbear Rules. ([#7289](https://github.com/wazuh/wazuh/pull/7289))
    - Changed 6 new rules for Sophos Rules. ([#7289](https://github.com/wazuh/wazuh/pull/7289))
  - Decoders
    - Changed Active Response Decoders. ([#7317](https://github.com/wazuh/wazuh/pull/7317))
    - Changed Auditd Decoders. ([#7289](https://github.com/wazuh/wazuh/pull/7289))
    - Changed Checkpoint Smart1 Decoders. ([#8676](https://github.com/wazuh/wazuh/pull/8676))
    - Changed Cisco ASA Decoders. ([#7289](https://github.com/wazuh/wazuh/pull/7289))
    - Changed Cisco IOS Decoders. ([#7289](https://github.com/wazuh/wazuh/pull/7289))
    - Changed Kernel Decoders. ([#7837](https://github.com/wazuh/wazuh/pull/7837))
    - Changed OpenLDAP Decoders. ([#7289](https://github.com/wazuh/wazuh/pull/7289))
    - Changed Ossec Decoders. ([#7260](https://github.com/wazuh/wazuh/pull/7260))
    - Changed Sophos Decoders. ([#7289](https://github.com/wazuh/wazuh/pull/7289))
    - Changed PFsense Decoders. ([#7289](https://github.com/wazuh/wazuh/pull/7289))
    - Changed Panda PAPS Decoders. ([#8676](https://github.com/wazuh/wazuh/pull/8676))


- **External dependencies:**
  - Upgrade boto3, botocore, requests, s3transfer and urllib3 Python dependencies to latest stable versions. ([#8886](https://github.com/wazuh/wazuh/pull/8886))
  - Update Python to latest stable version (3.9.6). ([#9389](https://github.com/wazuh/wazuh/pull/9389))
  - Upgrade GCP dependencies and pip to latest stable version.
  - Upgrade python-jose to 3.1.0.
  - Add tabulate dependency.

### Fixed

- **Cluster:**
  - Fixed memory usage when creating cluster messages. ([#6736](https://github.com/wazuh/wazuh/pull/6736))
  - Fixed a bug when unpacking incomplete headers in cluster messages. ([#8142](https://github.com/wazuh/wazuh/pull/8142))
  - Changed error message to debug when iterating a file listed that is already deleted. ([#8499](https://github.com/wazuh/wazuh/pull/8499))
  - Fixed cluster timeout exceptions. ([#8901](https://github.com/wazuh/wazuh/pull/8901))
  - Fixed unhandled KeyError when an error command is received in any cluster node. ([#8872](https://github.com/wazuh/wazuh/pull/8872))
  - Fixed unhandled cluster error in send_string() communication protocol. ([#8943](https://github.com/wazuh/wazuh/pull/8943))

- **Core:**
  - Fixed a bug in FIM when setting scan_time to "12am" or "12pm". ([#6934](https://github.com/wazuh/wazuh/pull/6934))
  - Fixed a bug in FIM that produced wrong alerts when the file limit was reached. ([#6802](https://github.com/wazuh/wazuh/pull/6802))
  - Fixed a bug in Analysisd that reserved the static decoder field name "command" but never used it. ([#7105](https://github.com/wazuh/wazuh/pull/7105))
  - Fixed evaluation of fields in the tag `<description>` of rules. ([#7073](https://github.com/wazuh/wazuh/pull/7073))
  - Fixed bugs in FIM that caused symbolic links to not work correctly. ([#6789](https://github.com/wazuh/wazuh/pull/6789))
  - Fixed path validation in FIM configuration. ([#7018](https://github.com/wazuh/wazuh/pull/7018))
  - Fixed a bug in the "ignore" option on FIM where relative paths were not resolved. ([#7018](https://github.com/wazuh/wazuh/pull/7018))
  - Fixed a bug in FIM that wrongly detected that the file limit had been reached. ([#7268](https://github.com/wazuh/wazuh/pull/7268))
  - Fixed a bug in FIM that did not produce alerts when a domain user deleted a file. ([#7265](https://github.com/wazuh/wazuh/pull/7265))
  - Fixed Windows agent compilation with GCC 10. ([#7359](https://github.com/wazuh/wazuh/pull/7359))
  - Fixed a bug in FIM that caused to wrongly expand environment variables. ([#7332](https://github.com/wazuh/wazuh/pull/7332))
  - Fixed the inclusion of the rule description in archives when matched a rule that would not produce an alert. ([#7476](https://github.com/wazuh/wazuh/pull/7476))
  - Fixed a bug in the regex parser that did not accept empty strings. ([#7495](https://github.com/wazuh/wazuh/pull/7495))
  - Fixed a bug in FIM that did not report deleted files set with real-time in agents on Solaris. ([#7414](https://github.com/wazuh/wazuh/pull/7414))
  - Fixed a bug in Remoted that wrongly included the priority header in syslog when using TCP. ([#7633](https://github.com/wazuh/wazuh/pull/7633))
  - Fixed a stack overflow in the XML parser by limiting 1024 levels of recursion. ([#7782](https://github.com/wazuh/wazuh/pull/7782))
  - Prevented Vulnerability Detector from scanning all the agents in the master node that are connected to another worker. ([#7795](https://github.com/wazuh/wazuh/pull/7795))
  - Fixed an issue in the database sync module that left dangling agent group files. ([#7858](https://github.com/wazuh/wazuh/pull/7858))
  - Fixed memory leaks in the regex parser in Analysisd. ([#7919](https://github.com/wazuh/wazuh/pull/7919))
  - Fixed a typo in the initial value for the hotfix scan ID in the agents' database schema. ([#7905](https://github.com/wazuh/wazuh/pull/7905))
  - Fixed a segmentation fault in Vulnerability Detector when parsing an unsupported package version format. ([#8003](https://github.com/wazuh/wazuh/pull/8003))
  - Fixed false positives in FIM when the inode of multiple files change, due to file inode collisions in the engine database. ([#7990](https://github.com/wazuh/wazuh/pull/7990))
  - Fixed the error handling when wildcarded Redhat feeds are not found. ([#6932](https://github.com/wazuh/wazuh/pull/6932))
  - Fixed the `equals` comparator for OVAL feeds in Vulnerability Detector. ([#7862](https://github.com/wazuh/wazuh/pull/7862))
  - Fixed a bug in FIM that made the Windows agent crash when synchronizing a Windows Registry value that starts with a colon (`:`). ([#8098](https://github.com/wazuh/wazuh/pull/8098) [#8143](https://github.com/wazuh/wazuh/pull/8143))
  - Fixed a starving hazard in Wazuh DB that might stall incoming requests during the database commitment. ([#8151](https://github.com/wazuh/wazuh/pull/8151))
  - Fixed a race condition in Remoted that might make it crash when closing RID files. ([#8224](https://github.com/wazuh/wazuh/pull/8224))
  - Fixed a descriptor leak in the agent when failed to connect to Authd. ([#8789](https://github.com/wazuh/wazuh/pull/8789))
  - Fixed a potential error when starting the manager due to a delay in the creation of Analysisd PID file. ([#8828](https://github.com/wazuh/wazuh/pull/8828))
  - Fixed an invalid memory access hazard in Vulnerability Detector. ([#8551](https://github.com/wazuh/wazuh/pull/8551))
  - Fixed an error in the FIM decoder at the manager when the agent reports a file with an empty ACE list. ([#8571](https://github.com/wazuh/wazuh/pull/8571))
  - Prevented the agent on macOS from getting corrupted after an operating system upgrade. ([#8620](https://github.com/wazuh/wazuh/pull/8620))
  - Fixed an error in the manager that could not check its configuration after a change by the API when Active response is disabled. ([#8357](https://github.com/wazuh/wazuh/pull/8357))
  - Fixed a problem in the manager that left remote counter and agent group files when removing an agent. ([#8630](https://github.com/wazuh/wazuh/pull/8630))
  - Fixed an error in the agent on Windows that could corrupt the internal FIM databas due to disabling the disk sync. ([#8905](https://github.com/wazuh/wazuh/pull/8905))
  - Fixed a crash in Logcollector on Windows when handling the position of the file. ([#9364](https://github.com/wazuh/wazuh/pull/9364))
  - Fixed a buffer underflow hazard in Remoted when handling input messages. Thanks to Johannes Segitz (@jsegitz). ([#9285](https://github.com/wazuh/wazuh/pull/9285))
  - Fixed a bug in the agent that tried to verify the WPK CA certificate even when verification was disabled. ([#9547](https://github.com/wazuh/wazuh/pull/9547))

- **API:**
  - Fixed wrong API messages returned when getting agents' upgrade results. ([#7587](https://github.com/wazuh/wazuh/pull/7587))
  - Fixed wrong `user` string in API logs when receiving responses with status codes 308 or 404. ([#7709](https://github.com/wazuh/wazuh/pull/7709))
  - Fixed API errors when cluster is disabled and node_type is worker. ([#7867](https://github.com/wazuh/wazuh/pull/7867))
  - Fixed redundant paths and duplicated tests in API integration test mapping script. ([#7798](https://github.com/wazuh/wazuh/pull/7798))
  - Fixed an API integration test case failing in test_rbac_white_all and added a test case for the enable/disable run_as endpoint.([8014](https://github.com/wazuh/wazuh/pull/8014))
  - Fixed a thread race condition when adding or deleting agents without authd ([8148](https://github.com/wazuh/wazuh/pull/8148))
  - Fixed CORS in API configuration. ([#8496](https://github.com/wazuh/wazuh/pull/8496))
  - Fixed api.log to avoid unhandled exceptions on API timeouts. ([#8887](https://github.com/wazuh/wazuh/pull/8887))

- **Ruleset:**
  - Fixed usb-storage-attached regex pattern to support blank spaces. ([#7837](https://github.com/wazuh/wazuh/issues/7837))
  - Fixed SCA checks for RHEL7 and CentOS 7. Thanks to J. Daniel Medeiros (@jdmedeiros). ([#7645](https://github.com/wazuh/wazuh/pull/7645))
  - Fixed the match criteria of the AWS WAF rules. ([#8111](https://github.com/wazuh/wazuh/pull/8111))
  - Fixed sample log in sudo decoders.
  - Fixed Pix Decoders match regex. ([#7485](https://github.com/wazuh/wazuh/pull/7495))
  - Fixed regex in Syslog Rules. ([#7289](https://github.com/wazuh/wazuh/pull/7289))
  - Fixed category in PIX Rules. ([#7289](https://github.com/wazuh/wazuh/pull/7289))
  - Fixed authentication tag in group for MSauth Rules. ([#7289](https://github.com/wazuh/wazuh/pull/7289))
  - Fixed match on Nginx Rules. ([#7122](https://github.com/wazuh/wazuh/pull/7122))
  - Fixed sample log on Netscaler Rules. ([#7783](https://github.com/wazuh/wazuh/pull/7783))
  - Fixed match field for rules 80441 and 80442 in Amazon Rules. ([#8111](https://github.com/wazuh/wazuh/pull/8111))
  - Fixed sample logs in Owncloud Rules. ([#7122](https://github.com/wazuh/wazuh/pull/7122))
  - Fixed authentication tag in group for Win Security Rules. ([#7289](https://github.com/wazuh/wazuh/pull/7289))
  - Fixed sample log in Win Security Rules. ([#7783](https://github.com/wazuh/wazuh/pull/7783))
  - Fixed sample log in Win Application Rules. ([#7783](https://github.com/wazuh/wazuh/pull/7783))
  - Fixed mitre block in Paloalto Rules. ([#7783](https://github.com/wazuh/wazuh/pull/7783))

- **Modules:**
  - Fixed an error when trying to use a non-default aws profile with CloudWatchLogs ([#9331](https://github.com/wazuh/wazuh/pull/9331))

### Removed

- **Core:**
  - File /etc/ossec-init.conf does not exist anymore. ([#7175](https://github.com/wazuh/wazuh/pull/7175))
  - Unused files have been removed from the repository, including TAP tests. ([#7398](https://github.com/wazuh/wazuh/issues/7398))

- **API:**
  - Removed the `allow_run_as` parameter from endpoints `POST /security/users` and `PUT /security/users/{user_id}`. ([#7588](https://github.com/wazuh/wazuh/pull/7588))
  - Removed `behind_proxy_server` option from configuration. ([#7006](https://github.com/wazuh/wazuh/issues/7006))

- **Framework:**
  - Deprecated `update_ruleset` script. ([#6904](https://github.com/wazuh/wazuh/issues/6904))

- **Ruleset**
  - Removed rule 51004 from Dropbear Rules. ([#7289](https://github.com/wazuh/wazuh/pull/7289))
  - Remuved rules 23508, 23509 and 23510 from Vulnerability Detector Rules.

## [v4.1.5] - 2021-04-22

### Fixed

- **Core:**
  - Fixed a bug in Vulnerability Detector that made Modulesd crash while updating the NVD feed due to a missing CPE entry. ([4cbd1e8](https://github.com/wazuh/wazuh/commit/4cbd1e85eeee0eb0d8247fa7228f590a9dd24153))


## [v4.1.4] - 2021-03-25

### Fixed

- **Cluster:**
  - Fixed workers reconnection after restarting master node. Updated `asyncio.Task.all_tasks` method removed in Python 3.9. ([#8017](https://github.com/wazuh/wazuh/pull/8017))


## [v4.1.3] - 2021-03-23

### Changed

- **External dependencies:**
  - Upgraded Python version from 3.8.6 to 3.9.2 and several Python dependencies. ([#7943](https://github.com/wazuh/wazuh/pull/7943))

### Fixed

- **Core:**
  - Fixed an error in FIM when getting the files' modification time on Windows due to wrong permission flags. ([#7870](https://github.com/wazuh/wazuh/pull/7870))
  - Fixed a bug in Wazuh DB that truncated the output of the agents' status query towards the cluster. ([#7873](https://github.com/wazuh/wazuh/pull/7873))

- **API:**
  - Fixed validation for absolute and relative paths. ([#7906](https://github.com/wazuh/wazuh/pull/7906))


## [v4.1.2] - 2021-03-08

### Changed

- **Core:**
  - The default value of the agent disconnection time option has been increased to 10 minutes. ([#7744](https://github.com/wazuh/wazuh/pull/7744))
  - The warning log from Remoted about sending messages to disconnected agents has been changed to level-1 debug log. ([#7755](https://github.com/wazuh/wazuh/pull/7755))

- **API:**
  - API logs showing request parameters and body will be generated with API log level `info` instead of `debug`. ([#7735](https://github.com/wazuh/wazuh/issues/7735))

- **External dependencies:**
  - Upgraded aiohttp version from 3.6.2 to 3.7.4. ([#7734](https://github.com/wazuh/wazuh/pull/7734))

### Fixed

- **Core:**
  - Fix a bug in the unit tests that randomly caused false failures. ([#7723](https://github.com/wazuh/wazuh/pull/7723))
  - Fixed a bug in the Analysisd configuration that did not apply the setting `json_null_fields`. ([#7711](https://github.com/wazuh/wazuh/pull/7711))
  - Fixed the checking of the option `ipv6` in Remoted. ([#7737](https://github.com/wazuh/wazuh/pull/7737))
  - Fixed the checking of the option `rids_closing_time` in Remoted. ([#7746](https://github.com/wazuh/wazuh/pull/7746))


## [v4.1.1] - 2021-02-25

### Added

- **External dependencies:**
  - Added cython (0.29.21) library to Python dependencies. ([#7451](https://github.com/wazuh/wazuh/pull/7451))
  - Added xmltodict (0.12.0) library to Python dependencies. ([#7303](https://github.com/wazuh/wazuh/pull/7303))

- **API:**
  - Added new endpoints to manage rules files. ([#7178](https://github.com/wazuh/wazuh/issues/7178))
  - Added new endpoints to manage CDB lists files. ([#7180](https://github.com/wazuh/wazuh/issues/7180))
  - Added new endpoints to manage decoder files. ([#7179](https://github.com/wazuh/wazuh/issues/7179))
  - Added new manager and cluster endpoints to update Wazuh configuration (ossec.conf). ([#7181](https://github.com/wazuh/wazuh/issues/7181))

### Changed

- **External dependencies:**
  - Upgraded Python version from 3.8.2 to 3.8.6. ([#7451](https://github.com/wazuh/wazuh/pull/7451))
  - Upgraded Cryptography python library from 3.2.1 to 3.3.2. ([#7451](https://github.com/wazuh/wazuh/pull/7451))
  - Upgraded cffi python library from 1.14.0 to 1.14.4. ([#7451](https://github.com/wazuh/wazuh/pull/7451))

- **API:**
  - Added raw parameter to GET /manager/configuration and GET cluster/{node_id}/configuration to load ossec.conf in xml format. ([#7565](https://github.com/wazuh/wazuh/issues/7565))

### Fixed

- **API:**
  - Fixed an error with the RBAC permissions in the `GET /groups` endpoint. ([#7328](https://github.com/wazuh/wazuh/issues/7328))
  - Fixed a bug with Windows registries when parsing backslashes. ([#7309](https://github.com/wazuh/wazuh/pull/7309))
  - Fixed an error with the RBAC permissions when assigning multiple `agent:group` resources to a policy. ([#7393](https://github.com/wazuh/wazuh/pull/7393))
  - Fixed an error with search parameter when using special characters. ([#7301](https://github.com/wazuh/wazuh/pull/7301))
- **AWS Module:**
  - Fixed a bug that caused an error when attempting to use an IAM Role with **CloudWatchLogs** service. ([#7330](https://github.com/wazuh/wazuh/pull/7330))
- **Framework:**
  - Fixed a race condition bug when using RBAC expand_group function. ([#7353](https://github.com/wazuh/wazuh/pull/7353))
  - Fix migration process to overwrite default RBAC policies. ([#7594](https://github.com/wazuh/wazuh/pull/7594))
- **Core:**
  - Fixed a bug in Windows agent that did not honor the buffer's EPS limit. ([#7333](https://github.com/wazuh/wazuh/pull/7333))
  - Fixed a bug in Integratord that might lose alerts from Analysisd due to a race condition. ([#7338](https://github.com/wazuh/wazuh/pull/7338))
  - Silence the error message when the Syslog forwarder reads an alert with no rule object. ([#7539](https://github.com/wazuh/wazuh/pull/7539))
  - Fixed a memory leak in Vulnerability Detector when updating NVD feeds. ([#7559](https://github.com/wazuh/wazuh/pull/7559))
  - Prevent FIM from raising false positives about group name changes due to a thread unsafe function. ([#7589](https://github.com/wazuh/wazuh/pull/7589))

### Removed

- **API:**
  - Deprecated /manager/files and /cluster/{node_id}/files endpoints. ([#7209](https://github.com/wazuh/wazuh/issues/7209))


## [v4.1.0] - 2021-02-15

### Added

- **Core:**
  - Allow negation of expressions in rules. ([#6258](https://github.com/wazuh/wazuh/pull/6258))
  - Support for PCRE2 regular expressions in rules and decoders. ([#6480](https://github.com/wazuh/wazuh/pull/6480))
  - Added new **ruleset test module**. Allow testing and verification of rules and decoders using Wazuh User Interface. ([#5337](https://github.com/wazuh/wazuh/issues/5337))
  - Added new **upgrade module**. WPK upgrade feature has been moved to this module, which offers support for cluster architecture and simultaneous upgrades. ([#5387](https://github.com/wazuh/wazuh/issues/5387))
  - Added new **task module**. This module stores and manages all the tasks that are executed in the agents or managers. ([#5386](https://github.com/wazuh/wazuh/issues/5386))
  - Let the time interval to detect that an agent got disconnected configurable. Deprecate parameter `DISCON_TIME`. ([#6396](https://github.com/wazuh/wazuh/pull/6396))
  - Added support to macOS in Vulnerability Detector. ([#6532](https://github.com/wazuh/wazuh/pull/6532))
  - Added the capability to perform FIM on values in the Windows Registry. ([#6735](https://github.com/wazuh/wazuh/pull/6735))
- **API:**
  - Added endpoints to query and manage Rootcheck data. ([#6496](https://github.com/wazuh/wazuh/pull/6496))
  - Added new endpoint to check status of tasks. ([#6029](https://github.com/wazuh/wazuh/issues/6029))
  - Added new endpoints to run the logtest tool and delete a logtest session. ([#5984](https://github.com/wazuh/wazuh/pull/5984))
  - Added debug2 mode for API log and improved debug mode. ([#6822](https://github.com/wazuh/wazuh/pull/6822))
  - Added missing secure headers for API responses. ([#7024](https://github.com/wazuh/wazuh/issues/7024))
  - Added new config option to disable uploading configurations containing remote commands. ([#7016](https://github.com/wazuh/wazuh/issues/7016))
- **AWS Module:**
  - Added support for AWS load balancers (Application Load Balancer, Classic Load Balancer and Network Load Balancer). ([#6034](https://github.com/wazuh/wazuh/issues/6034))
- **Framework:**
  - Added new framework modules to use the logtest tool. ([#5870](https://github.com/wazuh/wazuh/pull/5870))
  - Improved `q` parameter on rules, decoders and cdb-lists modules to allow multiple nested fields. ([#6560](https://github.com/wazuh/wazuh/pull/6560))

### Changed

- **Core:**
  - Removed the limit of agents that a manager can support. ([#6097](https://github.com/wazuh/wazuh/issues/6097))
    - Migration of rootcheck results to Wazuh DB to remove the files with the results of each agent. ([#6096](https://github.com/wazuh/wazuh/issues/6096))
    - Designed new mechanism to close RIDS files when agents are disconnected. ([#6112](https://github.com/wazuh/wazuh/issues/6112))
  - Moved CA configuration section to verify WPK signatures from `active-response` section to `agent-upgrade` section. ([#5929](https://github.com/wazuh/wazuh/issues/5929))
  - The tool ossec-logtest has been renamed to wazuh-logtest, and it uses a new testing service integrated in Analysisd. ([#6103](https://github.com/wazuh/wazuh/pull/6103))
  - Changed error message to debug when multiple daemons attempt to remove an agent simultaneously ([#6185](https://github.com/wazuh/wazuh/pull/6185))
  - Changed error message to warning when the agent fails to reach a module. ([#5817](https://github.com/wazuh/wazuh/pull/5817))
- **API:**
  - Changed the `status` parameter behavior in the `DELETE /agents` endpoint to enhance security. ([#6829](https://github.com/wazuh/wazuh/pull/6829))
  - Changed upgrade endpoints to accept a list of agents, maximum 100 agents per request. ([#5336](https://github.com/wazuh/wazuh/issues/5536))
  - Improved input validation regexes for `names` and `array_names`. ([#7015](https://github.com/wazuh/wazuh/issues/7015))
- **Framework:**
  - Refactored framework to work with new upgrade module. ([#5537](https://github.com/wazuh/wazuh/issues/5537))
  - Refactored agent upgrade CLI to work with new ugprade module. It distributes petitions in a clustered environment. ([#5675](https://github.com/wazuh/wazuh/issues/5675))
  - Changed rule and decoder details structure to support PCRE2. ([#6318](https://github.com/wazuh/wazuh/issues/6318))
  - Changed access to agent's status. ([#6326](https://github.com/wazuh/wazuh/issues/6326))
  - Improved AWS Config integration to avoid performance issues by removing alert fields with variables such as Instance ID in its name. ([#6537](https://github.com/wazuh/wazuh/issues/6537))

### Fixed

- **Core:**
  - Fixed error in Analysisd when getting the ossec group ID. ([#6688](https://github.com/wazuh/wazuh/pull/6688))
  - Prevented FIM from reporting configuration error when setting patterns that match no files. ([#6187](https://github.com/wazuh/wazuh/pull/6187))
  - Fixed the array parsing when building JSON alerts. ([#6687](https://github.com/wazuh/wazuh/pull/6687))
  - Added Firefox ESR to the CPE helper to distinguish it from Firefox when looking for vulnerabilities. ([#6610](https://github.com/wazuh/wazuh/pull/6610))
  - Fixed the evaluation of packages from external sources with the official vendor feeds in Vulnerability Detector. ([#6611](https://github.com/wazuh/wazuh/pull/6611))
  - Fixed the handling of duplicated tags in the Vulnerability Detector configuration. ([#6683](https://github.com/wazuh/wazuh/pull/6683))
  - Fixed the validation of hotfixes gathered by Syscollector. ([#6706](https://github.com/wazuh/wazuh/pull/6706))
  - Fixed the reading of the Linux OS version when `/etc/os-release` doesn't provide it. ([#6674](https://github.com/wazuh/wazuh/pull/6674))
  - Fixed a false positive when comparing the minor target of CentOS packages in Vulnerability Detector. ([#6709](https://github.com/wazuh/wazuh/pull/6709))
  - Fixed a zombie process leak in Modulesd when using commands without a timeout. ([#6719](https://github.com/wazuh/wazuh/pull/6719))
  - Fixed a race condition in Remoted that might create agent-group files with wrong permissions. ([#6833](https://github.com/wazuh/wazuh/pull/6833))
  - Fixed a warning log in Wazuh DB when upgrading the global database. ([#6697](https://github.com/wazuh/wazuh/pull/6697))
  - Fixed a bug in FIM on Windows that caused false positive due to changes in the host timezone or the daylight saving time when monitoring files in a FAT32 filesystem. ([#6801](https://github.com/wazuh/wazuh/pull/6801))
  - Fixed the purge of the Redhat vulnerabilities database before updating it. ([#7050](https://github.com/wazuh/wazuh/pull/7050))
  - Fixed a condition race hazard in Authd that may prevent the daemon from updating client.keys after adding an agent. ([#7271](https://github.com/wazuh/wazuh/pull/7271))
- **API:**
  - Fixed an error with `/groups/{group_id}/config` endpoints (GET and PUT) when using complex `localfile` configurations. ([#6276](https://github.com/wazuh/wazuh/pull/6383))
- **Framework:**
  - Fixed a `cluster_control` bug that caused an error message when running `wazuh-clusterd` in foreground. ([#6724](https://github.com/wazuh/wazuh/pull/6724))
  - Fixed a bug with add_manual(agents) function when authd is disabled. ([#7062](https://github.com/wazuh/wazuh/pull/7062))


## [v4.0.4] - 2021-01-14

### Added

- **API:**
  - Added missing secure headers for API responses. ([#7138](https://github.com/wazuh/wazuh/issues/7138))
  - Added new config option to disable uploading configurations containing remote commands. ([#7134](https://github.com/wazuh/wazuh/issues/7134))
  - Added new config option to choose the SSL ciphers. Default value `TLSv1.2`. ([#7164](https://github.com/wazuh/wazuh/issues/7164))

### Changed

- **API:**
  - Deprecated endpoints to restore and update API configuration file. ([#7132](https://github.com/wazuh/wazuh/issues/7132))
  - Default expiration time of the JWT token set to 15 minutes. ([#7167](https://github.com/wazuh/wazuh/pull/7167))

### Fixed

- **API:**
  - Fixed a path traversal flaw ([CVE-2021-26814](https://nvd.nist.gov/vuln/detail/CVE-2021-26814)) affecting 4.0.0 to 4.0.3 at `/manager/files` and `/cluster/{node_id}/files` endpoints. ([#7131](https://github.com/wazuh/wazuh/issues/7131))
- **Framework:**
  - Fixed a bug with add_manual(agents) function when authd is disabled. ([#7135](https://github.com/wazuh/wazuh/issues/7135))
- **Core:**
  - Fixed the purge of the Redhat vulnerabilities database before updating it. ([#7133](https://github.com/wazuh/wazuh/pull/7133))

## [v4.0.3] - 2020-11-30

### Fixed

- **API:**
  - Fixed a problem with certain API calls exceeding timeout in highly loaded cluster environments. ([#6753](https://github.com/wazuh/wazuh/pull/6753))


## [v4.0.2] - 2020-11-24

### Added

- **Core:**
  - Added macOS Big Sur version detection in the agent. ([#6603](https://github.com/wazuh/wazuh/pull/6603))

### Changed

- **API:**
  - `GET /agents/summary/os`, `GET /agents/summary/status` and `GET /overview/agents` will no longer consider `000` as an agent. ([#6574](https://github.com/wazuh/wazuh/pull/6574))
  - Increased to 64 the maximum number of characters that can be used in security users, roles, rules, and policies names. ([#6657](https://github.com/wazuh/wazuh/issues/6657))

### Fixed

- **API:**
  - Fixed an error with `POST /security/roles/{role_id}/rules` when removing role-rule relationships with admin resources. ([#6594](https://github.com/wazuh/wazuh/issues/6594))
  - Fixed a timeout error with `GET /manager/configuration/validation` when using it in a slow environment. ([#6530](https://github.com/wazuh/wazuh/issues/6530))
- **Framework:**
  - Fixed an error with some distributed requests when the cluster configuration is empty. ([#6612](https://github.com/wazuh/wazuh/pull/6612))
  - Fixed special characters in default policies. ([#6575](https://github.com/wazuh/wazuh/pull/6575))
- **Core:**
  - Fixed a bug in Remoted that limited the maximum agent number to `MAX_AGENTS-3` instead of `MAX_AGENTS-2`. ([#4560](https://github.com/wazuh/wazuh/pull/4560))
  - Fixed an error in the network library when handling disconnected sockets. ([#6444](https://github.com/wazuh/wazuh/pull/6444))
  - Fixed an error in FIM when handling temporary files and registry keys exceeding the path size limit. ([#6538](https://github.com/wazuh/wazuh/pull/6538))
  - Fixed a bug in FIM that stopped monitoring folders pointed by a symbolic link. ([#6613](https://github.com/wazuh/wazuh/pull/6613))
  - Fixed a race condition in FIM that could cause Syscheckd to stop unexpectedly. ([#6696](https://github.com/wazuh/wazuh/pull/6696))


## [v4.0.1] - 2020-11-11

### Changed

- **Framework:**
  - Updated Python's cryptography library to version 3.2.1 ([#6442](https://github.com/wazuh/wazuh/issues/6442))

### Fixed

- **API:**
  - Added missing agent:group resource to RBAC's catalog. ([6427](https://github.com/wazuh/wazuh/issues/6427))
  - Changed `limit` parameter behaviour in `GET sca/{agent_id}/checks/{policy_id}` endpoint and fixed some loss of information when paginating `wdb`. ([#6464](https://github.com/wazuh/wazuh/pull/6464))
  - Fixed an error with `GET /security/users/me` when logged in with `run_as`. ([#6506](https://github.com/wazuh/wazuh/pull/6506))
- **Framework:**
  - Fixed zip files compression and handling in cluster integrity synchronization. ([#6367](https://github.com/wazuh/wazuh/issues/6367))
- **Core**
  - Fixed version matching when assigning feed in Vulnerability Detector. ([#6505](https://github.com/wazuh/wazuh/pull/6505))
  - Prevent unprivileged users from accessing the Wazuh Agent folder in Windows. ([#3593](https://github.com/wazuh/wazuh/pull/3593))
  - Fix a bug that may lead the agent to crash when reading an invalid Logcollector configuration. ([#6463](https://github.com/wazuh/wazuh/pull/6463))


## [v4.0.0] - 2020-10-23

### Added

- Added **enrollment capability**. Agents are now able to request a key from the manager if current key is missing or wrong. ([#5609](https://github.com/wazuh/wazuh/pull/5609))
- Migrated the agent-info data to Wazuh DB. ([#5541](https://github.com/wazuh/wazuh/pull/5541))
- **API:**
  - Embedded Wazuh API with Wazuh Manager, there is no need to install Wazuh API. ([9860823](https://github.com/wazuh/wazuh/commit/9860823d568f5e6d93550d9b139507c04d2c2eb9))
  - Migrated Wazuh API server from nodejs to python. ([#2640](https://github.com/wazuh/wazuh/pull/2640))
  - Added asynchronous aiohttp server for the Wazuh API. ([#4474](https://github.com/wazuh/wazuh/issues/4474))
  - New Wazuh API is approximately 5 times faster on average. ([#5834](https://github.com/wazuh/wazuh/issues/5834))
  - Added OpenAPI based Wazuh API specification. ([#2413](https://github.com/wazuh/wazuh/issues/2413))
  - Improved Wazuh API reference documentation based on OpenAPI spec using redoc. ([#4967](https://github.com/wazuh/wazuh/issues/4967))
  - Added new yaml Wazuh API configuration file. ([#2570](https://github.com/wazuh/wazuh/issues/2570))
  - Added new endpoints to manage API configuration and deprecated configure_api.sh. ([#2570](https://github.com/wazuh/wazuh/issues/4822))
  - Added RBAC support to Wazuh API. ([#3287](https://github.com/wazuh/wazuh/issues/3287))
  - Added new endpoints for Wazuh API security management. ([#3410](https://github.com/wazuh/wazuh/issues/3410))
  - Added SQLAlchemy ORM based database for RBAC. ([#3375](https://github.com/wazuh/wazuh/issues/3375))
  - Added new JWT authentication method. ([7080ac3](https://github.com/wazuh/wazuh/commit/7080ac352774bb0feaf07cab76df58ea5503ff4b))
  - Wazuh API up and running by default in all nodes for a clustered environment.
  - Added new and improved error handling. ([#2843](https://github.com/wazuh/wazuh/issues/2843) ([#5345](https://github.com/wazuh/wazuh/issues/5345))
  - Added tavern and docker based Wazuh API integration tests. ([#3612](https://github.com/wazuh/wazuh/issues/3612))
  - Added new and unified Wazuh API responses structure. ([3421015](https://github.com/wazuh/wazuh/commit/34210154016f0a63211a81707744dce0ec0a54f9))
  - Added new endpoints for Wazuh API users management. ([#3280](https://github.com/wazuh/wazuh/issues/3280))
  - Added new endpoint to restart agents which belong to a node. ([#5381](https://github.com/wazuh/wazuh/issues/5381))
  - Added and improved q filter in several endpoints. ([#5431](https://github.com/wazuh/wazuh/pull/5431))
  - Tested and improved Wazuh API security. ([#5318](https://github.com/wazuh/wazuh/issues/5318))
    - Added DDOS blocking system. ([#5318](https://github.com/wazuh/wazuh/issues/5318#issuecomment-654303933))
    - Added brute force attack blocking system. ([#5318](https://github.com/wazuh/wazuh/issues/5318#issuecomment-652892858))
    - Added content-type validation. ([#5318](https://github.com/wazuh/wazuh/issues/5318#issuecomment-654807980))
- **Vulnerability Detector:**
  - Redhat vulnerabilities are now fetched from OVAL benchmarks. ([#5352](https://github.com/wazuh/wazuh/pull/5352))
  - Debian vulnerable packages are now fetched from the Security Tracker. ([#5304](https://github.com/wazuh/wazuh/pull/5304))
  - The Debian Security Tracker feed can be loaded from a custom location. ([#5449](https://github.com/wazuh/wazuh/pull/5449))
  - The package vendor is used to discard vulnerabilities. ([#5330](https://github.com/wazuh/wazuh/pull/5330))
  - Allow compressed feeds for offline updates. ([#5745](https://github.com/wazuh/wazuh/pull/5745))
  - The manager now updates the MSU feed automatically. ([#5678](https://github.com/wazuh/wazuh/pull/5678))
  - CVEs with no affected version defined in all the feeds are now reported. ([#5284](https://github.com/wazuh/wazuh/pull/5284))
  - CVEs vulnerable for the vendor and missing in the NVD are now reported. ([#5305](https://github.com/wazuh/wazuh/pull/5305))
- **File Integrity Monitoring:**
  - Added options to limit disk usage using report changes option in the FIM module. ([#5157](https://github.com/wazuh/wazuh/pull/5157))
- Added and updated framework unit tests to increase coverage. ([#3287](https://github.com/wazuh/wazuh/issues/3287))
- Added improved support for monitoring paths from environment variables. ([#4961](https://github.com/wazuh/wazuh/pull/4961))
- Added `base64_log` format to the log builder for Logcollector. ([#5273](https://github.com/wazuh/wazuh/pull/5273))

### Changed

- Changed the default manager-agent connection protocol to **TCP**. ([#5696](https://github.com/wazuh/wazuh/pull/5696))
- Disable perpetual connection attempts to modules. ([#5622](https://github.com/wazuh/wazuh/pull/5622))
- Unified the behaviour of Wazuh daemons when reconnecting with unix sockets. ([#4510](https://github.com/wazuh/wazuh/pull/4510))
- Changed multiple Wazuh API endpoints. ([#2640](https://github.com/wazuh/wazuh/pull/2640)) ([#2413](https://github.com/wazuh/wazuh-documentation/issues/2413))
- Refactored framework module in SDK and core. ([#5263](https://github.com/wazuh/wazuh/issues/5263))
- Refactored FIM Windows events handling. ([#5144](https://github.com/wazuh/wazuh/pull/5144))
- Changed framework to access global.db using wazuh-db. ([#6095](https://github.com/wazuh/wazuh/pull/6095))
- Changed agent-info synchronization task in Wazuh cluster. ([#5585](https://github.com/wazuh/wazuh/issues/5585))
- Use the proper algorithm name for SHA-256 inside Prelude output. Thanks to François Poirotte (@fpoirotte). ([#5004](https://github.com/wazuh/wazuh/pull/5004))
- Elastic Stack configuration files have been adapted to Wazuh v4.x. ([#5796](https://github.com/wazuh/wazuh/pull/5796))
- Explicitly use Bash for the Pagerduty integration. Thanks to Chris Kruger (@montdidier). ([#4641](https://github.com/wazuh/wazuh/pull/4641))

### Fixed

- **Vulnerability Detector:**
  - Vulnerabilities of Windows Server 2019 which not affects to Windows 10 were not being reported. ([#5524](https://github.com/wazuh/wazuh/pull/5524))
  - Vulnerabilities patched by a Microsoft update with no supersedence were not being reported. ([#5524](https://github.com/wazuh/wazuh/pull/5524))
  - Vulnerabilities patched by more than one Microsoft update were not being evaluated agains all the patches. ([#5717](https://github.com/wazuh/wazuh/pull/5717))
  - Duplicated alerts in Windows 10. ([#5600](https://github.com/wazuh/wazuh/pull/5600))
  - Syscollector now discards hotfixes that are not fully installed. ([#5792](https://github.com/wazuh/wazuh/pull/5792))
  - Syscollector now collects hotfixes that were not being parsed. ([#5792](https://github.com/wazuh/wazuh/pull/5792))
  - Update Windows databases when `run_on_start` is disabled. ([#5335](https://github.com/wazuh/wazuh/pull/5335))
  - Fixed the NVD version comparator to remove undesired suffixes. ([#5362](https://github.com/wazuh/wazuh/pull/5362))
  - Fixed not escaped single quote in vuln detector SQL query. ([#5570](https://github.com/wazuh/wazuh/pull/5570))
  - Unified alerts title. ([#5826](https://github.com/wazuh/wazuh/pull/5826))
  - Fixed potential error in the GZlib when uncompressing NVD feeds. ([#5989](https://github.com/wazuh/wazuh/pull/5989))
- **File Integrity Monitoring:**
  - Fixed an error with last scan time in Syscheck API endpoints. ([a9acd3a](https://github.com/wazuh/wazuh/commit/a9acd3a216a7e0075a8efa5a91b2587659782fd8))
  - Fixed support for monitoring directories which contain commas. ([#4961](https://github.com/wazuh/wazuh/pull/4961))
  - Fixed a bug where configuring a directory to be monitored as real-time and whodata resulted in real-time prevailing. ([#4961](https://github.com/wazuh/wazuh/pull/4961))
  - Fixed using an incorrect mutex while deleting inotify watches. ([#5126](https://github.com/wazuh/wazuh/pull/5126))
  - Fixed a bug which could cause multiple FIM threads to request the same temporary file. ([#5213](https://github.com/wazuh/wazuh/issues/5213))
  - Fixed a bug where deleting a file permanently in Windows would not trigger an alert. ([#5144](https://github.com/wazuh/wazuh/pull/5144))
  - Fixed a typo in the file monitoring options log entry. ([#5591](https://github.com/wazuh/wazuh/pull/5591))
  - Fixed an error where monitoring a drive in Windows under scheduled or realtime mode would generate alerts from the recycle bin. ([#4771](https://github.com/wazuh/wazuh/pull/4771))
  - When monitoring a drive in Windows in the format `U:`, it will monitor `U:\` instead of the agent's working directory. ([#5259](https://github.com/wazuh/wazuh/pull/5259))
  - Fixed a bug where monitoring a drive in Windows with `recursion_level` set to 0 would trigger alerts from files inside its subdirectories. ([#5235](https://github.com/wazuh/wazuh/pull/5235))
- Fixed an Azure wodle dependency error. The package azure-storage-blob>12.0.0 does not include a component used. ([#6109](https://github.com/wazuh/wazuh/pull/6109))
- Fixed bugs reported by GCC 10.1.0. ([#5119](https://github.com/wazuh/wazuh/pull/5119))
- Fixed compilation errors with `USE_PRELUDE` enabled. Thanks to François Poirotte (@fpoirotte). ([#5003](https://github.com/wazuh/wazuh/pull/5003))
- Fixed default gateway data gathering in Syscollector on Linux 2.6. ([#5548](https://github.com/wazuh/wazuh/pull/5548))
- Fixed the Eventchannel collector to keep working when the Eventlog service is restarted. ([#5496](https://github.com/wazuh/wazuh/pull/5496))
- Fixed the OpenSCAP script to work over Python 3. ([#5317](https://github.com/wazuh/wazuh/pull/5317))
- Fixed the launcher.sh generation in macOS source installation. ([#5922](https://github.com/wazuh/wazuh/pull/5922))

### Removed

- Removed Wazuh API cache endpoints. ([#3042](https://github.com/wazuh/wazuh/pull/3042))
- Removed Wazuh API rootcheck endpoints. ([#5246](https://github.com/wazuh/wazuh/issues/5246))
- Deprecated Debian Jessie and Wheezy for Vulnerability Detector (EOL). ([#5660](https://github.com/wazuh/wazuh/pull/5660))
- Removed references to `manage_agents` in the installation process. ([#5840](https://github.com/wazuh/wazuh/pull/5840))
- Removed compatibility with deprecated configuration at Vulnerability Detector. ([#5879](https://github.com/wazuh/wazuh/pull/5879))


## [v3.13.4]

### Fixed

- Fixed a crash in Vuln Detector when scanning agents running on Windows (backport from 4.3.2). ([#13624](https://github.com/wazuh/wazuh/pull/13624))


## [v3.13.3] - 2021-04-28

### Fixed

- Fixed a bug in Vulnerability Detector that made Modulesd crash while updating the NVD feed due to a missing CPE entry. ([#8346](https://github.com/wazuh/wazuh/pull/8346))


## [v3.13.2] - 2020-09-21

### Fixed

- Updated the default NVD feed URL from 1.0 to 1.1 in Vulnerability Detector. ([#6056](https://github.com/wazuh/wazuh/pull/6056))


## [v3.13.1] - 2020-07-14

### Added

- Added two new settings <max_retries> and <retry_interval> to adjust the agent failover interval. ([#5433](https://github.com/wazuh/wazuh/pull/5433))

### Fixed

- Fixed a crash in Modulesd caused by Vulnerability Detector when skipping a kernel package if the agent has OS info disabled. ([#5467](https://github.com/wazuh/wazuh/pull/5467))


## [v3.13.0] - 2020-06-29

### Added

- Vulnerability Detector improvements. ([#5097](https://github.com/wazuh/wazuh/pull/5097))
  - Include the NVD as feed for Linux agents in Vulnerability Detector.
  - Improve the Vulnerability Detector engine to correlate alerts between different feeds.
  - Add Vulnerability Detector module unit testing for Unix source code.
  - A timeout has been added to the updates of the vulnerability detector feeds to prevent them from getting hung up. ([#5153](https://github.com/wazuh/wazuh/pull/5153))
- New option for the JSON decoder to choose the treatment of Array structures. ([#4836](https://github.com/wazuh/wazuh/pull/4836))
- Added mode value (real-time, Who-data, or scheduled) as a dynamic field in FIM alerts. ([#5051](https://github.com/wazuh/wazuh/pull/5051))
- Set a configurable maximum limit of files to be monitored by FIM. ([#4717](https://github.com/wazuh/wazuh/pull/4717))
- New integration for pull logs from Google Cloud Pub/Sub. ([#4078](https://github.com/wazuh/wazuh/pull/4078))
- Added support for MITRE ATT&CK knowledge base. ([#3746](https://github.com/wazuh/wazuh/pull/3746))
- Microsoft Software Update Catalog used by vulnerability detector added as a dependency. ([#5101](https://github.com/wazuh/wazuh/pull/5101))
- Added support for `aarch64` and `armhf` architectures. ([#5030](https://github.com/wazuh/wazuh/pull/5030))

### Changed

- Internal variable rt_delay configuration changes to 5 milliseconds. ([#4760](https://github.com/wazuh/wazuh/pull/4760))
- Who-data includes new fields: process CWD, parent process id, and CWD of parent process. ([#4782](https://github.com/wazuh/wazuh/pull/4782))
- FIM opens files with shared deletion permission. ([#5018](https://github.com/wazuh/wazuh/pull/5018))
- Extended the statics fields comparison in the ruleset options. ([#4416](https://github.com/wazuh/wazuh/pull/4416))
- The state field was removed from vulnerability alerts. ([#5211](https://github.com/wazuh/wazuh/pull/5211))
- The NVD is now the primary feed for the vulnerability detector in Linux. ([#5097](https://github.com/wazuh/wazuh/pull/5097))
- Removed OpenSCAP policies installation and configuration block. ([#5061](https://github.com/wazuh/wazuh/pull/5061))
- Changed the internal configuration of Analysisd to be able to register by default a number of agents higher than 65536. ([#4332](https://github.com/wazuh/wazuh/pull/4332))
- Changed `same/different_systemname` for `same/different_system_name` in Analysisd static filters. ([#5131](https://github.com/wazuh/wazuh/pull/5131))
- Updated the internal Python interpreter from v3.7.2 to v3.8.2. ([#5030](https://github.com/wazuh/wazuh/pull/5030))

### Fixed

- Fixed a bug that, in some cases, kept the memory reserved when deleting monitored directories in FIM. ([#5115](https://github.com/wazuh/wazuh/issues/5115))
- Freed Inotify watches moving directories in the real-time mode of FIM. ([#4794](https://github.com/wazuh/wazuh/pull/4794))
- Fixed an error that caused deletion alerts with a wrong path in Who-data mode. ([#4831](https://github.com/wazuh/wazuh/pull/4831))
- Fixed generating alerts in Who-data mode when moving directories to the folder being monitored in Windows. ([#4762](https://github.com/wazuh/wazuh/pull/4762))
- Avoid truncating the full log field of the alert when the path is too long. ([#4792](https://github.com/wazuh/wazuh/pull/4792))
- Fixed the change of monitoring from Who-data to real-time when there is a failure to set policies in Windows. ([#4753](https://github.com/wazuh/wazuh/pull/4753))
- Fixed an error that prevents restarting Windows agents from the manager. ([#5212](https://github.com/wazuh/wazuh/pull/5212))
- Fixed an error that impedes the use of the tag URL by configuring the NVD in a vulnerability detector module. ([#5165](https://github.com/wazuh/wazuh/pull/5165))
- Fixed TOCTOU condition in Clusterd when merging agent-info files. ([#5159](https://github.com/wazuh/wazuh/pull/5159))
- Fixed race condition in Analysisd when handling accumulated events. ([#5091](https://github.com/wazuh/wazuh/pull/5091))
- Avoided to count links when generating alerts for ignored directories in Rootcheck. Thanks to Artur Molchanov (@Hexta). ([#4603](https://github.com/wazuh/wazuh/pull/4603))
- Fixed typo in the path used for logging when disabling an account. Thanks to Fontaine Pierre (@PierreFontaine). ([#4839](https://github.com/wazuh/wazuh/pull/4839))
- Fixed an error when receiving different Syslog events in the same TCP packet. ([#5087](https://github.com/wazuh/wazuh/pull/5087))
- Fixed a bug in Vulnerability Detector on Modulesd when comparing Windows software versions. ([#5168](https://github.com/wazuh/wazuh/pull/5168))
- Fixed a bug that caused an agent's disconnection time not to be displayed correctly. ([#5142](https://github.com/wazuh/wazuh/pull/5142))
- Optimized the function to obtain the default gateway. Thanks to @WojRep
- Fixed host verification when signing a certificate for the manager. ([#4963](https://github.com/wazuh/wazuh/pull/4963))
- Fixed possible duplicated ID on 'client.keys' adding new agent through the API with a specific ID. ([#4982](https://github.com/wazuh/wazuh/pull/4982))
- Avoid duplicate descriptors using wildcards in 'localfile' configuration. ([#4977](https://github.com/wazuh/wazuh/pull/4977))
- Added guarantee that all processes are killed when service stops. ([#4975](https://github.com/wazuh/wazuh/pull/4975))
- Fixed mismatch in integration scripts when the debug flag is set to active. ([#4800](https://github.com/wazuh/wazuh/pull/4800))


## [v3.12.3] - 2020-04-30

### Changed

- Disable WAL in databases handled by Wazuh DB to save disk space. ([#4949](https://github.com/wazuh/wazuh/pull/4949))

### Fixed

- Fixed a bug in Remoted that could prevent agents from connecting in UDP mode. ([#4897](https://github.com/wazuh/wazuh/pull/4897))
- Fixed a bug in the shared library that caused daemons to not find the ossec group. ([#4873](https://github.com/wazuh/wazuh/pull/4873))
- Prevent Syscollector from falling into an infinite loop when failed to collect the Windows hotfixes. ([#4878](https://github.com/wazuh/wazuh/pull/4878))
- Fixed a memory leak in the system scan by Rootcheck on Windows. ([#4948](https://github.com/wazuh/wazuh/pull/4948))
- Fixed a bug in Logcollector that caused the out_format option not to apply for the agent target. ([#4942](https://github.com/wazuh/wazuh/pull/4942))
- Fixed a bug that caused FIM to not handle large inode numbers correctly. ([#4914](https://github.com/wazuh/wazuh/pull/4914))
- Fixed a bug that made ossec-dbd crash due to a bad mutex initialization. ([#4552](https://github.com/wazuh/wazuh/pull/4552))


## [v3.12.2] - 2020-04-09

### Fixed

- Fixed a bug in Vulnerability Detector that made wazuh-modulesd crash when parsing the version of a package from a RHEL feed. ([#4885](https://github.com/wazuh/wazuh/pull/4885))


## [v3.12.1] - 2020-04-08

### Changed

- Updated MSU catalog on 31/03/2020. ([#4819](https://github.com/wazuh/wazuh/pull/4819))

### Fixed

- Fixed compatibility with the Vulnerability Detector feeds for Ubuntu from Canonical, that are available in a compressed format. ([#4834](https://github.com/wazuh/wazuh/pull/4834))
- Added missing field ‘database’ to the FIM on-demand configuration report. ([#4785](https://github.com/wazuh/wazuh/pull/4785))
- Fixed a bug in Logcollector that made it forward a log to an external socket infinite times. ([#4802](https://github.com/wazuh/wazuh/pull/4802))
- Fixed a buffer overflow when receiving large messages from Syslog over TCP connections. ([#4778](https://github.com/wazuh/wazuh/pull/4778))
- Fixed a malfunction in the Integrator module when analyzing events without a certain field. ([#4851](https://github.com/wazuh/wazuh/pull/4851))
- Fix XML validation with paths ending in `\`. ([#4783](https://github.com/wazuh/wazuh/pull/4783))

### Removed

- Removed support for Ubuntu 12.04 (Precise) in Vulneratiliby Detector as its feed is no longer available.


## [v3.12.0] - 2020-03-24

### Added

- Add synchronization capabilities for FIM. ([#3319](https://github.com/wazuh/wazuh/issues/3319))
- Add SQL database for the FIM module. Its storage can be switched between disk and memory. ([#3319](https://github.com/wazuh/wazuh/issues/3319))
- Add support for monitoring AWS S3 buckets in GovCloud regions. ([#3953](https://github.com/wazuh/wazuh/issues/3953))
- Add support for monitoring Cisco Umbrella S3 buckets. ([#3890](https://github.com/wazuh/wazuh/issues/3890))
- Add automatic reconnection with the Eventchannel service when it is restarted. ([#3836](https://github.com/wazuh/wazuh/pull/3836))
- Add a status validation when starting Wazuh. ([#4237](https://github.com/wazuh/wazuh/pull/4237))
- Add FIM module unit testing for Unix source code. ([#4688](https://github.com/wazuh/wazuh/pull/4688))
- Add multi-target support for unit testing. ([#4564](https://github.com/wazuh/wazuh/pull/4564))
- Add FIM module unit testing for Windows source code. ([#4633](https://github.com/wazuh/wazuh/pull/4633))

### Changed

- Move the FIM logic engine to the agent. ([#3319](https://github.com/wazuh/wazuh/issues/3319))
- Make Logcollector continuously attempt to reconnect with the agent daemon. ([#4435](https://github.com/wazuh/wazuh/pull/4435))
- Make Windows agents to send the keep-alive independently. ([#4077](https://github.com/wazuh/wazuh/pull/4077))
- Do not enforce source IP checking by default in the registration process. ([#4083](https://github.com/wazuh/wazuh/pull/4083))
- Updated API manager/configuration endpoint to also return the new synchronization and whodata syscheck fields ([#4241](https://github.com/wazuh/wazuh/pull/4241))
- Disabled the chroot jail in Agentd on UNIX.

### Fixed

- Avoid reopening the current socket when Logcollector fails to send a event. ([#4696](https://github.com/wazuh/wazuh/pull/4696))
- Prevent Logcollector from starving when has to reload files. ([#4730](https://github.com/wazuh/wazuh/pull/4730))
- Fix a small memory leak in clusterd. ([#4465](https://github.com/wazuh/wazuh/pull/4465))
- Fix a crash in the fluent forwarder when SSL is not enabled. ([#4675](https://github.com/wazuh/wazuh/pull/4675))
- Replace non-reentrant functions to avoid race condition hazards. ([#4081](https://github.com/wazuh/wazuh/pull/4081))
- Fixed the registration of more than one agent as `any` when forcing to use the source IP. ([#2533](https://github.com/wazuh/wazuh/pull/2533))
- Fix Windows upgrades in custom directories. ([#2534](https://github.com/wazuh/wazuh/pull/2534))
- Fix the format of the alert payload passed to the Slack integration. ([#3978](https://github.com/wazuh/wazuh/pull/3978))


## [v3.11.4] - 2020-02-25

### Changed

- Remove chroot in Agentd to allow it resolve DNS at any time. ([#4652](https://github.com/wazuh/wazuh/issues/4652))


## [v3.11.3] - 2020-01-28

### Fixed

- Fixed a bug in the Windows agent that made Rootcheck report false positives about file size mismatch. ([#4493](https://github.com/wazuh/wazuh/pull/4493))


## [v3.11.2] - 2020-01-22

### Changed

- Optimized memory usage in Vulnerability Detector when fetching the NVD feed. ([#4427](https://github.com/wazuh/wazuh/pull/4427))

### Fixed

- Rootcheck scan produced a 100% CPU peak in Syscheckd because it applied `<readall>` option even when disabled. ([#4415](https://github.com/wazuh/wazuh/pull/4415))
- Fixed a handler leak in Rootcheck and SCA on Windows agents. ([#4456](https://github.com/wazuh/wazuh/pull/4456))
- Prevent Remoted from exiting when a client closes a connection prematurely. ([#4390](https://github.com/wazuh/wazuh/pull/4390))
- Fixed crash in Slack integration when handling an alert with no description. ([#4426](https://github.com/wazuh/wazuh/pull/4426))
- Fixed Makefile to allow running scan-build for Windows agents. ([#4314](https://github.com/wazuh/wazuh/pull/4314))
- Fixed a memory leak in Clusterd. ([#4448](https://github.com/wazuh/wazuh/pull/4448))
- Disable TCP keepalive options at os_net library to allow building Wazuh on OpenBSD. ([#4462](https://github.com/wazuh/wazuh/pull/4462))


## [v3.11.1] - 2020-01-03

### Fixed

- The Windows Eventchannel log decoder in Analysisd maxed out CPU usage due to an infinite loop. ([#4412](https://github.com/wazuh/wazuh/pull/4412))


## [v3.11.0] - 2019-12-23

### Added

- Add support to Windows agents for vulnerability detector. ([#2787](https://github.com/wazuh/wazuh/pull/2787))
- Add support to Debian 10 Buster for vulnerability detector (by @aderumier). ([#4151](https://github.com/wazuh/wazuh/pull/4151))
- Make the Wazuh service to start after the network systemd unit (by @VAdamec). ([#1106](https://github.com/wazuh/wazuh/pull/1106))
- Add process inventory support for Mac OS X agents. ([#3322](https://github.com/wazuh/wazuh/pull/3322))
- Add port inventory support for MAC OS X agents. ([#3349](https://github.com/wazuh/wazuh/pull/3349))
- Make Analysisd compile the CDB list upon start. ([#3488](https://github.com/wazuh/wazuh/pull/3488))
- New rules option `global_frequency` to make frequency rules independent from the event source. ([#3931](https://github.com/wazuh/wazuh/pull/3931))
- Add a validation for avoiding agents to keep trying to connect to an invalid address indefinitely. ([#3951](https://github.com/wazuh/wazuh/pull/3951))
- Add the condition field of SCA checks to the agent databases. ([#3631](https://github.com/wazuh/wazuh/pull/3631))
- Display a warning message when registering to an unverified manager. ([#4207](https://github.com/wazuh/wazuh/pull/4207))
- Allow JSON escaping for logs on Logcollector's output format. ([#4273](https://github.com/wazuh/wazuh/pull/4273))
- Add TCP keepalive support for Fluent Forwarder. ([#4274](https://github.com/wazuh/wazuh/pull/4274))
- Add the host's primary IP to Logcollector's output format. ([#4380](https://github.com/wazuh/wazuh/pull/4380))

### Changed

- Now EventChannel alerts include the full message with the translation of coded fields. ([#3320](https://github.com/wazuh/wazuh/pull/3320))
- Changed `-G` agent-auth description in help message. ([#3856](https://github.com/wazuh/wazuh/pull/3856))
- Unified the Makefile flags allowed values. ([#4034](https://github.com/wazuh/wazuh/pull/4034))
- Let Logcollector queue file rotation and keepalive messages. ([#4222](https://github.com/wazuh/wazuh/pull/4222))
- Changed default paths for the OSQuery module in Windows agents. ([#4148](https://github.com/wazuh/wazuh/pull/4148))
- Fluent Forward now packs the content towards Fluentd into an object. ([#4334](https://github.com/wazuh/wazuh/pull/4334))

### Fixed

- Fix frequency rules to be increased for the same agent by default. ([#3931](https://github.com/wazuh/wazuh/pull/3931))
- Fix `protocol`, `system_name`, `data` and `extra_data` static fields detection. ([#3591](https://github.com/wazuh/wazuh/pull/3591))
- Fix overwriting agents by `Authd` when `force` option is less than 0. ([#3527](https://github.com/wazuh/wazuh/pull/3527))
- Fix Syscheck `nodiff` option for substring paths. ([#3015](https://github.com/wazuh/wazuh/pull/3015))
- Fix Logcollector wildcards to not detect directories as log files. ([#3788](https://github.com/wazuh/wazuh/pull/3788))
- Make Slack integration work with agentless alerts (by @dmitryax). ([#3971](https://github.com/wazuh/wazuh/pull/3971))
- Fix bugs reported by Clang analyzer. ([#3887](https://github.com/wazuh/wazuh/pull/3887))
- Fix compilation errors on OpenBSD platform. ([#3105](https://github.com/wazuh/wazuh/pull/3105))
- Fix on-demand configuration labels section to obtain labels attributes. ([#3490](https://github.com/wazuh/wazuh/pull/3490))
- Fixed race condition between `wazuh-clusterd` and `wazuh-modulesd` showing a 'No such file or directory' in `cluster.log` when synchronizing agent-info files in a cluster environment ([#4007](https://github.com/wazuh/wazuh/issues/4007))
- Fixed 'ConnectionError object has no attribute code' error when package repository is not available ([#3441](https://github.com/wazuh/wazuh/issues/3441))
- Fix the blocking of files monitored by Who-data in Windows agents. ([#3872](https://github.com/wazuh/wazuh/pull/3872))
- Fix the processing of EventChannel logs with unexpected characters. ([#3320](https://github.com/wazuh/wazuh/pull/3320))
- Active response Kaspersky script now logs the action request in _active-responses.log_ ([#2748](https://github.com/wazuh/wazuh/pull/2748))
- Fix service's installation path for CentOS 8. ([#4060](https://github.com/wazuh/wazuh/pull/4060))
- Add macOS Catalina to the list of detected versions. ([#4061](https://github.com/wazuh/wazuh/pull/4061))
- Prevent FIM from producing false negatives due to wrong checksum comparison. ([#4066](https://github.com/wazuh/wazuh/pull/4066))
- Fix `previous_output` count for alerts when matching by group. ([#4097](https://github.com/wazuh/wazuh/pull/4097))
- Fix event iteration when evaluating contextual rules. ([#4106](https://github.com/wazuh/wazuh/pull/4106))
- Fix the use of `prefilter_cmd` remotely by a new local option `allow_remote_prefilter_cmd`. ([#4178](https://github.com/wazuh/wazuh/pull/4178) & [4194](https://github.com/wazuh/wazuh/pull/4194))
- Fix restarting agents by group using the API when some of them are in a worker node. ([#4226](https://github.com/wazuh/wazuh/pull/4226))
- Fix error in Fluent Forwarder that requests an user and pass although the server does not need it. ([#3910](https://github.com/wazuh/wazuh/pull/3910))
- Fix FTS data length bound mishandling in Analysisd. ([#4278](https://github.com/wazuh/wazuh/pull/4278))
- Fix a memory leak in Modulesd and Agentd when Fluent Forward parses duplicate options. ([#4334](https://github.com/wazuh/wazuh/pull/4334))
- Fix an invalid memory read in Agentd when checking a remote configuration containing an invalid stanza inside `<labels>`. ([#4334](https://github.com/wazuh/wazuh/pull/4334))
- Fix error using force_reload and the eventchannel format in UNIX systems. ([#4294](https://github.com/wazuh/wazuh/pull/4294))


## [v3.10.2] - 2019-09-23

### Fixed

- Fix error in Logcollector when reloading localfiles with timestamp wildcards. ([#3995](https://github.com/wazuh/wazuh/pull/3995))


## [v3.10.1] - 2019-09-19

### Fixed

- Fix error after removing a high volume of agents from a group using the Wazuh API. ([#3907](https://github.com/wazuh/wazuh/issues/3907))
- Fix error in Remoted when reloading agent keys (busy resource). ([#3988](https://github.com/wazuh/wazuh/issues/3988))
- Fix invalid read in Remoted counters. ([#3989](https://github.com/wazuh/wazuh/issues/3989))


## [v3.10.0] - 2019-09-16

### Added

- Add framework function to obtain full summary of agents. ([#3842](https://github.com/wazuh/wazuh/pull/3842))
- SCA improvements. ([#3286](https://github.com/wazuh/wazuh/pull/3286))
  - Refactor de SCA internal logic and policy syntax. ([#3249](https://github.com/wazuh/wazuh/issues/3249))
  - Support to follow symbolic links. ([#3228](https://github.com/wazuh/wazuh/issues/3228))
  - Add numerical comparator for SCA rules. ([#3374](https://github.com/wazuh/wazuh/issues/3374))
  - Add SCA decoded events count to global stats. ([#3623](https://github.com/wazuh/wazuh/issues/3623))
- Extend duplicate file detection for LogCollector. ([#3867](https://github.com/wazuh/wazuh/pull/3867))
- Add HIPAA and NIST 800 53 compliance mapping as rule groups.([#3411](https://github.com/wazuh/wazuh/pull/3411) & [#3420](https://github.com/wazuh/wazuh/pull/3420))
- Add SCA compliance groups to rule groups in alerts. ([#3427](https://github.com/wazuh/wazuh/pull/3427))
- Add IPv6 loopback address to localhost list in DB output module (by @aquerubin). ([#3140](https://github.com/wazuh/wazuh/pull/3140))
- Accept `]` and `>` as terminal prompt characters for Agentless. ([#3209](https://github.com/wazuh/wazuh/pull/3209))

### Changed

- Modify logs for agent authentication issues by Remoted. ([#3662](https://github.com/wazuh/wazuh/pull/3662))
- Make Syscollector logging messages more user-friendly. ([#3397](https://github.com/wazuh/wazuh/pull/3397))
- Make SCA load by default all present policies at the default location. ([#3607](https://github.com/wazuh/wazuh/pull/3607))
- Increase IPSIZE definition for IPv6 compatibility (by @aquerubin). ([#3259](https://github.com/wazuh/wazuh/pull/3259))
- Replace local protocol definitions with Socket API definitions (by @aquerubin). ([#3260](https://github.com/wazuh/wazuh/pull/3260))
- Improved error message when some of required Wazuh daemons are down. Allow restarting cluster nodes except when `ossec-execd` is down. ([#3496](https://github.com/wazuh/wazuh/pull/3496))
- Allow existing aws_profile argument to work with vpcflowlogs in AWS wodle configuration. Thanks to Adam Williams (@awill1988). ([#3729](https://github.com/wazuh/wazuh/pull/3729))

### Fixed

- Fix exception handling when using an invalid bucket in AWS wodle ([#3652](https://github.com/wazuh/wazuh/pull/3652))
- Fix error message when an AWS bucket is empty ([#3743](https://github.com/wazuh/wazuh/pull/3743))
- Fix error when getting profiles in custom AWS buckets ([#3786](https://github.com/wazuh/wazuh/pull/3786))
- Fix SCA integrity check when switching between manager nodes. ([#3884](https://github.com/wazuh/wazuh/pull/3884))
- Fix alert email sending when no_full_log option is set in a rule. ([#3174](https://github.com/wazuh/wazuh/pull/3174))
- Fix error in Windows who-data when handling the directories list. ([#3883](https://github.com/wazuh/wazuh/pull/3883))
- Fix error in the hardware inventory collector for PowerPC architectures. ([#3624](https://github.com/wazuh/wazuh/pull/3624))
- Fix the use of mutexes in the `OS_Regex` library. ([#3533](https://github.com/wazuh/wazuh/pull/3533))
- Fix invalid read in the `OS_Regex` library. ([#3815](https://github.com/wazuh/wazuh/pull/3815))
- Fix compilation error on FreeBSD 13 and macOS 10.14. ([#3832](https://github.com/wazuh/wazuh/pull/3832))
- Fix typo in the license of the files. ([#3779](https://github.com/wazuh/wazuh/pull/3779))
- Fix error in `execd` when upgrading agents remotely while auto-restarting. ([#3437](https://github.com/wazuh/wazuh/pull/3437))
- Prevent integrations from inheriting descriptors. ([#3514](https://github.com/wazuh/wazuh/pull/3514))
- Overwrite rules label fix and rules features tests. ([#3414](https://github.com/wazuh/wazuh/pull/3414))
- Fix typo: replace `readed` with `read`. ([#3328](https://github.com/wazuh/wazuh/pull/3328))
- Introduce global mutex for Rootcheck decoder. ([#3530](https://github.com/wazuh/wazuh/pull/3530))
- Fix errors reported by scan-build. ([#3452](https://github.com/wazuh/wazuh/pull/3452) & [#3785](https://github.com/wazuh/wazuh/pull/3785))
- Fix the handling of `wm_exec()` output.([#3486](https://github.com/wazuh/wazuh/pull/3486))
- Fix FIM duplicated entries in Windows. ([#3504](https://github.com/wazuh/wazuh/pull/3504))
- Remove socket deletion from epoll. ([#3432](https://github.com/wazuh/wazuh/pull/3432))
- Let the sources installer support NetBSD. ([#3444](https://github.com/wazuh/wazuh/pull/3444))
- Fix error message from openssl v1.1.1. ([#3413](https://github.com/wazuh/wazuh/pull/3413))
- Fix compilation issue for local installation. ([#3339](https://github.com/wazuh/wazuh/pull/3339))
- Fix exception handling when /tmp have no permissions and tell the user the problem. ([#3401](https://github.com/wazuh/wazuh/pull/3401))
- Fix who-data alerts when audit logs contain hex fields. ([#3909](https://github.com/wazuh/wazuh/pull/3909))
- Remove useless `select()` calls in Analysisd decoders. ([#3964](https://github.com/wazuh/wazuh/pull/3964))


## [v3.9.5] - 2019-08-08

### Fixed

- Fixed a bug in the Framework that prevented Cluster and API from handling the file _client.keys_ if it's mounted as a volume on Docker.
- Fixed a bug in Analysisd that printed the millisecond part of the alerts' timestamp without zero-padding. That prevented Elasticsearch 7 from indexing those alerts. ([#3814](https://github.com/wazuh/wazuh/issues/3814))


## [v3.9.4] - 2019-08-07

### Changed

- Prevent agent on Windows from including who-data on FIM events for child directories without who-data enabled, even if it's available. ([#3601](https://github.com/wazuh/wazuh/issues/3601))
- Prevent Rootcheck configuration from including the `<ignore>` settings if they are empty. ([#3634](https://github.com/wazuh/wazuh/issues/3634))
- Wazuh DB will delete the agent DB-related files immediately when removing an agent. ([#3691](https://github.com/wazuh/wazuh/issues/3691))

### Fixed

- Fixed bug in Remoted when correlating agents and their sockets in TCP mode. ([#3602](https://github.com/wazuh/wazuh/issues/3602))
- Fix bug in the agent that truncated its IP address if it occupies 15 characters. ([#3615](https://github.com/wazuh/wazuh/issues/3615))
- Logcollector failed to overwrite duplicate `<localfile>` stanzas. ([#3616](https://github.com/wazuh/wazuh/issues/3616))
- Analysisd could produce a double free if an Eventchannel message contains an invalid XML member. ([#3626](https://github.com/wazuh/wazuh/issues/3626))
- Fixed defects in the code reported by Coverity. ([#3627](https://github.com/wazuh/wazuh/issues/3627))
- Fixed bug in Analysisd when handling invalid JSON input strings. ([#3648](https://github.com/wazuh/wazuh/issues/3648))
- Fix handling of SCA policies with duplicate ID in Wazuh DB. ([#3668](https://github.com/wazuh/wazuh/issues/3668))
- Cluster could fail synchronizing some files located in Docker volumes. ([#3669](https://github.com/wazuh/wazuh/issues/3669))
- Fix a handler leak in the FIM whodata engine for Windows. ([#3690](https://github.com/wazuh/wazuh/issues/3690))
- The Docker listener module was storing and ignoring the output of the integration. ([#3768](https://github.com/wazuh/wazuh/issues/3768))
- Fixed memory leaks in Syscollector for macOS agents. ([#3795](https://github.com/wazuh/wazuh/pull/3795))
- Fix dangerous mutex initialization in Windows hosts. ([#3805](https://github.com/wazuh/wazuh/issues/3805))


## [v3.9.3] - 2019-07-08

### Changed

- Windows Eventchannel log collector will no longer report bookmarked events by default (those that happened while the agent was stopped). ([#3485](https://github.com/wazuh/wazuh/pull/3485))
- Remoted will discard agent-info data not in UTF-8 format. ([#3581](https://github.com/wazuh/wazuh/pull/3581))

### Fixed

- Osquery integration did not follow the osquery results file (*osqueryd.results.log*) as of libc 2.28. ([#3494](https://github.com/wazuh/wazuh/pull/3494))
- Windows Eventchannnel log collector did not update the bookmarks so it reported old events repeatedly. ([#3485](https://github.com/wazuh/wazuh/pull/3485))
- The agent sent invalid info data in the heartbeat message if it failed to get the host IP address. ([#3555](https://github.com/wazuh/wazuh/pull/3555))
- Modulesd produced a memory leak when being queried for its running configuration. ([#3564](https://github.com/wazuh/wazuh/pull/3564))
- Analysisd and Logtest crashed when trying rules having `<different_geoip>` and no `<not_same_field>` stanza. ([#3587](https://github.com/wazuh/wazuh/pull/3587))
- Vulnerability Detector failed to parse the Canonical's OVAL feed due to a syntax change. ([#3563](https://github.com/wazuh/wazuh/pull/3563))
- AWS Macie events produced erros in Elasticsearch. ([#3608](https://github.com/wazuh/wazuh/pull/3608))
- Rules with `<list lookup="address_match_key" />` produced a false match if the CDB list file is missing. ([#3609](https://github.com/wazuh/wazuh/pull/3609))
- Remote configuration was missing the `<ignore>` stanzas for Syscheck and Rootcheck when defined as sregex. ([#3617](https://github.com/wazuh/wazuh/pull/3617))


## [v3.9.2] - 2019-06-10

### Added

- Added support for Ubuntu 12.04 to the SCA configuration template. ([#3361](https://github.com/wazuh/wazuh/pull/3361))

### Changed

- Prevent the agent from stopping if it fails to resolve the manager's hostname on startup. ([#3405](https://github.com/wazuh/wazuh/pull/3405))
- Prevent Remoted from logging agent connection timeout as an error, now it's a debugging log. ([#3426](https://github.com/wazuh/wazuh/pull/3426))

### Fixed

- A configuration request to Analysisd made it crash if the option `<white_list>` is empty. ([#3383](https://github.com/wazuh/wazuh/pull/3383))
- Fixed error when uploading some configuration files through API in wazuh-docker environments. ([#3335](https://github.com/wazuh/wazuh/issues/3335))
- Fixed error deleting temporary files during cluster synchronization. ([#3379](https://github.com/wazuh/wazuh/issues/3379))
- Fixed bad permissions on agent-groups files synchronized via wazuh-clusterd. ([#3438](https://github.com/wazuh/wazuh/issues/3438))
- Fixed bug in the database module that ignored agents registered with a network mask. ([#3351](https://github.com/wazuh/wazuh/pull/3351))
- Fixed a memory bug in the CIS-CAT module. ([#3406](https://github.com/wazuh/wazuh/pull/3406))
- Fixed a bug in the agent upgrade tool when checking the version number. ([#3391](https://github.com/wazuh/wazuh/pull/3391))
- Fixed error checking in the Windows Eventchannel log collector. ([#3393](https://github.com/wazuh/wazuh/pull/3393))
- Prevent Analysisd from crashing at SCA decoder due to a race condition calling a thread-unsafe function. ([#3466](https://github.com/wazuh/wazuh/pull/3466))
- Fix a file descriptor leak in Modulesd on timeout when running a subprocess. ([#3470](https://github.com/wazuh/wazuh/pull/3470))
  - OpenSCAP.
  - CIS-CAT.
  - Command.
  - Azure.
  - SCA.
  - AWS.
  - Docker.
- Prevent Modulesd from crashing at Vulnerability Detector when updating a RedHat feed. ([3458](https://github.com/wazuh/wazuh/pull/3458))


## [v3.9.1] - 2019-05-21

### Added

- Added directory existence checking for SCA rules. ([#3246](https://github.com/wazuh/wazuh/pull/3246))
- Added line number to error messages when parsing YAML files. ([#3325](https://github.com/wazuh/wazuh/pull/3325))
- Enhanced wildcard support for Windows Logcollector. ([#3236](https://github.com/wazuh/wazuh/pull/3236))

### Changed

- Changed the extraction point of the package name in the Vulnerability Detector OVALs. ([#3245](https://github.com/wazuh/wazuh/pull/3245))

### Fixed

- Fixed SCA request interval option limit. ([#3254](https://github.com/wazuh/wazuh/pull/3254))
- Fixed SCA directory checking. ([#3235](https://github.com/wazuh/wazuh/pull/3235))
- Fixed potential out of bounds memory access. ([#3285](https://github.com/wazuh/wazuh/pull/3285))
- Fixed CIS-CAT XML report parser. ([#3261](https://github.com/wazuh/wazuh/pull/3261))
- Fixed .ssh folder permissions for Agentless. ([#2660](https://github.com/wazuh/wazuh/pull/2660))
- Fixed repeated fields in SCA summary events. ([#3278](https://github.com/wazuh/wazuh/pull/3278))
- Fixed command output treatment for the SCA module. ([#3297](https://github.com/wazuh/wazuh/pull/3297))
- Fixed _agent_upgrade_ tool to set the manager version as the default one. ([#2721](https://github.com/wazuh/wazuh/pull/2721))
- Fixed execd crash when timeout list is not initialized. ([#3316](https://github.com/wazuh/wazuh/pull/3316))
- Fixed support for reading large files on Windows Logcollector. ([#3248](https://github.com/wazuh/wazuh/pull/3248))
- Fixed the manager restarting process via API on Docker. ([#3273](https://github.com/wazuh/wazuh/pull/3273))
- Fixed the _agent_info_ files synchronization between cluster nodes. ([#3272](https://github.com/wazuh/wazuh/pull/3272))

### Removed

- Removed 5-second reading timeout for File Integrity Monitoring scan. ([#3366](https://github.com/wazuh/wazuh/pull/3366))


## [v3.9.0] - 2019-05-02

### Added

- New module to perform **Security Configuration Assessment** scans. ([#2598](https://github.com/wazuh/wazuh/pull/2598))
- New **Logcollector** features. ([#2929](https://github.com/wazuh/wazuh/pull/2929))
  - Let Logcollector filter files by content. ([#2796](https://github.com/wazuh/wazuh/issues/2796))
  - Added a pattern exclusion option to Logcollector. ([#2797](https://github.com/wazuh/wazuh/issues/2797))
  - Let Logcollector filter files by date. ([#2799](https://github.com/wazuh/wazuh/issues/2799))
  - Let logcollector support wildcards on Windows. ([#2898](https://github.com/wazuh/wazuh/issues/2898))
- **Fluent forwarder** for agents. ([#2828](https://github.com/wazuh/wazuh/issues/2828))
- Collect network and port inventory for Windows XP/Server 2003. ([#2464](https://github.com/wazuh/wazuh/pull/2464))
- Included inventory fields as dynamic fields in events to use them in rules. ([#2441](https://github.com/wazuh/wazuh/pull/2441))
- Added an option _startup_healthcheck_ in FIM so that the the who-data health-check is optional. ([#2323](https://github.com/wazuh/wazuh/pull/2323))
- The real agent IP is reported by the agent and shown in alerts and the App interface. ([#2577](https://github.com/wazuh/wazuh/pull/2577))
- Added support for organizations in AWS wodle. ([#2627](https://github.com/wazuh/wazuh/pull/2627))
- Added support for hot added symbolic links in _Whodata_. ([#2466](https://github.com/wazuh/wazuh/pull/2466))
- Added `-t` option to `wazuh-clusterd` binary ([#2691](https://github.com/wazuh/wazuh/pull/2691)).
- Added options `same_field` and `not_same_field` in rules to correlate dynamic fields between events. ([#2689](https://github.com/wazuh/wazuh/pull/2689))
- Added optional daemons start by default. ([#2769](https://github.com/wazuh/wazuh/pull/2769))
- Make the Windows installer to choose the appropriate `ossec.conf` file based on the System version. ([#2773](https://github.com/wazuh/wazuh/pull/2773))
- Added writer thread preference for Logcollector. ([#2783](https://github.com/wazuh/wazuh/pull/2783))
- Added database deletion from Wazuh-DB for removed agents. ([#3123](https://github.com/wazuh/wazuh/pull/3123))

### Changed

- Introduced a network buffer in Remoted to cache incomplete messages from agents. This improves the performance by preventing Remoted from waiting for complete messages. ([#2528](https://github.com/wazuh/wazuh/pull/2528))
- Improved alerts about disconnected agents: they will contain the data about the disconnected agent, although the alert is actually produced by the manager. ([#2379](https://github.com/wazuh/wazuh/pull/2379))
- PagerDuty integration plain text alert support (by @spartantri). ([#2403](https://github.com/wazuh/wazuh/pull/2403))
- Improved Remoted start-up logging messages. ([#2460](https://github.com/wazuh/wazuh/pull/2460))
- Let _agent_auth_ warn when it receives extra input arguments. ([#2489](https://github.com/wazuh/wazuh/pull/2489))
- Update the who-data related SELinux rules for Audit 3.0. This lets who-data work on Fedora 29. ([#2419](https://github.com/wazuh/wazuh/pull/2419))
- Changed data source for network interface's MAC address in Syscollector so that it will be able to get bonded interfaces' MAC. ([#2550](https://github.com/wazuh/wazuh/pull/2550))
- Migrated unit tests from Check to TAP (Test Anything Protocol). ([#2572](https://github.com/wazuh/wazuh/pull/2572))
- Now labels starting with `_` are reserved for internal use. ([#2577](https://github.com/wazuh/wazuh/pull/2577))
- Now AWS wodle fetches aws.requestParameters.disableApiTermination with an unified format ([#2614](https://github.com/wazuh/wazuh/pull/2614))
- Improved overall performance in cluster ([#2575](https://github.com/wazuh/wazuh/pull/2575))
- Some improvements has been made in the _vulnerability-detector_ module. ([#2603](https://github.com/wazuh/wazuh/pull/2603))
- Refactor of decoded fields from the Windows eventchannel decoder. ([#2684](https://github.com/wazuh/wazuh/pull/2684))
- Deprecate global option `<queue_size>` for Analysisd. ([#2729](https://github.com/wazuh/wazuh/pull/2729))
- Excluded noisy events from Windows Eventchannel. ([#2763](https://github.com/wazuh/wazuh/pull/2763))
- Replaced `printf` functions in `agent-authd`. ([#2830](https://github.com/wazuh/wazuh/pull/2830))
- Replaced `strtoul()` using NULL arguments with `atol()` in wodles config files. ([#2801](https://github.com/wazuh/wazuh/pull/2801))
- Added a more descriptive message for SSL error when agent-auth fails. ([#2941](https://github.com/wazuh/wazuh/pull/2941))
- Changed the starting Analysisd messages about loaded rules from `info` to `debug` level. ([#2881](https://github.com/wazuh/wazuh/pull/2881))
- Re-structured messages for FIM module. ([#2926](https://github.com/wazuh/wazuh/pull/2926))
- Changed `diff` output in Syscheck for Windows. ([#2969](https://github.com/wazuh/wazuh/pull/2969))
- Replaced OSSEC e-mail subject with Wazuh in `ossec-maild`. ([#2975](https://github.com/wazuh/wazuh/pull/2975))
- Added keepalive in TCP to manage broken connections in `ossec-remoted`. ([#3069](https://github.com/wazuh/wazuh/pull/3069))
- Change default restart interval for Docker listener module to one minute. ([#2679](https://github.com/wazuh/wazuh/pull/2679))

### Fixed

- Fixed error in Syscollector for Windows older than Vista when gathering the hardware inventory. ([#2326](https://github.com/wazuh/wazuh/pull/2326))
- Fixed an error in the OSQuery configuration validation. ([#2446](https://github.com/wazuh/wazuh/pull/2446))
- Prevent Integrator, Syslog Client and Mail forwarded from getting stuck while reading _alerts.json_. ([#2498](https://github.com/wazuh/wazuh/pull/2498))
- Fixed a bug that could make an Agent running on Windows XP close unexpectedly while receiving a WPK file. ([#2486](https://github.com/wazuh/wazuh/pull/2486))
- Fixed _ossec-control_ script in Solaris. ([#2495](https://github.com/wazuh/wazuh/pull/2495))
- Fixed a compilation error when building Wazuh in static linking mode with the Audit library enabled. ([#2523](https://github.com/wazuh/wazuh/pull/2523))
- Fixed a memory hazard in Analysisd on log pre-decoding for short logs (less than 5 bytes). ([#2391](https://github.com/wazuh/wazuh/pull/2391))
- Fixed defects reported by Cppcheck. ([#2521](https://github.com/wazuh/wazuh/pull/2521))
  - Double free in GeoIP data handling with IPv6.
  - Buffer overlay when getting OS information.
  - Check for successful memory allocation in Syscollector.
- Fix out-of-memory error in Remoted when upgrading an agent with a big data chunk. ([#2594](https://github.com/wazuh/wazuh/pull/2594))
- Re-registered agent are reassigned to correct groups when the multigroup is empty. ([#2440](https://github.com/wazuh/wazuh/pull/2440))
- Wazuh manager starts regardless of the contents of _local_decoder.xml_. ([#2465](https://github.com/wazuh/wazuh/pull/2465))
- Let _Remoted_ wait for download module availability. ([#2517](https://github.com/wazuh/wazuh/pull/2517))
- Fix duplicate field names at some events for Windows eventchannel. ([#2500](https://github.com/wazuh/wazuh/pull/2500))
- Delete empty fields from Windows Eventchannel alerts. ([#2492](https://github.com/wazuh/wazuh/pull/2492))
- Fixed memory leak and crash in Vulnerability Detector. ([#2620](https://github.com/wazuh/wazuh/pull/2620))
- Prevent Analysisd from crashing when receiving an invalid Syscollector event. ([#2621](https://github.com/wazuh/wazuh/pull/2621))
- Fix a bug in the database synchronization module that left broken references of removed agents to groups. ([#2628](https://github.com/wazuh/wazuh/pull/2628))
- Fixed restart service in AIX. ([#2674](https://github.com/wazuh/wazuh/pull/2674))
- Prevent Execd from becoming defunct when Active Response disabled. ([#2692](https://github.com/wazuh/wazuh/pull/2692))
- Fix error in Syscollector when unable to read the CPU frequency on agents. ([#2740](https://github.com/wazuh/wazuh/pull/2740))
- Fix Windows escape format affecting non-format messages. ([#2725](https://github.com/wazuh/wazuh/pull/2725))
- Avoid a segfault in mail daemon due to the XML tags order in the `ossec.conf`. ([#2711](https://github.com/wazuh/wazuh/pull/2711))
- Prevent the key updating thread from starving in Remoted. ([#2761](https://github.com/wazuh/wazuh/pull/2761))
- Fixed error logging on Windows agent. ([#2791](https://github.com/wazuh/wazuh/pull/2791))
- Let CIS-CAT decoder reuse the Wazuh DB connection socket. ([#2800](https://github.com/wazuh/wazuh/pull/2800))
- Fixed issue with `agent-auth` options without argument. ([#2808](https://github.com/wazuh/wazuh/pull/2808))
- Fixed control of the frequency counter in alerts. ([#2854](https://github.com/wazuh/wazuh/pull/2854))
- Ignore invalid files for agent groups. ([#2895](https://github.com/wazuh/wazuh/pull/2895))
- Fixed invalid behaviour when moving files in Whodata mode. ([#2888](https://github.com/wazuh/wazuh/pull/2888))
- Fixed deadlock in Remoted when updating the `keyentries` structure. ([#2956](https://github.com/wazuh/wazuh/pull/2956))
- Fixed error in Whodata when one of the file permissions cannot be extracted. ([#2940](https://github.com/wazuh/wazuh/pull/2940))
- Fixed System32 and SysWOW64 event processing in Whodata. ([#2935](https://github.com/wazuh/wazuh/pull/2935))
- Fixed Syscheck hang when monitoring system directories. ([#3059](https://github.com/wazuh/wazuh/pull/3059))
- Fixed the package inventory for MAC OS X. ([#3035](https://github.com/wazuh/wazuh/pull/3035))
- Translated the Audit Policy fields from IDs for Windows events. ([#2950](https://github.com/wazuh/wazuh/pull/2950))
- Fixed broken pipe error when Wazuh-manager closes TCP connection. ([#2965](https://github.com/wazuh/wazuh/pull/2965))
- Fixed whodata mode on drives other than the main one. ([#2989](https://github.com/wazuh/wazuh/pull/2989))
- Fixed bug occurred in the database while removing an agent. ([#2997](https://github.com/wazuh/wazuh/pull/2997))
- Fixed duplicated alerts for Red Hat feed in `vulnerability-detector`. ([#3000](https://github.com/wazuh/wazuh/pull/3000))
- Fixed bug when processing symbolic links in Whodata. ([#3025](https://github.com/wazuh/wazuh/pull/3025))
- Fixed option for ignoring paths in rootcheck. ([#3058](https://github.com/wazuh/wazuh/pull/3058))
- Allow Wazuh service on MacOSX to be available without restart. ([#3119](https://github.com/wazuh/wazuh/pull/3119))
- Ensure `internal_options.conf` file is overwritten on Windows upgrades. ([#3153](https://github.com/wazuh/wazuh/pull/3153))
- Fixed the reading of the setting `attempts` of the Docker module. ([#3067](https://github.com/wazuh/wazuh/pull/3067))
- Fix a memory leak in Docker listener module. ([#2679](https://github.com/wazuh/wazuh/pull/2679))


## [v3.8.2] - 2019-01-30

### Fixed

- Analysisd crashed when parsing a log from OpenLDAP due to a bug in the option `<accumulate>`. ([#2456](https://github.com/wazuh/wazuh/pull/2456))
- Modulesd closed unexpectedly if a command was defined without a `<tag>` option. ([#2470](https://github.com/wazuh/wazuh/pull/2470))
- The Eventchannel decoder was not being escaping backslashes correctly. ([#2483](https://github.com/wazuh/wazuh/pull/2483))
- The Eventchannel decoder was leaving spurious trailing spaces in some fields. ([#2484](https://github.com/wazuh/wazuh/pull/2484))


## [v3.8.1] - 2019-01-25

### Fixed

- Fixed memory leak in Logcollector when reading Windows eventchannel. ([#2450](https://github.com/wazuh/wazuh/pull/2450))
- Fixed script parsing error in Solaris 10. ([#2449](https://github.com/wazuh/wazuh/pull/2449))
- Fixed version comparisons on Red Hat systems. (By @orlando-jamie) ([#2445](https://github.com/wazuh/wazuh/pull/2445))


## [v3.8.0] - 2019-01-19

### Added

- Logcollector **extension for Windows eventchannel logs in JSON format.** ([#2142](https://github.com/wazuh/wazuh/pull/2142))
- Add options to detect **attribute and file permission changes** for Windows. ([#1918](https://github.com/wazuh/wazuh/pull/1918))
- Added **Audit health-check** in the Whodata initialization. ([#2180](https://github.com/wazuh/wazuh/pull/2180))
- Added **Audit rules auto-reload** in Whodata. ([#2180](https://github.com/wazuh/wazuh/pull/2180))
- Support for **new AWS services** in the AWS wodle ([#2242](https://github.com/wazuh/wazuh/pull/2242)):
    - AWS Config
    - AWS Trusted Advisor
    - AWS KMS
    - AWS Inspector
    - Add support for IAM roles authentication in EC2 instances.
- New module "Agent Key Polling" to integrate agent key request to external data sources. ([#2127](https://github.com/wazuh/wazuh/pull/2127))
  - Look for missing or old agent keys when Remoted detects an authorization failure.
  - Request agent keys by calling a defined executable or connecting to a local socket.
- Get process inventory for Windows natively. ([#1760](https://github.com/wazuh/wazuh/pull/1760))
- Improved vulnerability detection in Red Hat systems. ([#2137](https://github.com/wazuh/wazuh/pull/2137))
- Add retries to download the OVAL files in vulnerability-detector. ([#1832](https://github.com/wazuh/wazuh/pull/1832))
- Auto-upgrade FIM databases in Wazuh-DB. ([#2147](https://github.com/wazuh/wazuh/pull/2147))
- New dedicated thread for AR command running on Windows agent. ([#1725](https://github.com/wazuh/wazuh/pull/1725))
  -  This will prevent the agent from delaying due to an AR execution.
- New internal option to clean residual files of agent groups. ([#1985](https://github.com/wazuh/wazuh/pull/1985))
- Add a manifest to run `agent-auth.exe` with elevated privileges. ([#1998](https://github.com/wazuh/wazuh/pull/1998))
- Compress `last-entry` files to check differences by FIM. ([#2034](https://github.com/wazuh/wazuh/pull/2034))
- Add error messages to integration scripts. ([#2143](https://github.com/wazuh/wazuh/pull/2143))
- Add CDB lists building on install. ([#2167](https://github.com/wazuh/wazuh/pull/2167))
- Update Wazuh copyright for internal files. ([#2343](https://github.com/wazuh/wazuh/pull/2343))
- Added option to allow maild select the log file to read from. ([#977](https://github.com/wazuh/wazuh/pull/977))
- Add table to control the metadata of the vuln-detector DB. ([#2402](https://github.com/wazuh/wazuh/pull/2402))

### Changed

- Now Wazuh manager can be started with an empty configuration in ossec.conf. ([#2086](https://github.com/wazuh/wazuh/pull/2086))
- The Authentication daemon is now enabled by default. ([#2129](https://github.com/wazuh/wazuh/pull/2129))
- Make FIM show alerts for new files by default. ([#2213](https://github.com/wazuh/wazuh/pull/2213))
- Reduce the length of the query results from Vulnerability Detector to Wazuh DB. ([#1798](https://github.com/wazuh/wazuh/pull/1798))
- Improved the build system to automatically detect a big-endian platform. ([#2031](https://github.com/wazuh/wazuh/pull/2031))
  - Building option `USE_BIG_ENDIAN` is not already needed on Solaris (SPARC) or HP-UX.
- Expanded the regex pattern maximum size from 2048 to 20480 bytes. ([#2036](https://github.com/wazuh/wazuh/pull/2036))
- Improved IP address validation in the option `<white_list>` (by @pillarsdotnet). ([#1497](https://github.com/wazuh/wazuh/pull/1497))
- Improved rule option `<info>` validation (by @pillarsdotnet). ([#1541](https://github.com/wazuh/wazuh/pull/1541))
- Deprecated the Syscheck option `<remove_old_diff>` by making it mandatory. ([#1915](https://github.com/wazuh/wazuh/pull/1915))
- Fix invalid error "Unable to verity server certificate" in _ossec-authd_ (server). ([#2045](https://github.com/wazuh/wazuh/pull/2045))
- Remove deprecated flag `REUSE_ID` from the Makefile options. ([#2107](https://github.com/wazuh/wazuh/pull/2107))
- Syscheck first queue error message changed into a warning. ([#2146](https://github.com/wazuh/wazuh/pull/2146))
- Do the DEB and RPM package scan regardless of Linux distribution. ([#2168](https://github.com/wazuh/wazuh/pull/2168))
- AWS VPC configuration in the AWS wodle ([#2242](https://github.com/wazuh/wazuh/pull/2242)).
- Hide warning log by FIM when cannot open a file that has just been removed. ([#2201](https://github.com/wazuh/wazuh/pull/2201))
- The default FIM configuration will ignore some temporary files. ([#2202](https://github.com/wazuh/wazuh/pull/2202))

### Fixed

- Fixed error description in the osquery configuration parser (by @pillarsdotnet). ([#1499](https://github.com/wazuh/wazuh/pull/1499))
- The FTS comment option `<ftscomment>` was not being read (by @pillarsdotnet). ([#1536](https://github.com/wazuh/wazuh/pull/1536))
- Fixed error when multigroup files are not found. ([#1792](https://github.com/wazuh/wazuh/pull/1792))
- Fix error when assigning multiple groups whose names add up to more than 4096 characters. ([#1792](https://github.com/wazuh/wazuh/pull/1792))
- Replaced "getline" function with "fgets" in vulnerability-detector to avoid compilation errors with older versions of libC. ([#1822](https://github.com/wazuh/wazuh/pull/1822))
- Fix bug in Wazuh DB when trying to store multiple network interfaces with the same IP from Syscollector. ([#1928](https://github.com/wazuh/wazuh/pull/1928))
- Improved consistency of multigroups. ([#1985](https://github.com/wazuh/wazuh/pull/1985))
- Fixed the reading of the OS name and version in HP-UX systems. ([#1990](https://github.com/wazuh/wazuh/pull/1990))
- Prevent the agent from producing an error on platforms that don't support network timeout. ([#2001](https://github.com/wazuh/wazuh/pull/2001))
- Logcollector could not set the maximum file limit on HP-UX platform. ([2030](https://github.com/wazuh/wazuh/pull/2030))
- Allow strings up to 64KB long for log difference analysis. ([#2032](https://github.com/wazuh/wazuh/pull/2032))
- Now agents keep their registration date when upgrading the manager. ([#2033](https://github.com/wazuh/wazuh/pull/2033))
- Create an empty `client.keys` file on a fresh installation of a Windows agent. ([2040](https://github.com/wazuh/wazuh/pull/2040))
- Allow CDB list keys and values to have double quotes surrounding. ([#2046](https://github.com/wazuh/wazuh/pull/2046))
- Remove file `queue/db/.template.db` on upgrade / restart. ([2073](https://github.com/wazuh/wazuh/pull/2073))
- Fix error on Analysisd when `check_value` doesn't exist. ([2080](https://github.com/wazuh/wazuh/pull/2080))
- Prevent Rootcheck from looking for invalid link count in agents running on Solaris (by @ecsc-georgew). ([2087](https://github.com/wazuh/wazuh/pull/2087))
- Fixed the warning messages when compiling the agent on AIX. ([2099](https://github.com/wazuh/wazuh/pull/2099))
- Fix missing library when building Wazuh with MySQL support. ([#2108](https://github.com/wazuh/wazuh/pull/2108))
- Fix compile warnings for the Solaris platform. ([#2121](https://github.com/wazuh/wazuh/pull/2121))
- Fixed regular expression for audit.key in audit decoder. ([#2134](https://github.com/wazuh/wazuh/pull/2134))
- Agent's ossec-control stop should wait a bit after killing a process. ([#2149](https://github.com/wazuh/wazuh/pull/2149))
- Fixed error ocurred while monitoring symbolic links in Linux. ([#2152](https://github.com/wazuh/wazuh/pull/2152))
- Fixed some bugs in Logcollector: ([#2154](https://github.com/wazuh/wazuh/pull/2154))
  - If Logcollector picks up a log exceeding 65279 bytes, that log may lose the null-termination.
  - Logcollector crashes if multiple wildcard stanzas resolve the same file.
  - An error getting the internal file position may lead to an undefined condition.
- Execd daemon now runs even if active response is disabled ([#2177](https://github.com/wazuh/wazuh/pull/2177))
- Fix high precision timestamp truncation in rsyslog messages. ([#2128](https://github.com/wazuh/wazuh/pull/2128))
- Fix missing Whodata section to the remote configuration query. ([#2173](https://github.com/wazuh/wazuh/pull/2173))
- Bugfixes in AWS wodle ([#2242](https://github.com/wazuh/wazuh/pull/2242)):
    - Fixed bug in AWS Guard Duty alerts when there were multiple remote IPs.
    - Fixed bug when using flag `remove_from_bucket`.
    - Fixed bug when reading buckets generating more than 1000 logs in the same day.
    - Increase `qty` of `aws.eventNames` and remove usage of `aws.eventSources`.
- Fix bug in cluster configuration when using Kubernetes ([#2227](https://github.com/wazuh/wazuh/pull/2227)).
- Fix network timeout setup in agent running on Windows. ([#2185](https://github.com/wazuh/wazuh/pull/2185))
- Fix default values for the `<auto_ignore>` option. ([#2210](https://github.com/wazuh/wazuh/pull/2210))
- Fix bug that made Modulesd and Remoted crash on ARM architecture. ([#2214](https://github.com/wazuh/wazuh/pull/2214))
- The regex parser included the next character after a group:
  - If the input string just ends after that character. ([#2216](https://github.com/wazuh/wazuh/pull/2216))
  - The regex parser did not accept a group terminated with an escaped byte or a class. ([#2224](https://github.com/wazuh/wazuh/pull/2224))
- Fixed buffer overflow hazard in FIM when performing change report on long paths on macOS platform. ([#2285](https://github.com/wazuh/wazuh/pull/2285))
- Fix sending of the owner attribute when a file is created in Windows. ([#2292](https://github.com/wazuh/wazuh/pull/2292))
- Fix audit reconnection to the Whodata socket ([#2305](https://github.com/wazu2305h/wazuh/pull/2305))
- Fixed agent connection in TCP mode on Windows XP. ([#2329](https://github.com/wazuh/wazuh/pull/2329))
- Fix log shown when a command reaches its timeout and `ignore_output` is enabled. ([#2316](https://github.com/wazuh/wazuh/pull/2316))
- Analysisd and Syscollector did not detect the number of cores on Raspberry Pi. ([#2304](https://github.com/wazuh/wazuh/pull/2304))
- Analysisd and Syscollector did not detect the number of cores on CentOS 5. ([#2340](https://github.com/wazuh/wazuh/pull/2340))


## [v3.7.2] - 2018-12-17

### Changed

- Logcollector will fully read a log file if it reappears after being deleted. ([#2041](https://github.com/wazuh/wazuh/pull/2041))

### Fixed

- Fix some bugs in Logcollector: ([#2041](https://github.com/wazuh/wazuh/pull/2041))
  - Logcollector ceases monitoring any log file containing a binary zero-byte.
  - If a local file defined with wildcards disappears, Logcollector incorrectly shows a negative number of remaining open attempts.
  - Fixed end-of-file detection for text-based file formats.
- Fixed a bug in Analysisd that made it crash when decoding a malformed FIM message. ([#2089](https://github.com/wazuh/wazuh/pull/2089))


## [v3.7.1] - 2018-12-05

### Added

- New internal option `remoted.guess_agent_group` allowing agent group guessing by Remoted to be optional. ([#1890](https://github.com/wazuh/wazuh/pull/1890))
- Added option to configure another audit keys to monitor. ([#1882](https://github.com/wazuh/wazuh/pull/1882))
- Added option to create the SSL certificate and key with the install.sh script. ([#1856](https://github.com/wazuh/wazuh/pull/1856))
- Add IPv6 support to `host-deny.sh` script. (by @iasdeoupxe). ([#1583](https://github.com/wazuh/wazuh/pull/1583))
- Added tracing information (PID, function, file and line number) to logs when debugging is enabled. ([#1866](https://github.com/wazuh/wazuh/pull/1866))

### Changed

- Change errors messages to descriptive warnings in Syscheck when a files is not reachable. ([#1730](https://github.com/wazuh/wazuh/pull/1730))
- Add default values to global options to let the manager start. ([#1894](https://github.com/wazuh/wazuh/pull/1894))
- Improve Remoted performance by reducing interaction between threads. ([#1902](https://github.com/wazuh/wazuh/pull/1902))

### Fixed

- Prevent duplicates entries for denied IP addresses by `host-deny.sh`. (by @iasdeoupxe). ([#1583](https://github.com/wazuh/wazuh/pull/1583))
- Fix issue in Logcollector when reaching the file end before getting a full line. ([#1744](https://github.com/wazuh/wazuh/pull/1744))
- Throw an error when a nonexistent CDB file is added in the ossec.conf file. ([#1783](https://github.com/wazuh/wazuh/pull/1783))
- Fix bug in Remoted that truncated control messages to 1024 bytes. ([#1847](https://github.com/wazuh/wazuh/pull/1847))
- Avoid that the attribute `ignore` of rules silence alerts. ([#1874](https://github.com/wazuh/wazuh/pull/1874))
- Fix race condition when decoding file permissions. ([#1879](https://github.com/wazuh/wazuh/pull/1879)
- Fix to overwrite FIM configuration when directories come in the same tag separated by commas. ([#1886](https://github.com/wazuh/wazuh/pull/1886))
- Fixed issue with hash table handling in FTS and label management. ([#1889](https://github.com/wazuh/wazuh/pull/1889))
- Fixed id's and description of FIM alerts. ([#1891](https://github.com/wazuh/wazuh/pull/1891))
- Fix log flooding by Logcollector when monitored files disappear. ([#1893](https://github.com/wazuh/wazuh/pull/1893))
- Fix bug configuring empty blocks in FIM. ([#1897](https://github.com/wazuh/wazuh/pull/1897))
- Let the Windows agent reset the random generator context if it's corrupt. ([#1898](https://github.com/wazuh/wazuh/pull/1898))
- Prevent Remoted from logging errors if the cluster configuration is missing or invalid. ([#1900](https://github.com/wazuh/wazuh/pull/1900))
- Fix race condition hazard in Remoted when handling control messages. ([#1902](https://github.com/wazuh/wazuh/pull/1902))
- Fix uncontrolled condition in the vulnerability-detector version checker. ([#1932](https://github.com/wazuh/wazuh/pull/1932))
- Restore support for Amazon Linux in vulnerability-detector. ([#1932](https://github.com/wazuh/wazuh/pull/1932))
- Fixed starting wodles after a delay specified in `interval` when `run_on_start` is set to `no`, on the first run of the agent. ([#1906](https://github.com/wazuh/wazuh/pull/1906))
- Prevent `agent-auth` tool from creating the file _client.keys_ outside the agent's installation folder. ([#1924](https://github.com/wazuh/wazuh/pull/1924))
- Fix symbolic links attributes reported by `syscheck` in the alerts. ([#1926](https://github.com/wazuh/wazuh/pull/1926))
- Added some improvements and fixes in Whodata. ([#1929](https://github.com/wazuh/wazuh/pull/1929))
- Fix FIM decoder to accept Windows user containing spaces. ([#1930](https://github.com/wazuh/wazuh/pull/1930))
- Add missing field `restrict` when querying the FIM configuration remotely. ([#1931](https://github.com/wazuh/wazuh/pull/1931))
- Fix values of FIM scan showed in agent_control info. ([#1940](https://github.com/wazuh/wazuh/pull/1940))
- Fix agent group updating in database module. ([#2004](https://github.com/wazuh/wazuh/pull/2004))
- Logcollector prevents vmhgfs from synchronizing the inode. ([#2022](https://github.com/wazuh/wazuh/pull/2022))
- File descriptor leak that may impact agents running on UNIX platforms. ([#2021](https://github.com/wazuh/wazuh/pull/2021))
- CIS-CAT events were being processed by a wrong decoder. ([#2014](https://github.com/wazuh/wazuh/pull/2014))


## [v3.7.0] - 2018-11-10

### Added

- Adding feature to **remotely query agent configuration on demand.** ([#548](https://github.com/wazuh/wazuh/pull/548))
- **Boost Analysisd performance with multithreading.** ([#1039](https://github.com/wazuh/wazuh/pull/1039))
- Adding feature to **let agents belong to multiple groups.** ([#1135](https://github.com/wazuh/wazuh/pull/1135))
  - API support for multiple groups. ([#1300](https://github.com/wazuh/wazuh/pull/1300) [#1135](https://github.com/wazuh/wazuh/pull/1135))
- **Boost FIM decoding performance** by storing data into Wazuh DB using SQLite databases. ([#1333](https://github.com/wazuh/wazuh/pull/1333))
  - FIM database is cleaned after restarting agent 3 times, deleting all entries that left being monitored.
  - Added script to migrate older Syscheck databases to WazuhDB. ([#1504](https://github.com/wazuh/wazuh/pull/1504)) ([#1333](https://github.com/wazuh/wazuh/pull/1333))
- Added rule testing output when restarting manager. ([#1196](https://github.com/wazuh/wazuh/pull/1196))
- New wodle for **Azure environment log and process collection.** ([#1306](https://github.com/wazuh/wazuh/pull/1306))
- New wodle for **Docker container monitoring.** ([#1368](https://github.com/wazuh/wazuh/pull/1368))
- Disconnect manager nodes in cluster if no keep alive is received or sent during two minutes. ([#1482](https://github.com/wazuh/wazuh/pull/1482))
- API requests are forwarded to the proper manager node in cluster. ([#885](https://github.com/wazuh/wazuh/pull/885))
- Centralized configuration pushed from manager overwrite the configuration of directories that exist with the same path in ossec.conf. ([#1740](https://github.com/wazuh/wazuh/pull/1740))

### Changed

- Refactor Python framework code to standardize database requests and support queries. ([#921](https://github.com/wazuh/wazuh/pull/921))
- Replaced the `execvpe` function by `execvp` for the Wazuh modules. ([#1207](https://github.com/wazuh/wazuh/pull/1207))
- Avoid the use of reference ID in Syscollector network tables. ([#1315](https://github.com/wazuh/wazuh/pull/1315))
- Make Syscheck case insensitive on Windows agent. ([#1349](https://github.com/wazuh/wazuh/pull/1349))
- Avoid conflicts with the size of time_t variable in wazuh-db. ([#1366](https://github.com/wazuh/wazuh/pull/1366))
- Osquery integration updated: ([#1369](https://github.com/wazuh/wazuh/pull/1369))
  - Nest the result data into a "osquery" object.
  - Extract the pack name into a new field.
  - Include the query name in the alert description.
  - Minor fixes.
- Increased AWS S3 database entry limit to 5000 to prevent reprocessing repeated events. ([#1391](https://github.com/wazuh/wazuh/pull/1391))
- Increased the limit of concurrent agent requests: 1024 by default, configurable up to 4096. ([#1473](https://github.com/wazuh/wazuh/pull/1473))
- Change the default vulnerability-detector interval from 1 to 5 minutes. ([#1729](https://github.com/wazuh/wazuh/pull/1729))
- Port the UNIX version of Auth client (_agent_auth_) to the Windows agent. ([#1790](https://github.com/wazuh/wazuh/pull/1790))
  - Support of TLSv1.2 through embedded OpenSSL library.
  - Support of SSL certificates for agent and manager validation.
  - Unify Auth client option set.

### Fixed

- Fixed email_alerts configuration for multiple recipients. ([#1193](https://github.com/wazuh/wazuh/pull/1193))
- Fixed manager stopping when no command timeout is allowed. ([#1194](https://github.com/wazuh/wazuh/pull/1194))
- Fixed getting RAM memory information from mac OS X and FreeBSD agents. ([#1203](https://github.com/wazuh/wazuh/pull/1203))
- Fixed mandatory configuration labels check. ([#1208](https://github.com/wazuh/wazuh/pull/1208))
- Fix 0 value at check options from Syscheck. ([1209](https://github.com/wazuh/wazuh/pull/1209))
- Fix bug in whodata field extraction for Windows. ([#1233](https://github.com/wazuh/wazuh/issues/1233))
- Fix stack overflow when monitoring deep files. ([#1239](https://github.com/wazuh/wazuh/pull/1239))
- Fix typo in whodata alerts. ([#1242](https://github.com/wazuh/wazuh/issues/1242))
- Fix bug when running quick commands with timeout of 1 second. ([#1259](https://github.com/wazuh/wazuh/pull/1259))
- Prevent offline agents from generating vulnerability-detector alerts. ([#1292](https://github.com/wazuh/wazuh/pull/1292))
- Fix empty SHA256 of rotated alerts and log files. ([#1308](https://github.com/wazuh/wazuh/pull/1308))
- Fixed service startup on error. ([#1324](https://github.com/wazuh/wazuh/pull/1324))
- Set connection timeout for Auth server ([#1336](https://github.com/wazuh/wazuh/pull/1336))
- Fix the cleaning of the temporary folder. ([#1361](https://github.com/wazuh/wazuh/pull/1361))
- Fix check_mtime and check_inode views in Syscheck alerts. ([#1364](https://github.com/wazuh/wazuh/pull/1364))
- Fixed the reading of the destination address and type for PPP interfaces. ([#1405](https://github.com/wazuh/wazuh/pull/1405))
- Fixed a memory bug in regex when getting empty strings. ([#1430](https://github.com/wazuh/wazuh/pull/1430))
- Fixed report_changes with a big ammount of files. ([#1465](https://github.com/wazuh/wazuh/pull/1465))
- Prevent Logcollector from null-terminating socket output messages. ([#1547](https://github.com/wazuh/wazuh/pull/1547))
- Fix timeout overtaken message using infinite timeout. ([#1604](https://github.com/wazuh/wazuh/pull/1604))
- Prevent service from crashing if _global.db_ is not created. ([#1485](https://github.com/wazuh/wazuh/pull/1485))
- Set new agent.conf template when creating new groups. ([#1647](https://github.com/wazuh/wazuh/pull/1647))
- Fix bug in Wazuh Modules that tried to delete PID folders if a subprocess call failed. ([#1836](https://github.com/wazuh/wazuh/pull/1836))


## [v3.6.1] - 2018-09-07

### Fixed

- Fixed ID field length limit in JSON alerts, by @gandalfn. ([#1052](https://github.com/wazuh/wazuh/pull/1052))
- Fix segmentation fault when the agent version is empty in Vulnerability Detector. ([#1191](https://github.com/wazuh/wazuh/pull/1191))
- Fix bug that removes file extensions in rootcheck. ([#1197](https://github.com/wazuh/wazuh/pull/1197))
- Fixed incoherence in Client Syslog between plain-text and JSON alert input in `<location>` filter option. ([#1204](https://github.com/wazuh/wazuh/pull/1204))
- Fixed missing agent name and invalid predecoded hostname in JSON alerts. ([#1213](https://github.com/wazuh/wazuh/pull/1213))
- Fixed invalid location string in plain-text alerts. ([#1213](https://github.com/wazuh/wazuh/pull/1213))
- Fixed default stack size in threads on AIX and HP-UX. ([#1215](https://github.com/wazuh/wazuh/pull/1215))
- Fix socket error during agent restart due to daemon start/stop order. ([#1221](https://github.com/wazuh/wazuh/issues/1221))
- Fix bug when checking agent configuration in logcollector. ([#1225](https://github.com/wazuh/wazuh/issues/1225))
- Fix bug in folder recursion limit count in FIM real-time mode. ([#1226](https://github.com/wazuh/wazuh/issues/1226))
- Fixed errors when parsing AWS events in Elasticsearch. ([#1229](https://github.com/wazuh/wazuh/issues/1229))
- Fix bug when launching osquery from Wazuh. ([#1230](https://github.com/wazuh/wazuh/issues/1230))


## [v3.6.0] - 2018-08-29

### Added

- Add rescanning of expanded files with wildcards in logcollector ([#332](https://github.com/wazuh/wazuh/pull/332))
- Parallelization of logcollector ([#627](https://github.com/wazuh/wazuh/pull/672))
  - Now the input of logcollector is multithreaded, reading logs in parallel.
  - A thread is created for each type of output socket.
  - Periodically rescan of new files.
  - New options have been added to internal_options.conf file.
- Added statistical functions to remoted. ([#682](https://github.com/wazuh/wazuh/pull/682))
- Rootcheck and Syscheck (FIM) will run independently. ([#991](https://github.com/wazuh/wazuh/pull/991))
- Add hash validation for binaries executed by the wodle `command`. ([#1027](https://github.com/wazuh/wazuh/pull/1027))
- Added a recursion level option to Syscheck to set the directory scanning depth. ([#1081](https://github.com/wazuh/wazuh/pull/1081))
- Added inactive agent filtering option to agent_control, syscheck_control and rootcheck control_tools. ([#1088](https://github.com/wazuh/wazuh/pull/1088))
- Added custom tags to FIM directories and registries. ([#1096](https://github.com/wazuh/wazuh/pull/1096))
- Improved AWS CloudTrail wodle by @UranusBytes ([#913](https://github.com/wazuh/wazuh/pull/913) & [#1105](https://github.com/wazuh/wazuh/pull/1105)).
- Added support to process logs from more AWS services: Guard Duty, IAM, Inspector, Macie and VPC. ([#1131](https://github.com/wazuh/wazuh/pull/1131)).
- Create script for blocking IP's using netsh-advfirewall. ([#1172](https://github.com/wazuh/wazuh/pull/1172)).

### Changed

- The maximum log length has been extended up to 64 KiB. ([#411](https://github.com/wazuh/wazuh/pull/411))
- Changed logcollector analysis message order. ([#675](https://github.com/wazuh/wazuh/pull/675))
- Let hostname field be the name of the agent, without the location part. ([#1080](https://github.com/wazuh/wazuh/pull/1080))
- The internal option `syscheck.max_depth` has been renamed to `syscheck.default_max_depth`. ([#1081](https://github.com/wazuh/wazuh/pull/1081))
- Show warning message when configuring vulnerability-detector for an agent. ([#1130](https://github.com/wazuh/wazuh/pull/1130))
- Increase the minimum waiting time from 0 to 1 seconds in Vulnerability-Detector. ([#1132](https://github.com/wazuh/wazuh/pull/1132))
- Prevent Windows agent from not loading the configuration if an AWS module block is found. ([#1143](https://github.com/wazuh/wazuh/pull/1143))
- Set the timeout to consider an agent disconnected to 1800 seconds in the framework. ([#1155](https://github.com/wazuh/wazuh/pull/1155))

### Fixed

- Fix agent ID zero-padding in alerts coming from Vulnerability Detector. ([#1083](https://github.com/wazuh/wazuh/pull/1083))
- Fix multiple warnings when agent is offline. ([#1086](https://github.com/wazuh/wazuh/pull/1086))
- Fixed minor issues in the Makefile and the sources installer on HP-UX, Solaris on SPARC and AIX systems. ([#1089](https://github.com/wazuh/wazuh/pull/1089))
- Fixed SHA256 changes messages in alerts when it is disabled. ([#1100](https://github.com/wazuh/wazuh/pull/1100))
- Fixed empty configuration blocks for Wazuh modules. ([#1101](https://github.com/wazuh/wazuh/pull/1101))
- Fix broken pipe error in Wazuh DB by Vulnerability Detector. ([#1111](https://github.com/wazuh/wazuh/pull/1111))
- Restored firewall-drop AR script for Linux. ([#1114](https://github.com/wazuh/wazuh/pull/1114))
- Fix unknown severity in Red Hat systems. ([#1118](https://github.com/wazuh/wazuh/pull/1118))
- Added a building flag to compile the SQLite library externally for the API. ([#1119](https://github.com/wazuh/wazuh/issues/1119))
- Fixed variables length when storing RAM information by Syscollector. ([#1124](https://github.com/wazuh/wazuh/pull/1124))
- Fix Red Hat vulnerability database update. ([#1127](https://github.com/wazuh/wazuh/pull/1127))
- Fix allowing more than one wodle command. ([#1128](https://github.com/wazuh/wazuh/pull/1128))
- Fixed `after_regex` offset for the decoding algorithm. ([#1129](https://github.com/wazuh/wazuh/pull/1129))
- Prevents some vulnerabilities from not being checked for Debian. ([#1166](https://github.com/wazuh/wazuh/pull/1166))
- Fixed legacy configuration for `vulnerability-detector`. ([#1174](https://github.com/wazuh/wazuh/pull/1174))
- Fix active-response scripts installation for Windows. ([#1182](https://github.com/wazuh/wazuh/pull/1182)).
- Fixed `open-scap` deadlock when opening large files. ([#1206](https://github.com/wazuh/wazuh/pull/1206)). Thanks to @juergenc for detecting this issue.


### Removed

- The 'T' multiplier has been removed from option `max_output_size`. ([#1089](https://github.com/wazuh/wazuh/pull/1089))


## [v3.5.0] - 2018-08-10

### Added

- Improved configuration of OVAL updates. ([#416](https://github.com/wazuh/wazuh/pull/416))
- Added selective agent software request in vulnerability-detector. ([#404](https://github.com/wazuh/wazuh/pull/404))
- Get Linux packages inventory natively. ([#441](https://github.com/wazuh/wazuh/pull/441))
- Get Windows packages inventory natively. ([#471](https://github.com/wazuh/wazuh/pull/471))
- Supporting AES encryption for manager and agent. ([#448](https://github.com/wazuh/wazuh/pull/448))
- Added Debian and Ubuntu 18 support in vulnerability-detector. ([#470](https://github.com/wazuh/wazuh/pull/470))
- Added Rids Synchronization. ([#459](https://github.com/wazuh/wazuh/pull/459))
- Added option for setting the group that the agent belongs to when registering it with authd ([#460](https://github.com/wazuh/wazuh/pull/460))
- Added option for setting the source IP when the agent registers with authd ([#460](https://github.com/wazuh/wazuh/pull/460))
- Added option to force the vulnerability detection in unsupported OS. ([#462](https://github.com/wazuh/wazuh/pull/462))
- Get network inventory natively. ([#546](https://github.com/wazuh/wazuh/pull/546))
- Add arch check for Red Hat's OVAL in vulnerability-detector. ([#625](https://github.com/wazuh/wazuh/pull/625))
- Integration with Osquery. ([#627](https://github.com/wazuh/wazuh/pull/627))
    - Enrich osquery configuration with pack files aggregation and agent labels as decorators.
    - Launch osquery daemon in background.
    - Monitor results file and send them to the manager.
    - New option in rules `<location>` to filter events by osquery.
    - Support folders in shared configuration. This makes easy to send pack folders to agents.
    - Basic ruleset for osquery events and daemon logs.
- Boost Remoted performance with multithreading. ([#649](https://github.com/wazuh/wazuh/pull/649))
    - Up to 16 parallel threads to decrypt messages from agents.
    - Limit the frequency of agent keys reloading.
    - Message input buffer in Analysisd to prevent control messages starvation in Remoted.
- Module to download shared files for agent groups dinamically. ([#519](https://github.com/wazuh/wazuh/pull/519))
    - Added group creation for files.yml if the group does not exist. ([#1010](https://github.com/wazuh/wazuh/pull/1010))
- Added scheduling options to CIS-CAT integration. ([#586](https://github.com/wazuh/wazuh/pull/586))
- Option to download the wpk using http in `agent_upgrade`. ([#798](https://github.com/wazuh/wazuh/pull/798))
- Add `172.0.0.1` as manager IP when creating `global.db`. ([#970](https://github.com/wazuh/wazuh/pull/970))
- New requests for Syscollector. ([#728](https://github.com/wazuh/wazuh/pull/728))
- `cluster_control` shows an error if the status does not exist. ([#1002](https://github.com/wazuh/wazuh/pull/1002))
- Get Windows hardware inventory natively. ([#831](https://github.com/wazuh/wazuh/pull/831))
- Get processes and ports inventory by the Syscollector module.
- Added an integration with Kaspersky Endpoint Security for Linux via Active Response. ([#1056](https://github.com/wazuh/wazuh/pull/1056))

### Changed

- Add default value for option -x in agent_control tool.
- External libraries moved to an external repository.
- Ignore OverlayFS directories on Rootcheck system scan.
- Extracts agent's OS from the database instead of the agent-info.
- Increases the maximum size of XML parser to 20KB.
- Extract CVE instead of RHSA codes into vulnerability-detector. ([#549](https://github.com/wazuh/wazuh/pull/549))
- Store CIS-CAT results into Wazuh DB. ([#568](https://github.com/wazuh/wazuh/pull/568))
- Add profile information to CIS-CAT reports. ([#658](https://github.com/wazuh/wazuh/pull/658))
- Merge external libraries into a unique shared library. ([#620](https://github.com/wazuh/wazuh/pull/620))
- Cluster log rotation: set correct permissions and store rotations in /logs/ossec. ([#667](https://github.com/wazuh/wazuh/pull/667))
- `Distinct` requests don't allow `limit=0` or `limit>maximun_limit`. ([#1007](https://github.com/wazuh/wazuh/pull/1007))
- Deprecated arguments -i, -F and -r for Authd. ([#1013](https://github.com/wazuh/wazuh/pull/1013))
- Increase the internal memory for real-time from 12 KiB to 64 KiB. ([#1062](https://github.com/wazuh/wazuh/pull/1062))

### Fixed

- Fixed invalid alerts reported by Syscollector when the event contains the word "error". ([#461](https://github.com/wazuh/wazuh/pull/461))
- Silenced Vuls integration starting and ending alerts. ([#541](https://github.com/wazuh/wazuh/pull/541))
- Fix problem comparing releases of ubuntu packages. ([#556](https://github.com/wazuh/wazuh/pull/556))
- Windows delete pending active-responses before reset agent. ([#563](https://github.com/wazuh/wazuh/pull/563))
- Fix bug in Rootcheck for Windows that searches for keys in 32-bit mode only. ([#566](https://github.com/wazuh/wazuh/pull/566))
- Alert when unmerge files fails on agent. ([#731](https://github.com/wazuh/wazuh/pull/731))
- Fixed bugs reading logs in framework. ([#856](https://github.com/wazuh/wazuh/pull/856))
- Ignore uppercase and lowercase sorting an array in framework. ([#814](https://github.com/wazuh/wazuh/pull/814))
- Cluster: reject connection if the client node has a different cluster name. ([#892](https://github.com/wazuh/wazuh/pull/892))
- Prevent `the JSON object must be str, not 'bytes'` error. ([#997](https://github.com/wazuh/wazuh/pull/997))
- Fix long sleep times in vulnerability detector.
- Fix inconsistency in the alerts format for the manager in vulnerability-detector.
- Fix bug when processing the packages in vulnerability-detector.
- Prevent to process Syscollector events by the JSON decoder. ([#674](https://github.com/wazuh/wazuh/pull/674))
- Stop Syscollector data storage into Wazuh DB when an error appears. ([#674](https://github.com/wazuh/wazuh/pull/674))
- Fix bug in Syscheck that reported false positive about removed files. ([#1044](https://github.com/wazuh/wazuh/pull/1044))
- Fix bug in Syscheck that misinterpreted no_diff option. ([#1046](https://github.com/wazuh/wazuh/pull/1046))
- Fixes in file integrity monitoring for Windows. ([#1062](https://github.com/wazuh/wazuh/pull/1062))
  - Fix Windows agent crash if FIM fails to extract the file owner.
  - Prevent FIM real-time mode on Windows from stopping if the internal buffer gets overflowed.
- Prevent large logs from flooding the log file by Logcollector. ([#1067](https://github.com/wazuh/wazuh/pull/1067))
- Fix allowing more than one wodle command and compute command timeout when ignore_output is enabled. ([#1102](https://github.com/wazuh/wazuh/pull/1102))

### Removed

- Deleted Lua language support.
- Deleted integration with Vuls. ([#879](https://github.com/wazuh/wazuh/issues/879))
- Deleted agent_list tool, replaced by agent_control. ([ba0265b](https://github.com/wazuh/wazuh/commit/ba0265b6e9e3fed133d60ef2df3450fdf26f7da4#diff-f57f2991a6aa25fe45d8036c51bf8b4d))

## [v3.4.0] - 2018-07-24

### Added

- Support for SHA256 checksum in Syscheck (by @arshad01). ([#410](https://github.com/wazuh/wazuh/pull/410))
- Added an internal option for Syscheck to tune the RT alerting delay. ([#434](https://github.com/wazuh/wazuh/pull/434))
- Added two options in the tag <auto_ignore> `frequency` and `timeframe` to hide alerts when they are played several times in a given period of time. ([#857](https://github.com/wazuh/wazuh/pull/857))
- Include who-data in Syscheck for file integrity monitoring. ([#756](https://github.com/wazuh/wazuh/pull/756))
  - Linux Audit setup and monitoring to watch directories configured with who-data.
  - Direct communication with Auditd on Linux to catch who-data related events.
  - Setup of SACL for monitored directories on Windows.
  - Windows Audit events monitoring through Windows Event Channel.
  - Auto setup of audit configuration and reset when the agent quits.
- Syscheck in frequency time show alerts from deleted files. ([#857](https://github.com/wazuh/wazuh/pull/857))
- Added an option `target` to customize output format per-target in Logcollector. ([#863](https://github.com/wazuh/wazuh/pull/863))
- New option for the JSON decoder to choose the treatment of NULL values. ([#677](https://github.com/wazuh/wazuh/pull/677))
- Remove old snapshot files for FIM. ([#872](https://github.com/wazuh/wazuh/pull/872))
- Distinct operation in agents. ([#920](https://github.com/wazuh/wazuh/pull/920))
- Added support for unified WPK. ([#865](https://github.com/wazuh/wazuh/pull/865))
- Added missing debug options for modules in the internal options file. ([#901](https://github.com/wazuh/wazuh/pull/901))
- Added recursion limits when reading directories. ([#947](https://github.com/wazuh/wazuh/pull/947))

### Changed

- Renamed cluster _client_ node type to ___worker___ ([#850](https://github.com/wazuh/wazuh/pull/850)).
- Changed a descriptive message in the alert showing what attributes changed. ([#857](https://github.com/wazuh/wazuh/pull/857))
- Change visualization of Syscheck alerts. ([#857](https://github.com/wazuh/wazuh/pull/857))
- Add all the available fields in the Syscheck messages from the Wazuh configuration files. ([#857](https://github.com/wazuh/wazuh/pull/857))
- Now the no_full_log option only affects JSON alerts. ([#881](https://github.com/wazuh/wazuh/pull/881))
- Delete temporary files when stopping Wazuh. ([#732](https://github.com/wazuh/wazuh/pull/732))
- Send OpenSCAP checks results to a FIFO queue instead of temporary files. ([#732](https://github.com/wazuh/wazuh/pull/732))
- Default behavior when starting Syscheck and Rootcheck components. ([#829](https://github.com/wazuh/wazuh/pull/829))
  - They are disabled if not appear in the configuration.
  - They can be set up as empty blocks in the configuration, applying their default values.
  - Improvements of error and information messages when they start.
- Improve output of `DELETE/agents` when no agents were removed. ([#868](https://github.com/wazuh/wazuh/pull/868))
- Include the file owner SID in Syscheck alerts.
- Change no previous checksum error message to information log. ([#897](https://github.com/wazuh/wazuh/pull/897))
- Changed default Syscheck scan speed: 100 files per second. ([#975](https://github.com/wazuh/wazuh/pull/975))
- Show network protocol used by the agent when connecting to the manager. ([#980](https://github.com/wazuh/wazuh/pull/980))

### Fixed

- Syscheck RT process granularized to make frequency option more accurate. ([#434](https://github.com/wazuh/wazuh/pull/434))
- Fixed registry_ignore problem on Syscheck for Windows when arch="both" was used. ([#525](https://github.com/wazuh/wazuh/pull/525))
- Allow more than 256 directories in real-time for Windows agent using recursive watchers. ([#540](https://github.com/wazuh/wazuh/pull/540))
- Fix weird behavior in Syscheck when a modified file returns back to its first state. ([#434](https://github.com/wazuh/wazuh/pull/434))
- Replace hash value xxx (not enabled) for n/a if the hash couldn't be calculated. ([#857](https://github.com/wazuh/wazuh/pull/857))
- Do not report uid, gid or gname on Windows (avoid user=0). ([#857](https://github.com/wazuh/wazuh/pull/857))
- Several fixes generating sha256 hash. ([#857](https://github.com/wazuh/wazuh/pull/857))
- Fixed the option report_changes configuration. ([#857](https://github.com/wazuh/wazuh/pull/857))
- Fixed the 'report_changes' configuration when 'sha1' option is not set. ([#857](https://github.com/wazuh/wazuh/pull/857))
- Fix memory leak reading logcollector config. ([#884](https://github.com/wazuh/wazuh/pull/884))
- Fixed crash in Slack integration for alerts that don't have full log. ([#880](https://github.com/wazuh/wazuh/pull/880))
- Fixed active-responses.log definition path on Windows configuration. ([#739](https://github.com/wazuh/wazuh/pull/739))
- Added warning message when updating Syscheck/Rootcheck database to restart the manager. ([#817](https://github.com/wazuh/wazuh/pull/817))
- Fix PID file creation checking. ([#822](https://github.com/wazuh/wazuh/pull/822))
  - Check that the PID file was created and written.
  - This would prevent service from running multiple processes of the same daemon.
- Fix reading of Windows platform for 64 bits systems. ([#832](https://github.com/wazuh/wazuh/pull/832))
- Fixed Syslog output parser when reading the timestamp from the alerts in JSON format. ([#843](https://github.com/wazuh/wazuh/pull/843))
- Fixed filter for `gpg-pubkey` packages in Syscollector. ([#847](https://github.com/wazuh/wazuh/pull/847))
- Fixed bug in configuration when reading the `repeated_offenders` option in Active Response. ([#873](https://github.com/wazuh/wazuh/pull/873))
- Fixed variables parser when loading rules. ([#855](https://github.com/wazuh/wazuh/pull/855))
- Fixed parser files names in the Rootcheck scan. ([#840](https://github.com/wazuh/wazuh/pull/840))
- Removed frequency offset in rules. ([#827](https://github.com/wazuh/wazuh/pull/827)).
- Fix memory leak reading logcollector config. ([#884](https://github.com/wazuh/wazuh/pull/884))
- Fixed sort agents by status in `GET/agents` API request. ([#810](https://github.com/wazuh/wazuh/pull/810))
- Added exception when no agents are selected to restart. ([#870](https://github.com/wazuh/wazuh/pull/870))
- Prevent files from remaining open in the cluster. ([#874](https://github.com/wazuh/wazuh/pull/874))
- Fix network unreachable error when cluster starts. ([#800](https://github.com/wazuh/wazuh/pull/800))
- Fix empty rules and decoders file check. ([#887](https://github.com/wazuh/wazuh/pull/887))
- Prevent to access an unexisting hash table from 'whodata' thread. ([#911](https://github.com/wazuh/wazuh/pull/911))
- Fix CA verification with more than one 'ca_store' definitions. ([#927](https://github.com/wazuh/wazuh/pull/927))
- Fix error in syscollector API calls when Wazuh is installed in a directory different than `/var/ossec`. ([#942](https://github.com/wazuh/wazuh/pull/942)).
- Fix error in CentOS 6 when `wazuh-cluster` is disabled. ([#944](https://github.com/wazuh/wazuh/pull/944)).
- Fix Remoted connection failed warning in TCP mode due to timeout. ([#958](https://github.com/wazuh/wazuh/pull/958))
- Fix option 'rule_id' in syslog client. ([#979](https://github.com/wazuh/wazuh/pull/979))
- Fixed bug in legacy agent's server options that prevented it from setting port and protocol.

## [v3.3.1] - 2018-06-18

### Added

- Added `total_affected_agents` and `total_failed_ids` to the `DELETE/agents` API request. ([#795](https://github.com/wazuh/wazuh/pull/795))

### Changed

- Management of empty blocks in the configuration files. ([#781](https://github.com/wazuh/wazuh/pull/781))
- Verify WPK with Wazuh CA by default. ([#799](https://github.com/wazuh/wazuh/pull/799))

### Fixed

- Windows prevents agent from renaming file. ([#773](https://github.com/wazuh/wazuh/pull/773))
- Fix manager-agent version comparison in remote upgrades. ([#765](https://github.com/wazuh/wazuh/pull/765))
- Fix log flooding when restarting agent while the merged file is being receiving. ([#788](https://github.com/wazuh/wazuh/pull/788))
- Fix issue when overwriting rotated logs in Windows agents. ([#776](https://github.com/wazuh/wazuh/pull/776))
- Prevent OpenSCAP module from running on Windows agents (incompatible). ([#777](https://github.com/wazuh/wazuh/pull/777))
- Fix issue in file changes report for FIM on Linux when a directory contains a backslash. ([#775](https://github.com/wazuh/wazuh/pull/775))
- Fixed missing `minor` field in agent data managed by the framework. ([#771](https://github.com/wazuh/wazuh/pull/771))
- Fixed missing `build` and `key` fields in agent data managed by the framework. ([#802](https://github.com/wazuh/wazuh/pull/802))
- Fixed several bugs in upgrade agents ([#784](https://github.com/wazuh/wazuh/pull/784)):
    - Error upgrading an agent with status `Never Connected`.
    - Fixed API support.
    - Sockets were not closing properly.
- Cluster exits showing an error when an error occurs. ([#790](https://github.com/wazuh/wazuh/pull/790))
- Fixed bug when cluster control or API cannot request the list of nodes to the master. ([#762](https://github.com/wazuh/wazuh/pull/762))
- Fixed bug when the `agent.conf` contains an unrecognized module. ([#796](https://github.com/wazuh/wazuh/pull/796))
- Alert when unmerge files fails on agent. ([#731](https://github.com/wazuh/wazuh/pull/731))
- Fix invalid memory access when parsing ruleset configuration. ([#787](https://github.com/wazuh/wazuh/pull/787))
- Check version of python in cluster control. ([#760](https://github.com/wazuh/wazuh/pull/760))
- Removed duplicated log message when Rootcheck is disabled. ([#783](https://github.com/wazuh/wazuh/pull/783))
- Avoid infinite attempts to download CVE databases when it fails. ([#792](https://github.com/wazuh/wazuh/pull/792))


## [v3.3.0] - 2018-06-06

### Added

- Supporting multiple socket output in Logcollector. ([#395](https://github.com/wazuh/wazuh/pull/395))
- Allow inserting static field parameters in rule comments. ([#397](https://github.com/wazuh/wazuh/pull/397))
- Added an output format option for Logcollector to build custom logs. ([#423](https://github.com/wazuh/wazuh/pull/423))
- Included millisecond timing in timestamp to JSON events. ([#467](https://github.com/wazuh/wazuh/pull/467))
- Added an option in Analysisd to set input event offset for plugin decoders. ([#512](https://github.com/wazuh/wazuh/pull/512))
- Allow decoders mix plugin and multiregex children. ([#602](https://github.com/wazuh/wazuh/pull/602))
- Added the option to filter by any field in `get_agents_overview`, `get_agent_group` and `get_agents_without_group` functions of the Python framework. ([#743](https://github.com/wazuh/wazuh/pull/743))

### Changed

- Add default value for option -x in agent_upgrade tool.
- Changed output of agents in cluster control. ([#741](https://github.com/wazuh/wazuh/pull/741))

### Fixed

- Fix bug in Logcollector when removing duplicate localfiles. ([#402](https://github.com/wazuh/wazuh/pull/402))
- Fix memory error in Logcollector when using wildcards.
- Prevent command injection in Agentless daemon. ([#600](https://github.com/wazuh/wazuh/pull/600))
- Fixed bug getting the agents in cluster control. ([#741](https://github.com/wazuh/wazuh/pull/741))
- Prevent Logcollector from reporting an error when a path with wildcards matches no files.
- Fixes the feature to group with the option multi-line. ([#754](https://github.com/wazuh/wazuh/pull/754))


## [v3.2.4] - 2018-06-01

### Fixed
- Fixed segmentation fault in maild when `<queue-size>` is included in the global configuration.
- Fixed bug in Framework when retrieving mangers logs. ([#644](https://github.com/wazuh/wazuh/pull/644))
- Fixed bug in clusterd to prevent the synchronization of `.swp` files. ([#694](https://github.com/wazuh/wazuh/pull/694))
- Fixed bug in Framework parsing agent configuration. ([#681](https://github.com/wazuh/wazuh/pull/681))
- Fixed several bugs using python3 with the Python framework. ([#701](https://github.com/wazuh/wazuh/pull/701))


## [v3.2.3] - 2018-05-28

### Added

- New internal option to enable merged file creation by Remoted. ([#603](https://github.com/wazuh/wazuh/pull/603))
- Created alert item for GDPR and GPG13. ([#608](https://github.com/wazuh/wazuh/pull/608))
- Add support for Amazon Linux in vulnerability-detector.
- Created an input queue for Analysisd to prevent Remoted starvation. ([#661](https://github.com/wazuh/wazuh/pull/661))

### Changed

- Set default agent limit to 14.000 and file descriptor limit to 65.536 per process. ([#624](https://github.com/wazuh/wazuh/pull/624))
- Cluster improvements.
    - New protocol for communications.
    - Inverted communication flow: clients start communications with the master.
    - Just the master address is required in the `<nodes>` list configuration.
    - Improved synchronization algorithm.
    - Reduced the number of processes to one: `wazuh-clusterd`.
- Cluster control tool improvements: outputs are the same regardless of node type.
- The default input queue for remote events has been increased to 131072 events. ([#660](https://github.com/wazuh/wazuh/pull/660))
- Disconnected agents will no longer report vulnerabilities. ([#666](https://github.com/wazuh/wazuh/pull/666))

### Fixed

- Fixed agent wait condition and improve logging messages. ([#550](https://github.com/wazuh/wazuh/pull/550))
- Fix race condition in settings load time by Windows agent. ([#551](https://github.com/wazuh/wazuh/pull/551))
- Fix bug in Authd that prevented it from deleting agent-info files when removing agents.
- Fix bug in ruleset that did not overwrite the `<info>` option. ([#584](https://github.com/wazuh/wazuh/issues/584))
- Fixed bad file descriptor error in Wazuh DB ([#588](https://github.com/wazuh/wazuh/issues/588))
- Fixed unpredictable file sorting when creating merged files. ([#599](https://github.com/wazuh/wazuh/issues/599))
- Fixed race condition in Remoted when closing connections.
- Fix epoch check in vulnerability-detector.
- Fixed hash sum in logs rotation. ([#636](https://github.com/wazuh/wazuh/issues/636))
- Fixed cluster CPU usage.
- Fixed invalid deletion of agent timestamp entries. ([#639](https://github.com/wazuh/wazuh/issues/639))
- Fixed segmentation fault in logcollector when multi-line is applied to a remote configuration. ([#641](https://github.com/wazuh/wazuh/pull/641))
- Fixed issue in Syscheck that may leave the process running if the agent is stopped quickly. ([#671](https://github.com/wazuh/wazuh/pull/671))

### Removed

- Removed cluster database and internal cluster daemon.


## [v3.2.2] - 2018-05-07

### Added

- Created an input queue for Remoted to prevent agent connection starvation. ([#509](https://github.com/wazuh/wazuh/pull/509))

### Changed

- Updated Slack integration. ([#443](https://github.com/wazuh/wazuh/pull/443))
- Increased connection timeout for remote upgrades. ([#480](https://github.com/wazuh/wazuh/pull/480))
- Vulnerability-detector does not stop agents detection if it fails to find the software for one of them.
- Improve the version comparator algorithm in vulnerability-detector. ([#508](https://github.com/wazuh/wazuh/pull/508))

### Fixed

- Fixed bug in labels settings parser that may make Agentd or Logcollector crash.
- Fixed issue when setting multiple `<server-ip>` stanzas in versions 3.0 - 3.2.1. ([#433](https://github.com/wazuh/wazuh/pull/433))
- Fixed bug when socket database messages are not sent correctly. ([#435](https://github.com/wazuh/wazuh/pull/435))
- Fixed unexpected stop in the sources installer when overwriting a previous corrupt installation.
- Added a synchronization timeout in the cluster to prevent it from blocking ([#447](https://github.com/wazuh/wazuh/pull/447))
- Fixed issue in CSyslogd when filtering by rule group. ([#446](https://github.com/wazuh/wazuh/pull/446))
- Fixed error on DB daemon when parsing rules with options introduced in version 3.0.0.
- Fixed unrecognizable characters error in Windows version name. ([#478](https://github.com/wazuh/wazuh/pull/478))
- Fix Authd client in old versions of Windows ([#479](https://github.com/wazuh/wazuh/pull/479))
- Cluster's socket management improved to use persistent connections ([#481](https://github.com/wazuh/wazuh/pull/481))
- Fix memory corruption in Syscollector decoder and memory leaks in Vulnerability Detector. ([#482](https://github.com/wazuh/wazuh/pull/482))
- Fixed memory corruption in Wazuh DB autoclosing procedure.
- Fixed dangling db files at DB Sync module folder. ([#489](https://github.com/wazuh/wazuh/pull/489))
- Fixed agent group file deletion when using Authd.
- Fix memory leak in Maild with JSON input. ([#498](https://github.com/wazuh/wazuh/pull/498))
- Fixed remote command switch option. ([#504](https://github.com/wazuh/wazuh/pull/504))

## [v3.2.1] - 2018-03-03

### Added

- Added option in Makefile to disable CIS-CAT module. ([#381](https://github.com/wazuh/wazuh/pull/381))
- Added field `totalItems` to `GET/agents/purgeable/:timeframe` API call. ([#385](https://github.com/wazuh/wazuh/pull/385))

### Changed

- Giving preference to use the selected Java over the default one in CIS-CAT wodle.
- Added delay between message delivery for every module. ([#389](https://github.com/wazuh/wazuh/pull/389))
- Verify all modules for the shared configuration. ([#408](https://github.com/wazuh/wazuh/pull/408))
- Updated OpenSSL library to 1.1.0g.
- Insert agent labels in JSON archives no matter the event matched a rule.
- Support for relative/full/network paths in the CIS-CAT configuration. ([#419](https://github.com/wazuh/wazuh/pull/419))
- Improved cluster control to give more information. ([#421](https://github.com/wazuh/wazuh/pull/421))
- Updated rules for CIS-CAT.
- Removed unnecessary compilation of vulnerability-detector in agents.
- Increased wazuh-modulesd's subprocess pool.
- Improved the agent software recollection by Syscollector.

### Fixed

- Fixed crash in Agentd when testing Syscollector configuration from agent.conf file.
- Fixed duplicate alerts in Vulnerability Detector.
- Fixed compiling issues in Solaris and HP-UX.
- Fixed bug in Framework when listing directories due to permissions issues.
- Fixed error handling in CIS-CAT module. ([#401](https://github.com/wazuh/wazuh/pull/401))
- Fixed some defects reported by Coverity. ([#406](https://github.com/wazuh/wazuh/pull/406))
- Fixed OS name detection in macOS and old Linux distros. ([#409](https://github.com/wazuh/wazuh/pull/409))
- Fixed linked in HP-UX.
- Fixed Red Hat detection in vulnerability-detector.
- Fixed segmentation fault in wazuh-cluster when files path is too long.
- Fixed a bug getting groups and searching by them in `GET/agents` API call. ([#390](https://github.com/wazuh/wazuh/pull/390))
- Several fixes and improvements in cluster.
- Fixed bug in wazuh-db when closing exceeded databases in transaction.
- Fixed bug in vulnerability-detector that discarded valid agents.
- Fixed segmentation fault in Windows agents when getting OS info.
- Fixed memory leaks in vulnerability-detector and CIS-CAT wodle.
- Fixed behavior when working directory is not found in CIS-CAT wodle.

## [v3.2.0] - 2018-02-13

### Added
- Added support to synchronize custom rules and decoders in the cluster.([#344](https://github.com/wazuh/wazuh/pull/344))
- Add field `status` to `GET/agents/groups/:group_id` API call.([#338](https://github.com/wazuh/wazuh/pull/338))
- Added support for Windows to CIS-CAT integration module ([#369](https://github.com/wazuh/wazuh/pull/369))
- New Wazuh Module "aws-cloudtrail" fetching logs from S3 bucket. ([#351](https://github.com/wazuh/wazuh/pull/351))
- New Wazuh Module "vulnerability-detector" to detect vulnerabilities in agents and managers.

### Fixed
- Fixed oscap.py to support new versions of OpenSCAP scanner.([#331](https://github.com/wazuh/wazuh/pull/331))
- Fixed timeout bug when the cluster port was closed. ([#343](https://github.com/wazuh/wazuh/pull/343))
- Improve exception handling in `cluster_control`. ([#343](https://github.com/wazuh/wazuh/pull/343))
- Fixed bug in cluster when receive an error response from client. ([#346](https://github.com/wazuh/wazuh/pull/346))
- Fixed bug in framework when the manager is installed in different path than /var/ossec. ([#335](https://github.com/wazuh/wazuh/pull/335))
- Fixed predecoder hostname field in JSON event output.
- Several fixes and improvements in cluster.

## [v3.1.0] - 2017-12-22

### Added

- New Wazuh Module "command" for asynchronous command execution.
- New field "predecoder.timestamp" for JSON alerts including timestamp from logs.
- Added reload action to ossec-control in local mode.
- Add duration control of a cluster database synchronization.
- New internal option for agents to switch applying shared configuration.
- Added GeoIP address finding for input logs in JSON format.
- Added alert and archive output files rotation capabilities.
- Added rule option to discard field "firedtimes".
- Added VULS integration for running vulnerability assessments.
- CIS-CAT Wazuh Module to scan CIS policies.

### Changed

- Keepping client.keys file permissions when modifying it.
- Improve Rootcheck formula to select outstanding defects.
- Stop related daemon when disabling components in ossec-control.
- Prevented cluster daemon from starting on RHEL 5 or older.
- Let Syscheck report file changes on first scan.
- Allow requests by node name in cluster_control binary.
- Improved help of cluster_control binary.
- Integrity control of files in the cluster.

### Fixed

- Fixed netstat command in localfile configuration.
- Fixed error when searching agents by ID.
- Fixed syslog format pre-decoder for logs with missing (optional) space after tag.
- Fixed alert ID when plain-text alert output disabled.
- Fixed Monitord freezing when a sendmail-like executable SMTP server is set.
- Fixed validation of Active Response used by agent_control.
- Allow non-ASCII characters in Windows version string.

## [v3.0.0] - 2017-12-12

### Added

- Added group property for agents to customize shared files set.
- Send shared files to multiple agents in parallel.
- New decoder plugin for logs in JSON format with dynamic fields definition.
- Brought framework from API to Wazuh project.
- Show merged files MD5 checksum by agent_control and framework.
- New reliable request protocol for manager-agent communication.
- Remote agent upgrades with signed WPK packages.
- Added option for Remoted to prevent it from writing shared merged file.
- Added state for Agentd and Windows agent to notify connection state and metrics.
- Added new JSON log format for local file monitoring.
- Added OpenSCAP SSG datastream content for Ubuntu Trusty Tahr.
- Field "alert_id" in JSON alerts (by Dan Parriott).
- Added support of "any" IP address to OSSEC batch manager (by Jozef Reisinger).
- Added ossec-agent SElinux module (by kreon).
- Added previous output to JSON output (by João Soares).
- Added option for Authd to specify the allowed cipher list (by James Le Cuirot).
- Added option for cipher suites in Authd settings.
- Added internal option for Remoted to set the shared configuration reloading time.
- Auto restart agents when new shared configuration is pushed from the manager.
- Added native support for Systemd.
- Added option to register unlimited agents in Authd.
- New internal option to limit the number of file descriptors in Analysisd and Remoted.
- Added new state "pending" for agents.
- Added internal option to disable real-time DB synchronization.
- Allow multiple manager stanzas in Agentd settings.
- New internal option to limit the receiving time in TCP mode.
- Added manager hostname data to agent information.
- New option for rotating internal logs by size.
- Added internal option to enable or disable daily rotation of internal logs.
- Added command option for Monitord to overwrite 'day_wait' parameter.
- Adding templates and sample alert for Elasticsearch 6.0.
- Added option to enable/disable Authd on install and auto-generate certificates.
- Pack secure TCP messages into a single packet.
- Added function to install SCAP policies depending on OS version.
- Added integration with Virustotal.
- Added timeout option for TCP sockets in Remoted and Agentd.
- Added option to start the manager after installing.
- Added a cluster of managers (`wazuh-clusterd`) and a script to control it (`cluster_control`).

### Changed

- Increased shared file delivery speed when using TCP.
- Increased TCP listening socket backlog.
- Changed Windows agent UI panel to show revision number instead of installation date.
- Group every decoded field (static and dynamic fields) into a data object for JSON alerts.
- Reload shared files by Remoted every 10 minutes.
- Increased string size limit for XML reader to 4096 bytes.
- Updated Logstash configuration and Elasticsearch mappings.
- Changed template fields structure for Kibana dashboards.
- Increased dynamic field limit to 1024, and default to 256.
- Changed agent buffer 'length' parameter to 'queue_size'.
- Changed some Rootcheck error messages to verbose logs.
- Removed unnecessary message by manage_agents advising to restart Wazuh manager.
- Update PF tables Active response (by d31m0).
- Create the users and groups as system users and groups in specs (by Dan Parriott).
- Show descriptive errors when an agent loses the connection using TCP.
- Prevent agents with the same name as the manager host from getting added.
- Changed 'message' field to 'data' for successful agent removing response in Authd API.
- Changed critical error to standard error in Syslog Remoted when no access list has been configured.
- Ignore hidden files in shared folder for merged file.
- Changed agent notification time values: notify time to 1 minute and reconnect time to 5 minutes.
- Prevent data field from being inserted into JSON alerts when it's empty.
- Spelling corrections (by Josh Soref).
- Moved debug messages when updating shared files to level 2.
- Do not create users ossecm or ossecr on agents.
- Upgrade netstat command in Logcollector.
- Prevent Monitord and DB sync module from dealing with agent files on local installations.
- Speed up DB syncing by keeping databases opened and an inotify event queue.
- Merge server's IP and hostname options to one setting.
- Enabled Active Response by default in both Windows and UNIX.
- Make Monitord 'day_wait' internal option affect log rotation.
- Extend Monitord 'day_wait' internal option range.
- Prevent Windows agent from log error when the manager disconnected.
- Improve Active Response filtering options.
- Use init system (Systemd/SysVinit) to restart Wazuh when upgrading.
- Added possibility of filtering agents by manager hostname in the Framework.
- Prevent installer from overwriting agent.conf file.
- Cancel file sending operation when agent socket is closed.
- Clean up agent shared folder before unmerging shared configuration.
- Print descriptive error when request socket refuses connection due to AR disabled.
- Extend Logcollector line burst limit range.
- Fix JSON alert file reloading when the file is rotated.
- Merge IP and Hostname server configuration into "Address" field.
- Improved TCP transmission performance by packing secure messages.

### Fixed

- Fixed wrong queries to get last Syscheck and Rootcheck date.
- Prevent Logcollector keep-alives from being stored on archives.json.
- Fixed length of random message within keep-alives.
- Fixed Windows version detection for Windows 8 and newer.
- Fixed incorrect CIDR writing on client.keys by Authd.
- Fixed missing buffer flush by Analysisd when updating Rootcheck database.
- Stop Wazuh service before removing folder to reinstall.
- Fixed Remoted service for Systemd (by Phil Porada).
- Fixed Administrator account mapping in Windows agent installation (by andrewm0374@gmail.com).
- Fixed MySQL support in dbd (by andrewm0374@gmail.com).
- Fixed incorrect warning when unencrypting messages (by Dan Parriott).
- Fixed Syslog mapping for alerts via Csyslogd (by Dan Parriott).
- Fixed syntax error in the creation of users in Solaris 11.2 (by Pedro Flor).
- Fixed some warnings that appeared when compiling on Fedora 26.
- Fixed permission issue in logs folder.
- Fixed issue in Remoted that prevented it from send shared configuration when it changed.
- Fixed Windows agent compilation compability with CentOS.
- Supporting different case from password prompt in Agentless (by Jesus Fidalgo).
- Fix bad detection of inotify queue overflowed.
- Fix repetitive error when a rule's diff file is empty.
- Fixed log group permission when created by a daemon running as root.
- Prevented Agentd from logging too many errors when restarted while receiving the merged file.
- Prevented Remoted from sending data to disconnected agents in TCP mode.
- Fixed alerts storage in PostgreSQL databases.
- Fixed invalid previous output data in JSON alerts.
- Fixed memory error in modulesd for invalid configurations.
- Fixed default Auth configuration to support custom install directory.
- Fixed directory transversal vulnerability in Active response commands.
- Fixed Active response timeout accuracy.
- Fixed race conditions in concurrent transmissions over TCP.

### Removed

- Removed Picviz support (by Dan Parriott).


## [v2.1.1] - 2017-09-21

### Changed

- Improved errors messages related to TCP connection queue.
- Changed info log about unsupported FS checking in Rootcheck scan to debug messages.
- Prevent Modules daemon from giving critical error when no wodles are enabled.

### Fixed

- Fix endianess incompatibility in agents on SPARC when connecting via TCP.
- Fix bug in Authd that made it crash when removing keys.
- Fix race condition in Remoted when writing logs.
- Avoid repeated errors by Remoted when sending data to a disconnected agent.
- Prevented Monitord from rotating non-existent logs.
- Some fixes to support HP-UX.
- Prevent processes from sending events when TCP connection is lost.
- Fixed output header by Syslog client when reading JSON alerts.
- Fixed bug in Integrator settings parser when reading rules list.

## [v2.1.0] - 2017-08-14

### Added

- Rotate and compress log feature.
- Labeling data for agents to be shown in alerts.
- New 'auth' configuration template.
- Make manage_agents capable of add and remove agents via Authd.
- Implemented XML configuration for Authd.
- Option -F for Authd to force insertion if it finds duplicated name.
- Local auth client to manage agent keys.
- Added OS name and version into global.db.
- Option for logging in JSON format.
- Allow maild to send through a sendmail-like executable (by James Le Cuirot).
- Leaky bucket-like buffer for agents to prevent network flooding.
- Allow Syslog client to read JSON alerts.
- Allow Mail reporter to read JSON alerts.
- Added internal option to tune Rootcheck sleep time.
- Added route-null Active Response script for Windows 2012 (by @CrazyLlama).

### Changed

- Updated SQLite library to 3.19.2.
- Updated zlib to 1.2.11.
- Updated cJSON library to 1.4.7.
- Change some manage_agents option parameters.
- Run Auth in background by default.
- Log classification as debug, info, warning, error and critical.
- Limit number of reads per cycle by Logcollector to prevent log starvation.
- Limit OpenSCAP module's event forwarding speed.
- Increased debug level of repeated Rootcheck messages.
- Send events when OpenSCAP starts and finishes scans.
- Delete PID files when a process exits not due to a signal.
- Change error messages due to SSL handshake failure to debug messages.
- Force group addition on installation for compatibility with LDAP (thanks to Gary Feltham).

### Fixed

- Fixed compiling error on systems with no OpenSSL.
- Fixed compiling warning at manage_agents.
- Fixed ossec-control enable/disable help message.
- Fixed unique aperture of random device on Unix.
- Fixed file sum comparison bug at Syscheck realtime engine. (Thanks to Arshad Khan)
- Close analysisd if alert outputs are disabled for all formats.
- Read Windows version name for versions newer than Windows 8 / Windows Server 2012.
- Fixed error in Analysisd that wrote Syscheck and Rootcheck databases of re-added agents on deleted files.
- Fixed internal option to configure the maximum labels' cache time.
- Fixed Auth password parsing on client side.
- Fix bad agent ID assignation in Authd on i686 architecture.
- Fixed Logcollector misconfiguration in Windows agents.

### Removed

- Remove unused message queue to send alerts from Authd.


## [v2.0.1] - 2017-07-19

### Changed

- Changed random data generator for a secure OS-provided generator.
- Changed Windows installer file name (depending on version).
- Linux distro detection using standard os-release file.
- Changed some URLs to documentation.
- Disable synchronization with SQLite databases for Syscheck by default.
- Minor changes at Rootcheck formatter for JSON alerts.
- Added debugging messages to Integrator logs.
- Show agent ID when possible on logs about incorrectly formatted messages.
- Use default maximum inotify event queue size.
- Show remote IP on encoding format errors when unencrypting messages.
- Remove temporary files created by Syscheck changes reports.
- Remove temporary Syscheck files for changes reporting by Windows installer when upgrading.

### Fixed

- Fixed resource leaks at rules configuration parsing.
- Fixed memory leaks at rules parser.
- Fixed memory leaks at XML decoders parser.
- Fixed TOCTOU condition when removing directories recursively.
- Fixed insecure temporary file creation for old POSIX specifications.
- Fixed missing agentless devices identification at JSON alerts.
- Fixed FIM timestamp and file name issue at SQLite database.
- Fixed cryptographic context acquirement on Windows agents.
- Fixed debug mode for Analysisd.
- Fixed bad exclusion of BTRFS filesystem by Rootcheck.
- Fixed compile errors on macOS.
- Fixed option -V for Integrator.
- Exclude symbolic links to directories when sending FIM diffs (by Stephan Joerrens).
- Fixed daemon list for service reloading at ossec-control.
- Fixed socket waiting issue on Windows agents.
- Fixed PCI_DSS definitions grouping issue at Rootcheck controls.
- Fixed segmentation fault bug when stopping on CentOS 5.
- Fixed compatibility with AIX.
- Fixed race conditions in ossec-control script.
- Fixed compiling issue on Windows.
- Fixed compatibility with Solaris.
- Fixed XML parsing error due to byte stashing issue.
- Fixed false error by Syscheck when creating diff snapshots of empty files.
- Fixed segmentation fault in Authd on i386 platform.
- Fixed agent-auth exit code for controlled server's errors.
- Fixed incorrect OVAL patch results classification.

## [v2.0.0] - 2017-03-14

### Added

- Wazuh modules manager.
- Wazuh module for OpenSCAP.
- Ruleset for OpenSCAP alerts.
- Kibana dashboards for OpenSCAP.
- Option at agent_control to restart all agents.
- Dynamic fields to rules and decoders.
- Dynamic fields to JSON in alerts/archives.
- CDB list lookup with dynamic fields.
- FTS for dynamic fields.
- Logcollector option to set the frequency of file checking.
- GeoIP support in Alerts (by Scott R Shinn).
- Internal option to output GeoIP data on JSON alerts.
- Matching pattern negation (by Daniel Cid).
- Syscheck and Rootcheck events on SQLite databases.
- Data migration tool to SQLite databases.
- Jenkins QA.
- 64-bit Windows registry keys support.
- Complete FIM data output to JSON and alerts.
- Username, date and inode attributes to FIM events on Unix.
- Username attribute to FIM events on Windows.
- Report changes (FIM file diffs) to Windows agent.
- File diffs to JSON output.
- Elastic mapping updated for new FIM events.
- Title and file fields extracted at Rootcheck alerts.
- Rule description formatting with dynamic field referencing.
- Multithreaded design for Authd server for fast and reliable client dispatching, with key caching and write scheduling.
- Auth registration client for Windows (by Gael Muller).
- Auth password authentication for Windows client.
- New local decoder file by default.
- Show server certificate and key paths at Authd help.
- New option for Authd to verify agent's address.
- Added support for new format at predecoder (by Brad Lhotsky).
- Agentless passlist encoding to Base64.
- New Auditd-specific log format for Logcollector.
- Option for Authd to auto-choose TLS/SSL method.
- Compile option for Authd to make it compatible with legacy OSs.
- Added new templates layout to auto-compose configuration file.
- New wodle for SQLite database syncing (agent information and fim/pm data).
- Added XML settings options to exclude some rules or decoders files.
- Option for agent_control to broadcast AR on all agents.
- Extended FIM event information forwarded by csyslogd (by Sivakumar Nellurandi).
- Report Syscheck's new file events on real time.

### Changed

- Isolated logtest directory from analysisd.
- Remoted informs Analysisd about agent ID.
- Updated Kibana dashboards.
- Syscheck FIM attributes to dynamic fields.
- Force services to exit if PID file creation fails.
- Atomic writing of client.keys through temporary files.
- Disabled remote message ID verification by default.
- Show actual IP on debug message when agents get connected.
- Enforce rules IDs to max 6 digits.
- OSSEC users and group as system (UI-hidden) users (by Dennis Golden).
- Increases Authd connection pool size.
- Use general-purpose version-flexible SSL/TLS methods for Authd registration.
- Enforce minimum 3-digit agent ID format.
- Exclude BTRFS from Rootcheck searching for hidden files inside directories (by Stephan Joerrens).
- Moved OSSEC and Wazuh decoders to one directory.
- Prevent manage_agents from doing invalid actions (such methods for manager at agent).
- Disabled capturing of security events 5145 and 5156 on Windows agent.
- Utilities to rename an agent or change the IP address (by Antonio Querubin).
- Added quiet option for Logtest (by Dan Parriott).
- Output decoder information onto JSON alerts.
- Enable mail notifications by default for server installation.
- Agent control option to restart all agents' Syscheck will also restart manager's Syscheck.
- Make ossec-control to check Authd PID.
- Enforce every rule to contain a description.
- JSON output won't contain field "agentip" if tis value is "any".
- Don't broadcast Active Response messages to disconnected agents.
- Don't print Syscheck logs if it's disabled.
- Set default Syscheck and Rootcheck frequency to 12 hours.
- Generate FIM new file alert by default.
- Added option for Integrator to set the maximum log length.
- JSON output nested objects modelling through dynamic fields.
- Disable TCP for unsupported OSs.
- Show previous log on JSON alert.
- Removed confirmation prompt when importing an agent key successfully.
- Made Syscheck not to ignore files that change more than 3 times by default.
- Enabled JSON output by default.
- Updated default syscheck configuration for Windows agents.
- Limited agent' maximum connection time for notification time.
- Improved client.keys changing detection method by remoted: use date and inode.
- Changed boot service name to Wazuh.
- Active response enabled on Windows agents by default.
- New folder structure for rules and decoders.
- More descriptive logs about syscheck real-time monitoring.
- Renamed XML tags related to rules and decoders inclusion.
- Set default maximum agents to 8000.
- Removed FTS numeric bitfield from JSON output.
- Fixed ID misassignment by manage_agents when the greatest ID exceeds 32512.
- Run Windows Registry Syscheck scan on first stage when scan_on_start enabled.
- Set all Syscheck delay stages to a multiple of internal_options.conf/syscheck.sleep value.
- Changed JSON timestamp format to ISO8601.
- Overwrite @timestamp field from Logstash with the alert timestamp.
- Moved timestamp JSON field to the beginning of the object.
- Changed random data generator for a secure OS-provided generator.

### Fixed

- Logcollector bug that inhibited alerts about file reduction.
- Memory issue on string manipulation at JSON.
- Memory bug at JSON alerts.
- Fixed some CLang warnings.
- Issue on marching OSSEC user on installing.
- Memory leaks at configuration.
- Memory leaks at Analysisd.
- Bugs and memory errors at agent management.
- Mistake with incorrect name for PID file (by Tickhon Clearscale).
- Agent-auth name at messages (it appeared to be the server).
- Avoid Monitord to log errors when the JSON alerts file doesn't exists.
- Agents numbering issue (minimum 3 digits).
- Avoid no-JSON message at agent_control when client.keys empty.
- Memory leaks at manage_agents.
- Authd error messages about connection to queue passed to warning.
- Issue with Authd password checking.
- Avoid ossec-control to use Dash.
- Fixed false error about disconnected agent when trying to send it the shared files.
- Avoid Authd to close when it reaches the maximum concurrency.
- Fixed memory bug at event diff execution.
- Fixed resource leak at file operations.
- Hide help message by useadd and groupadd on OpenBSD.
- Fixed error that made Analysisd to crash if it received a missing FIM file entry.
- Fixed compile warnings at cJSON library.
- Fixed bug that made Active Response to disable all commands if one of them was disabled (by Jason Thomas).
- Fixed segmentation fault at logtest (by Dan Parriott).
- Fixed SQL injection vulnerability at Database.
- Fixed Active Response scripts for Slack and Twitter.
- Fixed potential segmentation fault at file queue operation.
- Fixed file permissions.
- Fixed failing test for Apache 2.2 logs (by Brad Lhotsky).
- Fixed memory error at net test.
- Limit agent waiting time for retrying to connect.
- Fixed compile warnings on i386 architecture.
- Fixed Monitord crash when sending daily report email.
- Fixed script to null route an IP address on Windows Server 2012+ (by Theresa Meiksner).
- Fixed memory leak at Logtest.
- Fixed manager with TCP support on FreeBSD (by Dave Stoddard).
- Fixed Integrator launching at local-mode installation.
- Fixed issue on previous alerts counter (rules with if_matched_sid option).
- Fixed compile and installing error on Solaris.
- Fixed segmentation fault on syscheck when no configuration is defined.
- Fixed bug that prevented manage_agents from removing syscheck/rootcheck database.
- Fixed bug that made agents connected on TCP to hang if they are rejected by the manager.
- Fixed segmentation fault on remoted due to race condition on managing keystore.
- Fixed data lossing at remoted when reloading keystore.
- Fixed compile issue on MacOS.
- Fixed version reading at ruleset updater.
- Fixed detection of BSD.
- Fixed memory leak (by Byron Golden).
- Fixed misinterpretation of octal permissions given by Agentless (by Stephan Leemburg).
- Fixed mistake incorrect openssl flag at Makefile (by Stephan Leemburg).
- Silence Slack integration transmission messages (by Dan Parriott).
- Fixed OpenSUSE Systemd misconfiguration (By Stephan Joerrens).
- Fixed case issue on JSON output for Rootcheck alerts.
- Fixed potential issue on duplicated agent ID detection.
- Fixed issue when creating agent backups.
- Fixed hanging problem on Windows Auth client when negotiation issues.
- Fixed bug at ossec-remoted that mismatched agent-info files.
- Fixed resource leaks at rules configuration parsing.
- Fixed memory leaks at rules parser.
- Fixed memory leaks at XML decoders parser.
- Fixed TOCTOU condition when removing directories recursively.
- Fixed insecure temporary file creation for old POSIX specifications.
- Fixed missing agentless devices identification at JSON alerts.

### Removed

- Deleted link to LUA sources.
- Delete ZLib generated files on cleaning.
- Removed maximum lines limit from diff messages (that remain limited by length).

## [v1.1.1] - 2016-05-12

### Added

- agent_control: maximum number of agents can now be extracted using option "-m".
- maild: timeout limitation, preventing it from hang in some cases.
- Updated decoders, ruleset and rootchecks from Wazuh Ruleset v1.0.8.
- Updated changes from ossec-hids repository.

### Changed

- Avoid authd to rename agent if overplaced.
- Changed some log messages.
- Reordered directories for agent backups.
- Don't exit when client.keys is empty by default.
- Improved client.keys reloading capabilities.

### Fixed

- Fixed JSON output at rootcheck_control.
- Fixed agent compilation on OS X.
- Fixed memory issue on removing timestamps.
- Fixed segmentation fault at reported.
- Fixed segmentation fault at logcollector.

### Removed

- Removed old rootcheck options.

## [v1.1.0] - 2016-04-06

### Added

- Re-usage of agent ID in manage_agents and authd, with time limit.
- Added option to avoid manager from exiting when there are no keys.
- Backup of the information about an agent that's going to be deleted.
- Alerting if Authd can't add an agent because of a duplicated IP.
- Integrator with Slack and PagerDuty.
- Simplified keywords for the option "frequency".
- Added custom Reply-to e-mail header.
- Added option to syscheck to avoid showing diffs on some files.
- Created agents-timestamp file to save the agents' date of adding.

### Changed

- client.keys: No longer overwrite the name of an agent with "#-#-#-" to mark it as deleted. Instead, the name will appear with a starting "!".
- API: Distinction between duplicated and invalid name for agent.
- Stop the "ERROR: No such file or directory" for Apache.
- Changed defaults to analysisd event counter.
- Authd won't use password by default.
- Changed name of fields at JSON output from binaries.
- Upgraded rules to Wazuh Ruleset v1.07

### Fixed

- Fixed merged.mg push on Windows Agent
- Fixed Windows agent compilation issue
- Fixed glob broken implementation.
- Fixed memory corruption on the OSSEC alert decoder.
- Fixed command "useradd" on OpenBSD.
- Fixed some PostgreSQL issues.
- Allow to disable syscheck:check_perm after enable check_all.

## [v1.0.4] - 2016-02-24
​
### Added

- JSON output for manage_agents.
- Increased analysis daemon's memory size.
- Authd: Added password authorization.
- Authd: Boost speed performance at assignation of ID for agents
- Authd: New option -f *sec*. Force addding new agent (even with duplicated IP) if it was not active for the last *sec* seconds.
- manage_agents: new option -d. Force adding new agent (even with duplicated IP)
- manage_agents: Printing new agent ID on adding.

### Changed

- Authd and manage_agents won't add agents with duplicated IP.

### Fixed

- Solved duplicate IP conflicts on client.keys which prevented the new agent to connect.
- Hashing files in binary mode. Solved some problems related to integrity checksums on Windows.
- Fixed issue that made console programs not to work on Windows.

### Removed

- RESTful API no longer included in extensions/api folder. Available now at https://github.com/wazuh/wazuh-api


## [v1.0.3] - 2016-02-11

### Added

- JSON CLI outputs: ossec-control, rootcheck_control, syscheck_control, ossec-logtest and more.
- Preparing integration with RESTful API
- Upgrade version scripts
- Merge commits from ossec-hids
- Upgraded rules to Wazuh Ruleset v1.06

### Fixed

- Folders are no longer included on etc/shared
- Fixes typos on rootcheck files
- Kibana dashboards fixes

## [v1.0.2] - 2016-01-29

### Added

- Added Wazuh Ruleset updater
- Added extensions files to support ELK Stack latest versions (ES 2.x, LS 2.1, Kibana 4.3)

### Changed

- Upgraded rules to Wazuh Ruleset v1.05
- Fixed crash in reportd
- Fixed Windows EventChannel syntaxis issue
- Fixed manage_agents bulk option bug. No more "randombytes" errors.
- Windows deployment script improved

## [v1.0.1] - 2015-12-10

### Added

- Wazuh version info file
- ossec-init.conf now includes wazuh version
- Integrated with wazuh OSSEC ruleset updater
- Several new fields at JSON output (archives and alerts)
- Wazuh decoders folder

### Changed

- Decoders are now splitted in differents files.
- jsonout_out enable by default
- JSON groups improvements
- Wazuh ruleset updated to 1.0.2
- Extensions: Improved Kibana dashboards
- Extensions: Improved Windows deployment script

## [v1.0.0] - 2015-11-23
- Initial Wazuh version v1.0<|MERGE_RESOLUTION|>--- conflicted
+++ resolved
@@ -1,15 +1,19 @@
 # Change Log
 All notable changes to this project will be documented in this file.
 
-## [v4.3.3]
+## [v4.3.4]
 
 ### Manager
 
-<<<<<<< HEAD
 #### Changed
 
 - Integratord now tries to read alerts indefinitely, instead of performing 3 attempts. ([#13437](https://github.com/wazuh/wazuh/pull/13437))
-=======
+
+
+## [v4.3.3] - 2022-05-31
+
+### Manager
+
 #### Fixed
 
 - Avoid creating duplicated client tags during deployment. ([#13651](https://github.com/wazuh/wazuh/pull/13651))
@@ -19,10 +23,9 @@
 #### Fixed
 
 - Prevented Agentd from resetting its configuration on client block re-definition. ([#13642](https://github.com/wazuh/wazuh/pull/13642))
->>>>>>> ccbc9490
-
-
-## [v4.3.2]
+
+
+## [v4.3.2] - 2022-05-30
 
 ### Manager
 
@@ -439,7 +442,7 @@
 - Fixed an installation error due to missing command `hostname` on OpenSUSE Tumbleweed. ([#11455](https://github.com/wazuh/wazuh/pull/11455))
 
 
-## [v4.2.7]
+## [v4.2.7] - 2022-05-30
 
 ### Manager
 
